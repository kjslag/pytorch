
#include <ATen/FunctionalTensorWrapper.h>

#include <ATen/FunctionalInverses.h>
#include <ATen/TensorUtils.h>
#include <ATen/WrapDimUtils.h>
#include <ATen/core/IListRef.h>
#include <ATen/core/LegacyTypeDispatch.h>
#include <c10/util/Exception.h>

#include <c10/util/irange.h>

#ifndef AT_PER_OPERATOR_HEADERS
#include <ATen/Functions.h>
#else
#include <ATen/ops/_to_copy.h>
#endif

namespace at {

void FunctionalTensorWrapper::set_constructor_metadata() {
  TORCH_INTERNAL_ASSERT(value_.defined());
  // Note: "level" is a concept that we don't know how to compute in core.
  // For now I'm retroactively setting this in functorch,
  // but once Open Multiple Dispatch lands we should be able to calculate this in core.
  level_ = -1;
  // mirror all of the generic tensor metadata onto the wrapper
  copy_generic_tensor_metadata(value_.getIntrusivePtr().get(), this);
  refresh_numel();
  refresh_contiguous();
  storage_access_should_throw_ = false;
  // In general, the sizes/stride metadata on a tensor can change as it is mutated,
  // and these changes need to be reflected in the metadata of the wrapper.
  set_allow_tensor_metadata_change(true);
  key_set_ = c10::DispatchKeySet(c10::DispatchKey::Functionalize) | value_.key_set();
  // All of the keys corresponding to functorch transforms should not be copied over.
  // Functorch transforms all have their own wrapper tensors (e.g. BatchedTensorImpl) which expect
  // to participate in the functorch transforms.
  key_set_ = key_set_ - c10::functorch_transforms_ks - c10::python_ks;
  // For better error handling,
  // we also don't want our wrapper tensor to be able to dispatch directly
  // to a backend kernel.
  // Dispatching directly to e.g. a CPU kernel would always segfault,
  // because wrapper tensors don't have any real data.
  // (This should never happen because we should always hit a functionalization kernel,
  // but can help make bugs less nasty).
  // Here, we defensively remove any backend keys from the wrapper's keyset.
  // We don't want to remove actual backend bits though (say we're redispatching to autograd;
  // we need to know if we're dispatching to AutogradCPU or AutogradXLA).
  // Instead, it's sufficient to remove the `Dense` dispatch key,
  // which prevents us from accidentally trying to directly run a CPU/CUDA kernel.
  // key_set_ = key_set_.remove(c10::DispatchKey::Dense);
  // We override a bunch of _custom(), so make sure they get called
  // TODO: metadata copying may not actually be necessary then
  set_custom_sizes_strides(SizesStridesPolicy::CustomSizes);
  set_custom_device(true);
}

FunctionalTensorWrapper::FunctionalTensorWrapper(const Tensor& value)
  : c10::TensorImpl(
      c10::Storage(c10::make_intrusive<functionalization::FunctionalStorageImpl>(value)),
      c10::DispatchKeySet(DispatchKey::Functionalize) | value.key_set(),
      value.dtype()
    ),
    value_(value)
{
  set_constructor_metadata();
}

// Note [Functionalization: Alias Removal]
// When someone calls a view() op during the functionalization pass, e.g. 'b = a.view(...)',
// we link `b` and `a` to a shared Alias object to preserve the aliasing relationship.
//
// How do we do that?
//
// Every FunctionalTensorWrapper contains a dummy FunctionalStorageImpl, which subclasses from c10::StorageImpl.
// It doesn't contain any data (similar to MetaTensor storage), but it contains an Alias object that knows about the base tensor.
// When a tensor is created through a view operation, both the new and old tensor point to the same FunctionalStorageImpl.
//
// As mutations are applied to any of the views, we also queue each mutation up on the Alias object, so we can replay them.
// When the user requests a tensor that's had a view taken, we check if it's up to date.
// If it's not up to date, we first replay all of the queued up mutations onto the alias, and then re-apply the current view
// on top of the newly updated alias.
//
// Why do we queue up and lazily run mutations on the alias, instead of updating the alias eagerly?
// This behavior was taken from pytorch/xla, which the alias-removal logic was inspired from.
// One benefit of the laziness is that we save work in the cases where a user has multiple views and mutates one of them,
// but never uses the other views later in the program (in which case we'll never update the alias).
// It also has downsides though: repeatedly applying mutations to the same view without syncing
// will silently use up more and more memory as more mutations are queued up.
//
// Corresponding diagram:
//
// b = a.view(...)
//
//        a                                                    b
//        |                                                    |     If the user asks for b and it’s out of date,
//       \/                                                    \/    We regenerate b by replaying it’s views from the alias.
// . - - - - - - - - - - - - - .                    . - - - - - - - - - - - - - .
// |  FunctionalTensorWrapper  |                    |  FunctionalTensorWrapper  |
// . - - - - - - - - - - - - - .                    . - - - - - - - - - - - - - .
// |     value   |   storage   |                    |    storage    |   Value   |
// . - - - - - - - - - - - - - .                    . - - - - - - - - - - - - - .
//          |                   \                  /                      |
//          |                     \              /                        |
//          |                       . - - - - - - - - - - - - .           |
//          |                       |  FunctionalStorageImpl  |           |
//          |                       . - - - - - - - - - - - - .           |
//          |                       |         Alias           |           |
//          |                       . - - - - - - - - - - - - .           |
//          |                       /     mutations to a or b             |
//          |                     /       are queued onto Alias           |
//          |                   /                                         |
//         \/                 /                                           \/
// . - - - - - - - - - - - - - .                             . - - - - - - - - - - - - - - - .
// |        TensorImpl         |                             |             TensorImpl        |
// . - - - - - - - - - - - - - .                             . - - - - - - - - - - - - - - - .
// |   value   |   storage     |                             |    storage    |     Value     |
// . - - - - - - - - - - - - - .                             . - - - - - - - - - - - - - - - .
//          |                                                             |
//          |                                                             |
//          |                                                             |
//          |   In this picture the two tensor views their own storages,  |
//          |   have their own storages, but backends like functorch      |
//         \/   are allowed to re-alias underneath the pass               \/
// . - - - - - - - - - - - - - .                             . - - - - - - - - - - - - - - - .
// |    underyling_storage     |                             |      underyling_storage       |
// . - - - - - - - - - - - - - .                             . - - - - - - - - - - - - - - - .
//
// This constructor is only used by view ops.
// - view_value: The output tensor that we need to wrap.
// - base: The "base" of the view that `view_value` was generated from.
// See Note [Functionalization: Alias Removal Part 2] for more details on the mutation replay logic.
FunctionalTensorWrapper::FunctionalTensorWrapper(const Tensor& view_value, const FunctionalTensorWrapper* base, functionalization::ViewMeta meta)
  : c10::TensorImpl(
      c10::DispatchKeySet(DispatchKey::Functionalize),
      view_value.dtype(),
      view_value.device()
    ),
    value_(view_value)
{
  set_constructor_metadata();
  // Copy the original tensor's ViewMeta vector and push the current one.
  if (base->view_metas_.size() > 0) {
      view_metas_ = base->view_metas_;  // copy
  }
  view_metas_.push_back(meta);
  storage_ = base->storage_; // alias this tensor's storage with the base tensor's
}

functionalization::FunctionalStorageImpl* FunctionalTensorWrapper::functional_storage_impl() const {
  return static_cast<functionalization::FunctionalStorageImpl*>(storage_.unsafeGetStorageImpl());
}

void FunctionalTensorWrapper::commit_update() {
  auto storage_impl = functional_storage_impl();
  storage_impl->add_update(value_, view_metas_);
  // Invariant: commit_update() is called during an inplace operation.
  // Tensor inputs to the operation are synced before runnig the op,
  // so the current tensor must be up-to-date with its alias at this point.
  generation_ = storage_impl->generation();
}

bool FunctionalTensorWrapper::is_up_to_date() const {
  auto alias_generation = functional_storage_impl()->generation();
  return generation_ == alias_generation;
}

// See Note [Functionalization Pass - Inplace View Ops]
void FunctionalTensorWrapper::mutate_view_meta(at::functionalization::ViewMeta meta) {
  view_metas_.push_back(meta);
  // Note [Functionalization Pass - Inplace View Ops]
  // So, these ops are special - they're mutation AND view ops. They get special codegen.
  // An example is transpose_, e.g. `a.transpose_()`
  // Calling transpose_() should ensure that a gets an alias, and append the new ViewMeta to a's current list of ViewMetas.
  value_ = meta.forward_fn(value_, meta.out_index);
}

// Note [Functionalization: Mutation Removal]
// Mutation removal is used to take a program like this:
//
// a.add_(b)
//
// and replace it with a slightly different program that has the same semantics:
//
// tmp = a.add(b)
// a.replace_(tmp)
//
// Where the replace_() call is implemented directly in the functionalization pass, so it is transparent to the backend.
// This is useful for backends that aren't able to handle certain types of mutations, like functorch.
//
// Why do we need to wrap every tensor in a FunctionalTensorWrapper? Consider this program:
//
// Before:
// tensor.add_(batched_tensor)
//
// After:
// tmp = tensor.add(batched_tensor)
// tensor.replace_(tmp)
//
// In the above, tmp is a batched tensor (because adding a normal tensor to a batched tensor does broadcasting and creates a batched tensor).
// But we can't just replace the underlying memory backing `tensor` with `tmp` - a batched tensor takes up more space!
// Instead, every input, intermediate and output of the program is wrapped in a FunctionalTensorImpl, which wraps the underlying tensor.
void FunctionalTensorWrapper::replace_(const Tensor& other) {
  // TODO: going to need to change this if we want nested functionalize() transforms.
  TORCH_INTERNAL_ASSERT(!at::functionalization::impl::isFunctionalTensor(other));
  value_ = other;
  // out= ops are allowed to resize the output tensors, mutating both the data and metadata of the tensor.
  // We need to propagate that metadata mutation to the wrapper (new size).
  set_sizes_and_strides(value_.sym_sizes(), value_.sym_strides(), value_.sym_storage_offset());
  if (dtype() != value_.unsafeGetTensorImpl()->dtype() || layout() != value_.unsafeGetTensorImpl()->layout()) {
    // .to() should not re-entrantly go through functionalization.
    at::AutoDispatchSkipFunctionalize guard;
    // and we want _to_copy() to show up in the graph, not the composite .to() operator
    // (this can happen if autograd has already run by the time we enter this code)
    value_ = at::_to_copy(value_, c10::TensorOptions().dtype(dtype()).layout(layout()));
  }
}

void FunctionalTensorWrapper::maybe_replace_storage(const Tensor& other) {
  // Note [resize_() in functionalization pass]
  // resize_() is a special operator in functionalization because it can reallocate its underlying storage.
  // This function is only ever called in the case that resize_() needs to reallocate its storage to a larger size.
  //
  // However, functionalization currently bans the following code:
  //   a = torch.ones(2)
  //   b = a.view(2)
  //   b.resize_(4) # b is a view tensor, that we are trying to increase the storage size of
  //
  // Why is this code difficult to handle?
  // The functionalization pass currently keeps aliases in sync by making the following assumptions:
  // - The “base” tensor always refers to “all of the data”
  // - Whenever you have b = view_op(a), “b” should always refer to a subset of “a”s memory.
  //
  // The code above breaks that assumption b.resize_(4) actually needs to update "a"
  // to tell it that it is now actually some slice of a pre-existing larger storage.
  // We're also no longer re-generate "b" fully from "a" anymore, since "a" refers to a slice of "b"'s data.
  //
  // This is probably fixable in theory, but:
  // - the fix would likey complicated the functionalization logic quite a bit.
  // - the primary use case for resize_() today is resizing zero-sized tensors in out= variants of operators
  // - resize_() also can give you weird results today if you try to resize_() a weirdly strided tensor.
  //
  // Given all of the above, for now we're just banning the above usage.
  TORCH_CHECK(storage().use_count() == 1, "Attempted to resize a view tensor to a larger size. This is not allowed in the functionalization pass");
  TORCH_CHECK(view_metas_.size() == 0, "Attempted to resize a view tensor to a larger size. This is not allowed in the functionalization pass");
  // If this tensor is not a view (and has no outstanding views taken out on it),
  // Then it's safe to throw out the old storage and replace it with the new, larger one.
  storage_ = c10::Storage(c10::make_intrusive<functionalization::FunctionalStorageImpl>(other));
  value_ = other;
  generation_ = 0;
  // And update the metadata on the wrapper to reflect the new sizes and strides
  set_sizes_and_strides(value_.sizes(), value_.strides());
  refresh_numel();
  // (Technically we should be guaranteed that the tensor was already contiguous,
  // since it's guaranteed not to have been a view. Doesnt hurt to run though)
  refresh_contiguous();
}


void FunctionalTensorWrapper::sync_() {
  if (is_up_to_date()) {
    return;
  }
  apply_updates();
  regenerate_from_base();
}

void FunctionalTensorWrapper::regenerate_from_base() {
  at::AutoDispatchSkipFunctionalize guard;
  auto storage_impl = functional_storage_impl();
  auto t = storage_impl->base();
  TORCH_INTERNAL_ASSERT(!at::functionalization::impl::isFunctionalTensor(t));
  // Reapply views to get the viewed tensor from the base in alias_
  for (auto& view_meta: view_metas_) {
    t = view_meta.forward_fn(t, view_meta.out_index);
  }
  TORCH_INTERNAL_ASSERT(!at::functionalization::impl::isFunctionalTensor(t));
  replace_(t);
  generation_ = storage_impl->generation();
}

bool FunctionalTensorWrapper::apply_updates() {
  // Apply all updates on alias_
  auto storage_impl = functional_storage_impl();
  return storage_impl->apply_updates();
}

const char* FunctionalTensorWrapper::tensorimpl_type_name() const {
    return "FunctionalTensorWrapper";
}

template <typename VariableVersion>
c10::intrusive_ptr<TensorImpl> FunctionalTensorWrapper::shallow_copy_and_detach_core(
    VariableVersion&& version_counter,
    bool allow_tensor_metadata_change) const {
  if (key_set_.has(DispatchKey::Python) &&
      !c10::impl::tls_is_dispatch_key_excluded(DispatchKey::Python)) {
    auto r = (*pyobj_interpreter_.load(std::memory_order_acquire))->detach(this);
    if (r) {
      r->set_version_counter(std::forward<VariableVersion>(version_counter));
      r->set_allow_tensor_metadata_change(allow_tensor_metadata_change);
      return r;
    }
  }

<<<<<<< HEAD
  // detaching creates a "view", although the view is a no-op from the original tensor.
  at::functionalization::ViewMeta nop_meta = at::functionalization::ViewMeta(
    [](const at::Tensor & base, int64_t mutated_view_idx) -> at::Tensor {
      return base;
    },
    [](const at::Tensor & base, const at::Tensor & mutated_view, int64_t mutated_view_idx) -> at::Tensor {
      return mutated_view;
    }
  );

  // important: use the "view" constructor, since the output of detach() should alias storage
  // with the input.
  auto impl = c10::make_intrusive<FunctionalTensorWrapper>(value_, this, nop_meta);

=======
  auto impl = c10::make_intrusive<FunctionalTensorWrapper>(value_);
>>>>>>> 9fed04ba
  copy_tensor_metadata(
      /*src_impl=*/this,
      /*dest_impl=*/impl.get(),
      /*version_counter=*/std::forward<VariableVersion>(version_counter),
      /*allow_tensor_metadata_change=*/allow_tensor_metadata_change);
  impl->level_ = level_;
  impl->generation_ = generation_;
  impl->view_metas_ = view_metas_;
  impl->refresh_numel();
  impl->refresh_contiguous();
  return impl;
}

c10::intrusive_ptr<TensorImpl> FunctionalTensorWrapper::shallow_copy_and_detach(
    const c10::VariableVersion& version_counter,
    bool allow_tensor_metadata_change) const {
  return shallow_copy_and_detach_core(
      version_counter, allow_tensor_metadata_change);
}

c10::intrusive_ptr<TensorImpl> FunctionalTensorWrapper::shallow_copy_and_detach(
    c10::VariableVersion&& version_counter,
    bool allow_tensor_metadata_change) const {
  return shallow_copy_and_detach_core(
      std::move(version_counter), allow_tensor_metadata_change);
}

c10::Device FunctionalTensorWrapper::device_custom() const {
  return value_.unsafeGetTensorImpl()->device();
}
at::IntArrayRef FunctionalTensorWrapper::sizes_custom() const {
  return value_.unsafeGetTensorImpl()->sizes();
}
at::IntArrayRef FunctionalTensorWrapper::strides_custom() const {
  return value_.unsafeGetTensorImpl()->strides();
}
int64_t FunctionalTensorWrapper::dim_custom() const {
  return value_.unsafeGetTensorImpl()->dim();
}
int64_t FunctionalTensorWrapper::numel_custom() const {
  return value_.unsafeGetTensorImpl()->numel();
}
bool FunctionalTensorWrapper::is_contiguous_custom(at::MemoryFormat memory_format) const {
  return value_.unsafeGetTensorImpl()->is_contiguous();
}
c10::SymIntArrayRef FunctionalTensorWrapper::sym_sizes_custom() const {
  return value_.unsafeGetTensorImpl()->sym_sizes();
}
c10::SymIntArrayRef FunctionalTensorWrapper::sym_strides_custom() const {
  return value_.unsafeGetTensorImpl()->sym_strides();
}
c10::SymInt FunctionalTensorWrapper::sym_size_custom(int64_t d) const {
  return value_.unsafeGetTensorImpl()->sym_size(d);
}
c10::SymInt FunctionalTensorWrapper::sym_storage_offset_custom() const {
  return value_.unsafeGetTensorImpl()->sym_storage_offset();
}

namespace functionalization {
namespace impl {

Tensor to_functional_tensor(const Tensor& tensor) {
  // Note [Wrapped Numbers <> Functionalization]
  if (tensor.unsafeGetTensorImpl()->is_wrapped_number()) {
      return tensor;
  }
  TORCH_INTERNAL_ASSERT_DEBUG_ONLY(!isFunctionalTensor(tensor));
  return at::detail::make_tensor<FunctionalTensorWrapper>(tensor);
}
c10::optional<Tensor> to_functional_tensor(const c10::optional<Tensor>& tensor) {
  if (tensor.has_value()) {
    return c10::make_optional<Tensor>(to_functional_tensor(*tensor));
  }
  return c10::nullopt;
}
c10::List<c10::optional<Tensor>> to_functional_tensor(const c10::List<c10::optional<Tensor>>& t_list) {
  c10::List<c10::optional<Tensor>> outputs;
  outputs.reserve(t_list.size());
  for (const auto i : c10::irange(t_list.size())) {
    outputs.push_back(to_functional_tensor(t_list[i]));
  }
  return outputs;
}
std::vector<Tensor> to_functional_tensor(ITensorListRef t_list) {
  std::vector<Tensor> outputs;
  outputs.reserve(t_list.size());
  for (const auto& tensor : t_list) {
    outputs.push_back(to_functional_tensor(tensor));
  }
  return outputs;
}

Tensor from_functional_tensor(const Tensor& tensor, bool assert_functional) {
  // Note [Wrapped Numbers <> Functionalization]
  if (!tensor.defined() || tensor.unsafeGetTensorImpl()->is_wrapped_number()) {
      return tensor;
  }
  if (isFunctionalTensor(tensor)) {
    auto impl = unsafeGetFunctionalWrapper(tensor);
    return impl->value();
  } else {
    // If the current tensor is not functional, then raise an error
    // if assert_functional is true. Otherwise, return the input.
    TORCH_INTERNAL_ASSERT(!assert_functional)
    return tensor;
  }
}
c10::optional<Tensor> from_functional_tensor(const c10::optional<Tensor>& t, bool assert_functional) {
  if (t.has_value()) {
    return c10::make_optional<Tensor>(from_functional_tensor(*t, assert_functional));
  }
  return c10::nullopt;
}
std::vector<Tensor> from_functional_tensor(ITensorListRef t_list) {
  std::vector<Tensor> outputs;
  outputs.reserve(t_list.size());
  for (const auto& tensor : t_list) {
    // from_functional_tensor(Tensor) has asserts to make sure you don't accidentally call
    // it on a non-functional input,
    // but from_functional_tensor(TensorList) can recieve a list containing both
    // functional and non-functional tensors.
    // Example of when that can happen: torch.cat(function_input_tensor, global_state_tensor).
    // When that happens, we're okay with only unwrapping the functional tensors.
    outputs.push_back(from_functional_tensor(tensor, /*assert_functional=*/false));
  }
  return outputs;
}
c10::List<c10::optional<Tensor>> from_functional_tensor(const c10::List<c10::optional<Tensor>>& t_list) {
  c10::List<c10::optional<Tensor>> outputs;
  outputs.reserve(t_list.size());
  for (const auto i : c10::irange(t_list.size())) {
    outputs.push_back(from_functional_tensor(t_list[i], /*assert_functional=*/false));
  }
  return outputs;
}

void sync(const Tensor& t) {
  if (t.unsafeGetTensorImpl()->is_wrapped_number()) {
    // Note [Wrapped Numbers <> Functionalization]
    // Unfortunately, we can't easily guarantee that wrapped numbers (scalar-tensors)
    // get wrapped up in a FunctionalTensorWrapper object, since they skip the dispatcher.
    // That shouldn't matter, since I don't think we're allowed to assign to wrapped numbers anyway.
    return;
  }
  // Not every tensor that hits a functionalization kernel is necessarily a functional tensor.
  // For example, xla_tensor.copy_(cpu_tensor) needs to hit the functionalization kernel
  // to sync xla_tensor, but not cpu_tensor.
  if (!at::functionalization::impl::isFunctionalTensor(t)) {
    return;
  }
  auto functional_impl = at::functionalization::impl::unsafeGetFunctionalWrapper(t);
  functional_impl->sync_();
}
void sync(const c10::optional<Tensor>& t) {
  if (t.has_value()) {
    sync(*t);
  }
}
void sync(ITensorListRef t_list) {
  for (const auto& t : t_list) {
    sync(t);
  }
}
void sync(const c10::List<c10::optional<Tensor>> t_list) {
  for (const auto i : c10::irange(t_list.size())) {
    sync(t_list[i]);
  }
}

void replace_(const Tensor& functional_tensor, const Tensor& other) {
  TORCH_INTERNAL_ASSERT_DEBUG_ONLY(isFunctionalTensor(functional_tensor));
  unsafeGetFunctionalWrapper(functional_tensor)->replace_(other);
}

void replace_(const ITensorListRef functional_tensor, ITensorListRef other) {
  TORCH_INTERNAL_ASSERT_DEBUG_ONLY(functional_tensor.size() == other.size());
  auto functional_tensor_it = functional_tensor.begin();
  auto other_it = other.begin();
  for (const auto i : c10::irange(functional_tensor.size())) {
    (void)i; // Suppress unused variable warning
    replace_(*functional_tensor_it++, *other_it++);
  }
}

void commit_update(const Tensor& functional_tensor) {
  TORCH_INTERNAL_ASSERT_DEBUG_ONLY(isFunctionalTensor(functional_tensor));
  unsafeGetFunctionalWrapper(functional_tensor)->commit_update();
}

void commit_update(ITensorListRef functional_tensor) {
  for (const auto& t : functional_tensor) {
    commit_update(t);
  }
}

bool isFunctionalTensor(const at::Tensor& tensor) {
  return tensor.unsafeGetTensorImpl()->key_set().has(c10::DispatchKey::Functionalize);
}

bool isFunctionalTensor(const c10::optional<Tensor>& t) {
  if (t.has_value()) {
    return isFunctionalTensor(*t);
  } else {
    return false;
  }
}

bool isFunctionalTensor(const c10::List<c10::optional<Tensor>>& t_list) {
  if (t_list.size() == 0) return false;
  auto functional_count = 0;
  for (const auto i : c10::irange(t_list.size())) {
    if (!t_list[i].has_value() || !t_list[i]->defined()) continue;
    if (isFunctionalTensor(t_list[i])) {
      ++functional_count;
    }
  }
  return functional_count > 0;
}

template <typename T>
bool isFunctionalTensorIListRef(c10::IListRef<T> list) {
  if (list.size() == 0) return false;
  auto functional_count = 0;
  for (const auto& tensor : list) {
    if (!tensor.defined()) continue;
    if (isFunctionalTensor(tensor)) {
      ++functional_count;
    }
  }
  return functional_count > 0;
}

bool isFunctionalTensor(ITensorListRef list) {
  return isFunctionalTensorIListRef(list);
}

Tensor create_functional_tensor_with_view_meta(const at::Tensor& view_to_wrap, const at::Tensor& base, functionalization::ViewMeta meta, int64_t out_idx) {
  TORCH_INTERNAL_ASSERT(!at::functionalization::impl::isFunctionalTensor(view_to_wrap));
  TORCH_INTERNAL_ASSERT(at::functionalization::impl::isFunctionalTensor(base));
  auto functional_base_impl = at::functionalization::impl::unsafeGetFunctionalWrapper(base);
  if (out_idx != 0) {
    // Note [out_idx in ViewMeta]
    // When a view op outputs multiple tensors, each output needs its own separate ViewMeta.
    // Each ViewMeta also tracks the index of the particular output tensor, which is needed in the reverse function.
    meta = meta.to_out_idx(out_idx);
  }
  return at::detail::make_tensor<FunctionalTensorWrapper>(view_to_wrap, functional_base_impl, meta);
}

std::vector<Tensor> create_functional_tensor_with_view_meta(ITensorListRef view_to_wrap, const at::Tensor& base, functionalization::ViewMeta meta) {
  std::vector<Tensor> outputs(view_to_wrap.size());
  int64_t i = 0;
  for (const auto& tensor : view_to_wrap) {
    outputs[i] = create_functional_tensor_with_view_meta(tensor, base, meta, i);
    i++;
  }
  return outputs;
}

void mutate_view_meta(const at::Tensor& self, functionalization::ViewMeta meta) {
  TORCH_INTERNAL_ASSERT(at::functionalization::impl::isFunctionalTensor(self));
  auto self_impl = at::functionalization::impl::unsafeGetFunctionalWrapper(self);
  self_impl->mutate_view_meta(meta);
}

// Note [Propagating strides in the functionalization pass]
// In order to properly compute stride information, the functionalization pass
// calls each {view} reference implementations with meta tensors.
// The output meta tensor's stride info serves as a reference for what the correct strides should be.
void set_sizes_strides_offset(const Tensor& out, const Tensor& reference_out) {
  out.unsafeGetTensorImpl()->set_sizes_and_strides(reference_out.sym_sizes(), reference_out.sym_strides(), reference_out.sym_storage_offset());
}

void set_sizes_strides_offset(const std::vector<Tensor>& outs, const std::vector<Tensor>& reference_outs) {
  TORCH_INTERNAL_ASSERT(outs.size() == reference_outs.size());
  for (const auto i : c10::irange(reference_outs.size())) {
    set_sizes_strides_offset(outs[i], reference_outs[i]);
  }
}

thread_local bool _functionalizationReapplyViews;

bool getFunctionalizationReapplyViewsTLS() {
  return _functionalizationReapplyViews;
}
void setFunctionalizationReapplyViewsTLS(bool reapply_views) {
  _functionalizationReapplyViews = reapply_views;
}

} // namespace impl


// Given an **out-of-place** op that might internally call view/inplace ops,
// This function will "functionalize" it.
// That is, it will call the operator, but removing any intermediate views/mutations
// that are performed inside of it.
// This is useful for LTC/XLA, which would like to re-use some of our composite kernels
// from pytorch core but not have to worry about the view ops that they might call.
// e.g. at::block_diag
void functionalize_op_helper(const c10::OperatorHandle& op, torch::jit::Stack* stack) {
  const auto& schema = op.schema();
  const auto num_arguments = schema.arguments().size();
  const auto arguments_begin = stack->size() - num_arguments;
  auto arguments = torch::jit::last(stack, num_arguments);

  // Wrap all tensor-like inputs into FunctionalTensorWrappers.
  // When we re-invoke the dispatcher, this will automatically enable the functionalization pass.
  for (uint64_t idx = 0; idx < num_arguments; ++idx) {
    const auto& ivalue = arguments[idx];
    if (ivalue.isTensor()) {
      auto t = ivalue.toTensor();
      if (t.defined()) {
        TORCH_INTERNAL_ASSERT(!at::functionalization::impl::isFunctionalTensor(t),
          "The composite op functionalization fallback expects its inputs all not to be functional tensors");
        auto t_new = c10::IValue(at::functionalization::impl::to_functional_tensor(t));
        (*stack)[arguments_begin + idx] = t_new;
      }
    } else if (ivalue.isTensorList()) {
      auto tensors = ivalue.toTensorList();
      TORCH_INTERNAL_ASSERT(!at::functionalization::impl::isFunctionalTensor(tensors),
        "The composite op functionalization fallback expects its inputs all not to be functional tensors");
      auto t_new = c10::IValue(at::functionalization::impl::to_functional_tensor(tensors));
      (*stack)[arguments_begin + idx] = t_new;
    } else if (ivalue.isOptionalTensorList()) {
      auto opt_tensors = ivalue.toOptionalTensorList();
      TORCH_INTERNAL_ASSERT(!at::functionalization::impl::isFunctionalTensor(opt_tensors),
        "The composite op functionalization fallback expects its inputs all not to be functional tensors");
      auto t_new = c10::IValue(at::functionalization::impl::to_functional_tensor(opt_tensors));
      (*stack)[arguments_begin + idx] = t_new;
    }
  }

  {
    // Today when you call at::empty(device=lazy), the lazy backend decides whether or not to wrap
    // the output in a functional tensor based on TLS.
    // In this code, we're re-entrantly entering functionalization in the same call-stack,
    // so we need to manually fix up TLS as if it hadn't already been called.
    auto curr_tls = c10::impl::tls_local_dispatch_key_set();
    auto tls_reenable_functionalize = c10::impl::PODLocalDispatchKeySet();
    tls_reenable_functionalize.set_included(curr_tls.included_);
    tls_reenable_functionalize.set_excluded(curr_tls.excluded_.remove(c10::DispatchKey::Functionalize));
    c10::impl::ForceDispatchKeyGuard guard_(tls_reenable_functionalize);
    // So, we should probably provide a way to directly call a kernel registered to
    // the `CompositeExplicitAutograd` key.
    // We can't do that today, so this should be a reasonably good proxy
    // (It won't work in cases where an op has both a CompositeExplicitAutograd kernel
    // AND a dedicated meta kernel, but that probably shouldn't ever happen).
    op.redispatchBoxed(c10::DispatchKeySet(c10::DispatchKey::Meta), stack);
  }

  const auto num_returns = schema.returns().size();
  const auto returns_begin = stack->size() - num_returns;
  auto returns = torch::jit::last(stack, num_returns);

  for (const auto idx : c10::irange(num_returns)) {
    const auto& ivalue = returns[idx];
    if (ivalue.isTensor()) {
      auto t = ivalue.toTensor();
      if (!t.defined()) continue;
      at::functionalization::impl::sync(t);
      auto t_new = c10::IValue(at::functionalization::impl::from_functional_tensor(t));
      (*stack)[returns_begin + idx] = t_new;
    } else if (ivalue.isTensorList()) {
      auto tensors = ivalue.toTensorList();
      at::functionalization::impl::sync(tensors);
      auto t_new = c10::IValue(at::functionalization::impl::from_functional_tensor(tensors));
      (*stack)[returns_begin + idx] = t_new;
    } else if (ivalue.isOptionalTensorList()) {
      auto opt_tensors = ivalue.toOptionalTensorList();
      at::functionalization::impl::sync(opt_tensors);
      auto t_new = c10::IValue(at::functionalization::impl::from_functional_tensor(opt_tensors));
      (*stack)[returns_begin + idx] = t_new;
    }
  }
}



} // namespace functionalization
} // namespace at<|MERGE_RESOLUTION|>--- conflicted
+++ resolved
@@ -304,7 +304,6 @@
     }
   }
 
-<<<<<<< HEAD
   // detaching creates a "view", although the view is a no-op from the original tensor.
   at::functionalization::ViewMeta nop_meta = at::functionalization::ViewMeta(
     [](const at::Tensor & base, int64_t mutated_view_idx) -> at::Tensor {
@@ -319,9 +318,6 @@
   // with the input.
   auto impl = c10::make_intrusive<FunctionalTensorWrapper>(value_, this, nop_meta);
 
-=======
-  auto impl = c10::make_intrusive<FunctionalTensorWrapper>(value_);
->>>>>>> 9fed04ba
   copy_tensor_metadata(
       /*src_impl=*/this,
       /*dest_impl=*/impl.get(),
