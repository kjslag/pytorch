--- conflicted
+++ resolved
@@ -257,19 +257,15 @@
   // releases all the cached buffers and their associated heaps
   void emptyCache();
   // returns true if buffer was allocated from the shared pool
-  bool isSharedBuffer(void* ptr);
+  bool isSharedBuffer(const void* ptr);
   // get the requested unaligned size of an MTLBuffer
-  ssize_t getUnalignedBufferSize(void* ptr);
+  ssize_t getUnalignedBufferSize(const void* ptr);
   // set the shape of a base tensor from a view tensor
-  void setBufferShape(void* ptr, const IntArrayRef& shape);
+  void setBufferShape(const void* ptr, const IntArrayRef& shape);
   // retrieve the shape of a base tensor from a view tensor
-<<<<<<< HEAD
-  IntArrayRef getBufferShape(void* ptr);
-=======
   IntArrayRef getBufferShape(const void* ptr);
   // get the unique ID of the buffer
   id_t getBufferId(const void* ptr);
->>>>>>> 41866a2e
   // allocate a buffer from a specialized pool to import CPU scalars into GPU
   id<MTLBuffer> allocScalarBufferWithValue(void* value, size_t size);
   // this indicates how far (in Megabytes) the current total allocations are from the
@@ -312,7 +308,7 @@
   const id<MTLDevice> m_device;
   std::recursive_mutex m_mutex;
   // allocated buffers by device pointer
-  ska::flat_hash_map<void*, BufferBlock*> m_allocated_buffers;
+  ska::flat_hash_map<const void*, BufferBlock*> m_allocated_buffers;
   // unallocated cached buffers larger than 1 MB
   BufferPool m_large_pool_shared, m_large_pool_private;
   // unallocated cached buffers 1 MB or smaller
@@ -350,7 +346,7 @@
   void init_allocator();
   HeapBlock* get_free_heap(AllocParams& params);
   bool get_free_buffer(AllocParams& params);
-  BufferBlock* get_allocated_buffer_block(void* ptr);
+  BufferBlock* get_allocated_buffer_block(const void* ptr);
   BufferBlock* alloc_buffer_block(size_t size, uint32_t usage);
   bool alloc_buffer(AllocParams& params);
   void free_buffer(BufferBlock* buffer_block);
