#include <ATen/native/mkldnn/MKLDNNCommon.h>
#include <ATen/OpaqueTensorImpl.h>
#include <c10/core/Allocator.h>

#if AT_MKLDNN_ENABLED()

#include <ideep.hpp>

namespace at { namespace native {

/**
 * `IntrusivePtrTargetWrapper` wraps a custom storage handle  of a tensor
*  (as template param) and inherits `c10::intrusive_ptr_target` so that it
*  can be used with `c10::intrusive_ptr`.
 *
 * It currently only supports wrapping the custom handle by:
 * - Constructing with an existing custom handle by copy/move constructor.
 *
 * See `OpaqueTensorImpl::opaque_handle_`.
 *
 * NOTE: if this is generally useful we may want to move this to its own header.
 */
template <typename T>
struct TORCH_API IntrusivePtrTargetWrapper : c10::intrusive_ptr_target {
private:
  T target_;

public:
  IntrusivePtrTargetWrapper() = delete;
  IntrusivePtrTargetWrapper(const T& target): target_(target) {}
  IntrusivePtrTargetWrapper(T&& target): target_(std::move(target)) {}

  T& get_target() {
    return target_;
  }
};

using IDeepTensorWrapper = IntrusivePtrTargetWrapper<ideep::tensor>;
using IDeepTensorWrapperPtr = c10::intrusive_ptr<IDeepTensorWrapper>;
using MKLDNNTensorImpl = OpaqueTensorImpl<IDeepTensorWrapperPtr>;
using MKLDNNTensor = Tensor;

ideep::tensor::data_type get_mkldnn_dtype(ScalarType type) {
  switch (type) {
    case ScalarType::Float:
      return ideep::tensor::data_type::f32;
    case ScalarType::QInt32:
      return ideep::tensor::data_type::s32;
    case ScalarType::QInt8:
    case ScalarType::Char:
      return ideep::tensor::data_type::s8;
    case ScalarType::QUInt8:
    case ScalarType::Byte:
      return ideep::tensor::data_type::u8;
    case ScalarType::BFloat16:
      return ideep::tensor::data_type::bf16;
    case ScalarType::Half:
      return ideep::tensor::data_type::f16;
    default:
      TORCH_CHECK(false, "get_mkldnn_dtype: unsupported data type");
  }
}

Tensor new_with_itensor_mkldnn(ideep::tensor&& it, c10::optional<ScalarType> dtype, c10::optional<Device> device) {
  // NOTE: int32_t dims from ideep::tensor but sizes needs int64_t
  // TODO: support int64_t dims in ideep::tensor to avoid extra conversion
  auto dims = it.get_dims();
  IDeepTensorWrapperPtr handle = c10::make_intrusive<IDeepTensorWrapper>(std::move(it));
  caffe2::TypeMeta dtype_ = scalarTypeToTypeMeta(dtype_or_default(dtype));
  Device device_ = device_or_default(device);
  return detail::make_tensor<MKLDNNTensorImpl>(
    DispatchKeySet(DispatchKey::MkldnnCPU),
    dtype_, device_, handle,
    std::vector<int64_t>(dims.begin(), dims.end()));
}

ideep::tensor& itensor_from_mkldnn(const MKLDNNTensor& mkldnn_tensor) {
  TORCH_CHECK(mkldnn_tensor.is_mkldnn(),
             "itensor_from_mkldnn expects MKL-DNN tensor input");
  MKLDNNTensorImpl *mklimpl = static_cast<MKLDNNTensorImpl *>(mkldnn_tensor.unsafeGetTensorImpl());
  return mklimpl->unsafe_opaque_handle()->get_target();
}

ideep::tensor itensor_view_from_dense(const Tensor& tensor) {
  TORCH_CHECK(
      tensor.device().is_cpu(),
      "itensor_view_from_dense expects CPU tensor input");
  TORCH_CHECK(
      tensor.layout() == Layout::Strided,
      "itensor_view_from_dense expects dense tensor input");
  if (tensor.scalar_type() == ScalarType::Float) {
    return {{tensor.sizes().vec(),
            ideep::tensor::data_type::f32,
            tensor.strides().vec()},
            tensor.template data_ptr<float>()};
  }
  else if (tensor.scalar_type() == ScalarType::BFloat16) {
    return {{tensor.sizes().vec(),
            ideep::tensor::data_type::bf16,
            tensor.strides().vec()},
            tensor.template data_ptr<BFloat16>()};
  }
<<<<<<< HEAD
  else if (tensor.scalar_type() == ScalarType::Half) {
    return {{tensor.sizes().vec(),
            ideep::tensor::data_type::f16,
            tensor.strides().vec()},
            tensor.template data_ptr<Half>()};
  }
  else {
    TORCH_CHECK(false, "itensor_view_from_dense expects float/bfloat16/half tensor input");
=======
  else if (tensor.scalar_type() == ScalarType::Byte) {
    return {{tensor.sizes().vec(),
            ideep::tensor::data_type::u8,
            tensor.strides().vec()},
            tensor.data_ptr()};
  }
  else if (tensor.scalar_type() == ScalarType::Char) {
    return {{tensor.sizes().vec(),
            ideep::tensor::data_type::s8,
            tensor.strides().vec()},
            tensor.data_ptr()};
  }
  else {
    TORCH_CHECK(false, "itensor_view_from_dense expects float/bfloat16/int8 tensor input");
>>>>>>> ff5f8dfc
  }
}

ideep::tensor itensor_view_from_dense(
    const at::Tensor& tensor,
    const ideep::tensor::desc& desc) {
  TORCH_CHECK(
      tensor.device().is_cpu(),
      "itensor_view_from_dense expects CPU tensor input");
  TORCH_CHECK(
      tensor.layout() == at::Layout::Strided,
      "itensor_view_from_dense expects dense tensor input");
  TORCH_CHECK(
      tensor.scalar_type() == at::ScalarType::Float ||
          tensor.scalar_type() == at::ScalarType::BFloat16 ||
          tensor.scalar_type() == at::ScalarType::Half,
      "itensor_view_from_dense expects float, bfloat16 or half tensor input");
  return {desc, tensor.data_ptr()};
}

// Helper function for getting an ideep tensor out of an aten Tensor.
// Note in case the aten Tensor is a dense tensor, the returned ideep
// tensor is just a view of the storage of the aten dense tensor, so
// caller needs to make sure the aten dense tensor's lifetime is
// longer than the ideep tensor.
ideep::tensor itensor_from_tensor(const Tensor& tensor) {
  if (tensor.is_mkldnn()) {
    return itensor_from_mkldnn(tensor);
  } else {
    return itensor_view_from_dense(tensor);
  }
}

int set_verbose(int level) {
    return ideep::utils::set_verbose(level);
}

}}

#endif // AT_MKLDNN_ENABLED()<|MERGE_RESOLUTION|>--- conflicted
+++ resolved
@@ -100,16 +100,12 @@
             tensor.strides().vec()},
             tensor.template data_ptr<BFloat16>()};
   }
-<<<<<<< HEAD
   else if (tensor.scalar_type() == ScalarType::Half) {
     return {{tensor.sizes().vec(),
             ideep::tensor::data_type::f16,
             tensor.strides().vec()},
             tensor.template data_ptr<Half>()};
   }
-  else {
-    TORCH_CHECK(false, "itensor_view_from_dense expects float/bfloat16/half tensor input");
-=======
   else if (tensor.scalar_type() == ScalarType::Byte) {
     return {{tensor.sizes().vec(),
             ideep::tensor::data_type::u8,
@@ -123,8 +119,7 @@
             tensor.data_ptr()};
   }
   else {
-    TORCH_CHECK(false, "itensor_view_from_dense expects float/bfloat16/int8 tensor input");
->>>>>>> ff5f8dfc
+    TORCH_CHECK(false, "itensor_view_from_dense expects float/bfloat16/half/int8 tensor input");
   }
 }
 
