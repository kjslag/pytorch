# -*- coding: utf-8 -*-
# Owner(s): ["module: tests"]

import torch
import torch.utils.data
import numpy as np

import contextlib
import gc
import io
import inspect
import itertools
import math
import random
import re
import copy
import os
import tempfile
import unittest
import warnings
import types
import pickle
import textwrap
import subprocess
import weakref
import sys
from torch.utils.dlpack import from_dlpack, to_dlpack
from torch._six import inf, nan, string_classes
from itertools import product, combinations, permutations
from functools import partial
from torch import multiprocessing as mp
from torch.testing import make_tensor
from torch.testing._internal.common_utils import (
    TestCase, TEST_WITH_ROCM, run_tests,
    IS_WINDOWS, IS_FILESYSTEM_UTF8_ENCODING, NO_MULTIPROCESSING_SPAWN,
    do_test_dtypes, IS_SANDCASTLE, IS_FBCODE, IS_REMOTE_GPU, load_tests, slowTest,
    skipCUDAMemoryLeakCheckIf, BytesIOContext, noarchTest,
    skipIfRocm, skipIfNoSciPy, TemporaryFileName, TemporaryDirectoryName,
    wrapDeterministicFlagAPITest, DeterministicGuard, CudaSyncGuard,
    skipIfNotRegistered, bytes_to_scalar)
from multiprocessing.reduction import ForkingPickler
from torch.testing._internal.common_device_type import (
    expectedFailureMeta,
    expectedFailureXLA,
    instantiate_device_type_tests,
    skipCUDAVersionIn,
    onlyCUDA, onlyCPU,
    dtypes, dtypesIfCUDA, dtypesIfCPU, deviceCountAtLeast,
    skipMeta,
    PYTORCH_CUDA_MEMCHECK, largeTensorTest, onlyNativeDeviceTypes,
    expectedAlertNondeterministic, get_all_device_types, skipXLA)
from typing import Dict, List, Tuple
import torch.backends.quantized
import torch.testing._internal.data
from torch.testing._internal.common_cuda import tf32_on_and_off, tf32_is_not_fp32
from torch.testing._internal.common_dtype import (
    get_all_fp_dtypes, get_all_int_dtypes, get_all_math_dtypes, get_all_dtypes, get_all_complex_dtypes
)

# Protects against includes accidentally setting the default dtype
assert torch.get_default_dtype() is torch.float32

# load_tests from torch.testing._internal.common_utils is used to automatically filter tests for
# sharding on sandcastle. This line silences flake warnings
load_tests = load_tests

AMPERE_OR_ROCM = TEST_WITH_ROCM or tf32_is_not_fp32()

# Wrap base test class into a class to hide it from testing
# See https://stackoverflow.com/a/25695512
class AbstractTestCases:
    # This is intentionally prefixed by an underscore. Otherwise pytest will try to
    # run its methods as test cases.
    class _TestTorchMixin(TestCase):
        def _make_tensors(self, shape, val_range=(-100, 100), use_floating=True, use_integral=True,
                          use_complex=False) -> Dict[str, List[torch.Tensor]]:
            float_types = [torch.double,
                           torch.float]
            int_types = [torch.int64,
                         torch.int32,
                         torch.int16]

            complex_types = [torch.complex64,
                             torch.complex128]

            def make_contiguous(shape, dtype) -> torch.Tensor:
                if dtype in float_types:
                    val = torch.randn(shape, dtype=dtype)
                    val = val * ((val_range[1] - val_range[0]) / (math.pi * 2.0))
                    val = val + ((val_range[1] - val_range[0]) / 2.0)
                    val = torch.clamp(val, min=val_range[0], max=val_range[1])
                    return val
                result = torch.zeros(shape, dtype=dtype)
                result.apply_(lambda x: random.randint(val_range[0], val_range[1]))
                return result

            def make_non_contiguous(shape, dtype) -> torch.Tensor:
                contig = make_contiguous(shape, dtype)
                non_contig = torch.empty(shape + (2, 2), dtype=dtype)[..., 0]
                non_contig = non_contig.select(-1, -1)
                non_contig.copy_(contig)
                self.assertFalse(non_contig.is_contiguous())
                return non_contig

            def make_contiguous_slice(size, dtype) -> torch.Tensor:
                contig = make_contiguous((1, size), dtype)
                non_contig = contig[:1, 1:size - 1]
                self.assertTrue(non_contig.is_contiguous())
                return contig

            types = []
            if use_floating:
                types += float_types
            if use_integral:
                types += int_types
            if use_complex:
                types += complex_types
            tensors: Dict[str, List[torch.Tensor]] = {"cont": [], "noncont": [], "slice": []}
            for dtype in types:
                tensors["cont"].append(make_contiguous(shape, dtype))
                tensors["noncont"].append(make_non_contiguous(shape, dtype))
                tensors["slice"].append(make_contiguous_slice(sum(list(shape)), dtype))

            return tensors

        def test_dir(self):
            dir(torch)

        def test_wildcard_import(self):
            exec('from torch import *')

        @wrapDeterministicFlagAPITest
        def test_deterministic_flag(self):
            for deterministic, warn_only in product([True, False], [True, False]):
                torch.use_deterministic_algorithms(deterministic, warn_only=warn_only)
                self.assertEqual(deterministic, torch.are_deterministic_algorithms_enabled())
                self.assertEqual(warn_only, torch.is_deterministic_algorithms_warn_only_enabled())

            with self.assertRaisesRegex(
                    TypeError,
                    r"_set_deterministic_algorithms\(\): argument 'mode' \(position 1\) must be bool, not int"):
                torch.use_deterministic_algorithms(1)

            with self.assertRaisesRegex(
                    TypeError,
                    r"_set_deterministic_algorithms\(\): argument 'warn_only' must be bool, not int"):
                torch.use_deterministic_algorithms(False, warn_only=1)

        def test_type_conversion_via_dtype_name(self):
            x = torch.tensor([1])
            self.assertEqual(x.byte().dtype, torch.uint8)
            self.assertEqual(x.bool().dtype, torch.bool)
            self.assertEqual(x.char().dtype, torch.int8)
            self.assertEqual(x.double().dtype, torch.float64)
            self.assertEqual(x.float().dtype, torch.float32)
            self.assertEqual(x.half().dtype, torch.float16)
            self.assertEqual(x.int().dtype, torch.int32)
            self.assertEqual(x.bfloat16().dtype, torch.bfloat16)
            cfloat = x.cfloat()
            self.assertEqual(cfloat.dtype, torch.complex64)
            self.assertEqual(cfloat.real, x.float())
            self.assertEqual(cfloat.imag, torch.zeros_like(cfloat.imag))
            cdouble = x.cdouble()
            self.assertEqual(cdouble.dtype, torch.complex128)
            self.assertEqual(cdouble.real, x.double())
            self.assertEqual(cdouble.imag, torch.zeros_like(cdouble.imag))

        def test_doc_template(self) -> None:
            from torch._torch_docs import __file__ as doc_file
            from torch._torch_docs import multi_dim_common, single_dim_common, factory_common_args, factory_like_common_args

            with open(doc_file, "r", encoding="utf-8") as f:
                doc_strs = f.read()

            for doc_str in re.findall(r'add_docstr\((.*?),.*?("""|\'\'\')(.*?)("""|\'\'\')\)', doc_strs, re.MULTILINE | re.DOTALL):
                for common_args in [multi_dim_common, single_dim_common, factory_common_args, factory_like_common_args]:
                    for k, v in common_args.items():
                        self.assertNotIn(v, doc_str[2], 'The argument description "{}" in {} can be '
                                                        'replaced by {{{}}}'.format(v, doc_str[0], k))

        def test_doc(self):
            checked_types = (types.MethodType, types.FunctionType,
                             types.BuiltinFunctionType, types.BuiltinMethodType)

            def test_namespace(ns, *skips):
                if isinstance(ns, object):
                    ns_name = ns.__class__.__name__
                else:
                    ns_name = ns.__name__
                skip_regexes = []
                for r in skips:
                    if isinstance(r, string_classes):
                        skip_regexes.append(re.compile('^{}$'.format(re.escape(r))))
                    else:
                        skip_regexes.append(r)

                for name in dir(ns):
                    if name.startswith('_'):
                        continue
                    if name in ['real', 'imag']:
                        y = torch.randn(1, dtype=torch.cfloat)
                        var = getattr(y, name)
                    elif name in ["H", "mT", "mH"]:
                        y = torch.randn(1, 1)
                        var = getattr(y, name)
                    else:
                        var = getattr(ns, name)
                    if not isinstance(var, checked_types):
                        continue
                    doc = var.__doc__
                    has_doc = doc is not None and len(doc.strip()) > 0
                    full_name = ns_name + '.' + name
                    if any(r.match(name) for r in skip_regexes):
                        self.assertFalse(has_doc,
                                         'New docs have been added for {}, please remove '
                                         'it from the skipped list in TestTorch.test_doc'.format(full_name))
                    else:
                        self.assertTrue(has_doc, '{} is missing documentation'.format(full_name))

            # FIXME: All of the following should be marked as expected failures
            # so that it is easier to tell when missing has been added.
            # FIXME: fix all the skipped ones below!
            test_namespace(torch.randn(1),
                           'as_strided_',
                           re.compile('^clamp_(min|max)_?$'),
                           'is_distributed',
                           'is_nonzero',
                           'is_same_size',
                           'log_softmax',
                           'map2_',
                           'new',
                           'reinforce',
                           'relu',
                           'relu_',
                           'prelu',
                           'resize',
                           'resize_as',
                           'softmax',
                           'split_with_sizes',
                           'unsafe_split_with_sizes',
                           '_autocast_to_fp16',
                           '_autocast_to_fp32',
                           )
            test_namespace(torch.nn)
            test_namespace(torch.nn.functional, 'assert_int_or_pair')
            # TODO: add torch.* tests when we have proper namespacing on ATen functions
            # test_namespace(torch)

        def test_ort_error(self):
            with self.assertRaisesRegex(RuntimeError,
                                        "Could not run 'aten::empty.memory_format' with arguments from the 'ORT' backend"):
                torch.zeros(1, device=torch.device('ort'))

        def test_has_storage(self):
            self.assertIsNotNone(torch.tensor([]).storage())
            self.assertIsNotNone(torch.empty(0).storage())
            self.assertIsNotNone(torch.tensor([]).clone().storage())
            self.assertIsNotNone(torch.tensor([0, 0, 0]).nonzero().storage())
            self.assertIsNotNone(torch.tensor([]).new().storage())

        def test_where_invalid_device(self):
            if torch.cuda.is_available():
                for devices in [('cpu', 'cuda', 'cuda'), ('cuda', 'cpu', 'cpu'),
                                ('cuda', 'cpu', 'cuda'), ('cpu', 'cuda', 'cpu')]:
                    condition = torch.rand(16, device=devices[0])
                    x = torch.rand(16, device=devices[1])
                    y = torch.rand(16, device=devices[2])
                    with self.assertRaisesRegex(RuntimeError,
                                                "Expected condition, x and y to be on the same device"):
                        torch.where(condition, x, y)

        def test_where_bool_tensor(self):
            for d in get_all_device_types():
                a = torch.tensor([True, False], device=d)
                res = torch.where(a > 0)
                self.assertEqual(1, len(res))

        def test_where_tensor(self):
            def rand_tensor(size, dtype, device):
                if dtype.is_floating_point or dtype.is_complex:
                    return torch.rand(size=size, dtype=dtype, device=device)
                elif dtype == torch.uint8:
                    return torch.randint(1, 5, size=size, dtype=dtype, device=device)
                elif dtype == torch.bool:
                    return torch.randint(0, 1, size=size, dtype=dtype, device=device).bool()
                else:
                    return torch.randint(-5, 5, size=size, dtype=dtype, device=device)

            def get_tensor(size, dtype, device, contiguous):
                if not contiguous and len(size) < 2:
                    raise RuntimeError("Unable to generate non contiguous tensor with size < 2")
                t = rand_tensor(size, dtype, device)
                if contiguous:
                    return t
                else:
                    return t.transpose(0, 1)

            height = 5
            width = 5
            for device in get_all_device_types():
                for dt1 in get_all_dtypes():
                    for dt2 in get_all_dtypes():
                        for contiguous in [True, False]:
                            x1 = get_tensor((height, width), dt1, device, contiguous)
                            x2 = get_tensor((height, width), dt2, device, contiguous)
                            if dt1 != dt2:
                                self.assertRaisesRegex(RuntimeError, "expected scalar type", lambda: torch.where(x1 == 1, x1, x2))
                            else:
                                if x1.is_floating_point():
                                    condition = (x1 < 0.5)
                                elif x1.is_complex():
                                    condition = (x1.abs() < 0.5)
                                else:
                                    condition = (x1 == 1)
                                expected = condition.to(x1.dtype) * x1 + (~condition).to(x2.dtype) * x2
                                result = torch.where(condition, x1, x2)
                                self.assertEqual(expected, result)

        def test_dtypes(self):
            all_dtypes = get_all_dtypes()
            do_test_dtypes(self, all_dtypes, torch.strided, torch.device('cpu'))
            if torch.cuda.is_available():
                all_dtypes.remove(torch.bfloat16)  # Remove once _th_zero_ is enabled on cuda for bfloat16
                do_test_dtypes(self, all_dtypes, torch.strided, torch.device('cuda:0'))

        def test_copy_dtypes(self):
            all_dtypes = get_all_dtypes()
            for dtype in all_dtypes:
                copied_dtype = copy.deepcopy(dtype)
                self.assertIs(dtype, copied_dtype)

        def test_copy_transpose(self):
            x = torch.arange(100 * 100, dtype=torch.float).reshape(100, 100).t()
            y = torch.empty(100, 100, dtype=torch.float)
            y.copy_(x)
            self.assertEqual(y[:, 0], range(100))
            self.assertEqual(y[:, 40], range(4000, 4100))

            y = torch.empty(100, 100, dtype=torch.double)
            y.copy_(x)
            self.assertEqual(y[:, 0], range(100))
            self.assertEqual(y[:, 40], range(4000, 4100))

            # Validates regression reported in https://github.com/pytorch/pytorch/issues/45269
            x = torch.arange(100 * 100).reshape(100, 100).to(dtype=torch.cfloat).t()
            y = torch.empty(100, 100, dtype=torch.cfloat)
            y.copy_(x)
            self.assertEqual(y[:, 0], range(100))
            self.assertEqual(y[:, 40], range(4000, 4100))

        # Verifies the bugfix for https://github.com/pytorch/pytorch/issues/64358
        def test_copy_transpose_2d_broadcast(self):
            # The shape (60, 60) is chosen because of
            # `MIN_SZ = 60 * 60` in `copy_transpose_valid` from aten/src/ATen/native/Copy.cpp
            A = torch.randn(60, 60)
            A.copy_(torch.tensor([[1.]]))
            self.assertEqual(A, torch.ones(60, 60))

        def test_device(self):
            cpu = torch.device('cpu')
            self.assertEqual('cpu', str(cpu))
            self.assertEqual('cpu', cpu.type)
            self.assertEqual(None, cpu.index)

            cpu0 = torch.device('cpu:0')
            self.assertEqual('cpu:0', str(cpu0))
            self.assertEqual('cpu', cpu0.type)
            self.assertEqual(0, cpu0.index)

            cpu0 = torch.device('cpu', 0)
            self.assertEqual('cpu:0', str(cpu0))
            self.assertEqual('cpu', cpu0.type)
            self.assertEqual(0, cpu0.index)

            cuda = torch.device('cuda')
            self.assertEqual('cuda', str(cuda))
            self.assertEqual('cuda', cuda.type)
            self.assertEqual(None, cuda.index)

            cuda1 = torch.device('cuda:1')
            self.assertEqual('cuda:1', str(cuda1))
            self.assertEqual('cuda', cuda1.type)
            self.assertEqual(1, cuda1.index)

            cuda1 = torch.device('cuda', 1)
            self.assertEqual('cuda:1', str(cuda1))
            self.assertEqual('cuda', cuda1.type)
            self.assertEqual(1, cuda1.index)

            cuda90 = torch.device('cuda', 90)
            self.assertEqual('cuda:90', str(cuda90))
            self.assertEqual('cuda', cuda90.type)
            self.assertEqual(90, cuda90.index)

            self.assertRaises(RuntimeError, lambda: torch.device('cpu:-1'))
            self.assertRaises(RuntimeError, lambda: torch.device('cuda:-1'))
            self.assertRaises(RuntimeError, lambda: torch.device('cuda:2 '))
            self.assertRaises(RuntimeError, lambda: torch.device('cuda: 2'))
            self.assertRaises(RuntimeError, lambda: torch.device('cuda:2 2'))
            self.assertRaises(RuntimeError, lambda: torch.device('cuda:2.'))
            self.assertRaises(RuntimeError, lambda: torch.device('cuda:2?'))
            self.assertRaises(RuntimeError, lambda: torch.device('cuda:?2'))
            self.assertRaises(RuntimeError, lambda: torch.device('cuda:'))
            self.assertRaises(RuntimeError, lambda: torch.device('cuda:2.232'))
            self.assertRaises(RuntimeError, lambda: torch.device('cuda:2 cuda:3'))
            self.assertRaises(RuntimeError, lambda: torch.device('cuda:2+cuda:3'))
            self.assertRaises(RuntimeError, lambda: torch.device('cuda:2cuda:3'))
            self.assertRaises(RuntimeError, lambda: torch.device(-1))

            self.assertRaises(RuntimeError, lambda: torch.device('other'))
            self.assertRaises(RuntimeError, lambda: torch.device('other:0'))

            device_set = {'cpu', 'cpu:0', 'cuda', 'cuda:0', 'cuda:1', 'cuda:10', 'cuda:100'}
            device_hash_set = set()
            for device in list(device_set):
                device_hash_set.add(hash(torch.device(device)))
            self.assertEqual(len(device_set), len(device_hash_set))

            def get_expected_device_repr(device):
                if device.index is not None:
                    return "device(type='{type}', index={index})".format(
                        type=device.type, index=device.index)

                return "device(type='{type}')".format(type=device.type)

            for device in device_set:
                dev = torch.device(device)
                self.assertEqual(repr(dev), get_expected_device_repr(dev))

        def test_to(self):
            def test_copy_behavior(t, non_blocking=False):
                self.assertIs(t, t.to(t, non_blocking=non_blocking))
                self.assertIs(t, t.to(t.dtype, non_blocking=non_blocking))
                self.assertIs(t, t.to(torch.empty_like(t), non_blocking=non_blocking))
                self.assertIsNot(t, t.to(t, non_blocking=non_blocking, copy=True))
                self.assertIsNot(t, t.to(t.dtype, non_blocking=non_blocking, copy=True))
                self.assertIsNot(t, t.to(torch.empty_like(t), non_blocking=non_blocking, copy=True))

                devices = [t.device]
                if t.device.type == 'cuda':
                    if t.device.index == -1:
                        devices.append('cuda:{}'.format(torch.cuda.current_device()))
                    elif t.device.index == torch.cuda.current_device():
                        devices.append('cuda')
                for device in devices:
                    self.assertIs(t, t.to(device, non_blocking=non_blocking))
                    self.assertIs(t, t.to(device, t.dtype, non_blocking=non_blocking))
                    self.assertIsNot(t, t.to(device, non_blocking=non_blocking, copy=True))
                    self.assertIsNot(t, t.to(device, t.dtype, non_blocking=non_blocking, copy=True))

            a = torch.tensor(5)
            test_copy_behavior(a)
            self.assertEqual(a.device, a.to('cpu').device)
            self.assertEqual(a.device, a.to('cpu', dtype=torch.float32).device)
            self.assertIs(torch.float32, a.to('cpu', dtype=torch.float32).dtype)
            self.assertEqual(a.device, a.to(torch.float32).device)
            self.assertIs(torch.float32, a.to(dtype=torch.float32).dtype)
            self.assertEqual(a.data_ptr(), a.to('cpu').data_ptr())
            self.assertEqual(a.data_ptr(), a.to(dtype=a.dtype, device=a.device, copy=False).data_ptr())
            self.assertEqual(a.data_ptr(), a.to('cpu', copy=False).data_ptr())
            self.assertNotEqual(a.data_ptr(), a.to('cpu', copy=True).data_ptr())

            if torch.cuda.is_available():
                for non_blocking in [True, False]:
                    for cuda in ['cuda', 'cuda:0' if torch.cuda.device_count() == 1 else 'cuda:1']:
                        b = torch.tensor(5., device=cuda)
                        test_copy_behavior(b, non_blocking)
                        self.assertEqual(b.device, b.to(cuda, non_blocking=non_blocking).device)
                        self.assertEqual(a.device, b.to('cpu', non_blocking=non_blocking).device)
                        self.assertEqual(b.device, a.to(cuda, non_blocking=non_blocking).device)
                        self.assertIs(torch.int32, b.to('cpu', dtype=torch.int32, non_blocking=non_blocking).dtype)
                        self.assertEqual(a.device, b.to('cpu', dtype=torch.int32, non_blocking=non_blocking).device)
                        self.assertIs(torch.int32, b.to(dtype=torch.int32).dtype)
                        self.assertEqual(b.device, b.to(dtype=torch.int32).device)

        def test_to_with_tensor(self):
            a = torch.tensor(5)
            self.assertEqual(a.device, a.to(a).device)

            if torch.cuda.is_available():
                for non_blocking in [True, False]:
                    for cuda in ['cuda', 'cuda:0' if torch.cuda.device_count() == 1 else 'cuda:1']:
                        b = torch.tensor(5., device=cuda)
                        self.assertEqual(b.device, b.to(b, non_blocking=non_blocking).device)
                        self.assertEqual(a.device, b.to(a, non_blocking=non_blocking).device)
                        self.assertEqual(b.device, a.to(b, non_blocking=non_blocking).device)

        def test_as_subclass(self):
            class SubTensor(torch.Tensor):
                member_var = object()

            t0 = torch.tensor(0)
            t1 = torch.tensor([1, 2])
            t2 = torch.tensor([[3, 4], [5, 6]])

            s0 = t0.as_subclass(SubTensor)
            s1 = t1.as_subclass(SubTensor)
            s2 = t2.as_subclass(SubTensor)

            # Check that the correct type is returned.
            self.assertTrue(type(s0) is SubTensor)
            self.assertTrue(type(s1) is SubTensor)
            self.assertTrue(type(s2) is SubTensor)

            # Check that the data is equal.
            self.assertEqual(t0, s0)
            self.assertEqual(t1, s1)
            self.assertEqual(t2, s2)

            t0[()] = 1
            t1[1] = 3
            t2[1, 1] = 7

            # Check that the data is equal even after modification.
            self.assertEqual(t0, s0)
            self.assertEqual(t1, s1)
            self.assertEqual(t2, s2)

            # Check that member variables are passed through.
            self.assertTrue(s0.member_var is SubTensor.member_var)
            self.assertTrue(s1.member_var is SubTensor.member_var)
            self.assertTrue(s2.member_var is SubTensor.member_var)

            # Test that autograd is propagated.
            t = torch.tensor(5, dtype=torch.float32, requires_grad=True)

            # Run a calculation on the tensor.
            exp_t = torch.exp(t)

            # Cast exp_t to a subclass.
            exp_s = exp_t.as_subclass(SubTensor)

            # Make sure that t.grad was initially None
            self.assertTrue(t.grad is None)

            # Run the autograd calculation.
            exp_s.backward()

            # Make sure autograd was propagated to the original tensor
            # declared with requires_grad.
            self.assertTrue(t.grad is not None)

            # Make sure invalid subclasses raise nice errors
            class BadSubTensor():
                member_var = object()

            err_msg = "Creating a Tensor subclass from a class that does not inherit from Tensor"
            with self.assertRaisesRegex(RuntimeError, err_msg):
                s0 = t0.as_subclass(BadSubTensor)


        def test_type(self):
            x = torch.randn(3, 3).double()
            self.assertEqual(x.type('torch.FloatTensor').dtype, torch.float32)
            self.assertEqual(x.type(torch.FloatTensor).dtype, torch.float32)
            self.assertEqual(x.int().type(torch.Tensor).dtype, torch.get_default_dtype())
            self.assertEqual(x.type(torch.int32).dtype, torch.int32)

        def test_qengine(self):
            qengines = torch.backends.quantized.supported_engines
            original_qe = torch.backends.quantized.engine
            for qe in qengines:
                torch.backends.quantized.engine = qe
                assert torch.backends.quantized.engine == qe, 'qengine not set successfully'
            torch.backends.quantized.engine = original_qe

        def _spawn_method(self, method, arg):
            try:
                mp.set_start_method('spawn')
            except RuntimeError:
                pass
            with mp.Pool(1) as pool:
                out: list = pool.map(method, [arg])
                self.assertTrue(out[0])

        @staticmethod
        def _test_multinomial_invalid_probs(probs):
            try:
                # n_sample = 1 is a special case, test n_sample=2 which is more general
                torch.multinomial(probs.to('cpu'), 2)
                return False  # Should not be reached
            except RuntimeError as e:
                return 'probability tensor contains either `inf`, `nan` or element < 0' in str(e)

        @slowTest
        @unittest.skipIf(NO_MULTIPROCESSING_SPAWN, "Disabled for environments that \
                         don't support multiprocessing with spawn start method")
        @unittest.skipIf(IS_WINDOWS, 'FIXME: CUDA OOM error on Windows')
        def test_multinomial_invalid_probs(self):
            test_method = AbstractTestCases._TestTorchMixin._test_multinomial_invalid_probs
            self._spawn_method(test_method, torch.tensor([1., -1., 1.]))
            self._spawn_method(test_method, torch.tensor([1., inf, 1.]))
            self._spawn_method(test_method, torch.tensor([1., -inf, 1.]))
            self._spawn_method(test_method, torch.tensor([1., 1., nan]))

        def test_copy_broadcast(self):
            torch.zeros(5, 6).copy_(torch.zeros(6))
            self.assertRaises(RuntimeError, lambda: torch.zeros(5, 6).copy_(torch.zeros(30)))

        def test_copy_many_to_one(self):
            # Testing in-place copy where it attempt to write from many memory
            # storage to a single storage would cause RuntimeError to be thrown
            self.assertRaises(RuntimeError, lambda: torch.zeros(1, 6).expand(5, 6).copy_(torch.zeros(5, 6)))

        def test_slice(self):
            empty = torch.empty(0, 4)
            x = torch.arange(0., 16).view(4, 4)
            self.assertEqual(x[:], x)
            self.assertEqual(x[:4], x)
            # start and stop are clamped to the size of dim
            self.assertEqual(x[:5], x)
            # if start >= stop then the result is empty
            self.assertEqual(x[2:1], empty)
            self.assertEqual(x[2:2], empty)
            # out of bounds is also empty
            self.assertEqual(x[10:12], empty)
            # additional correctness checks
            self.assertEqual(x[:1].tolist(), [[0, 1, 2, 3]])
            self.assertEqual(x[:-3].tolist(), [[0, 1, 2, 3]])
            self.assertEqual(x[:, -2:3].tolist(), [[2], [6], [10], [14]])
            self.assertEqual(x[0:-1:2].tolist(), [[0, 1, 2, 3], [8, 9, 10, 11]])

        @unittest.skip("Not implemented yet")
        def test_conv2(self):
            x = torch.rand(math.floor(torch.uniform(50, 100)), math.floor(torch.uniform(50, 100)))
            k = torch.rand(math.floor(torch.uniform(10, 20)), math.floor(torch.uniform(10, 20)))
            imvc = torch.conv2(x, k)
            imvc2 = torch.conv2(x, k, 'V')
            imfc = torch.conv2(x, k, 'F')

            ki = k.clone()
            ks = k.storage()
            kis = ki.storage()
            for i in range(ks.size() - 1, 0, -1):
                kis[ks.size() - i + 1] = ks[i]
            # for i=ks.size(), 1, -1 do kis[ks.size()-i+1]=ks[i] end
            imvx = torch.xcorr2(x, ki)
            imvx2 = torch.xcorr2(x, ki, 'V')
            imfx = torch.xcorr2(x, ki, 'F')

            self.assertEqual(imvc, imvc2, atol=0, rtol=0, msg='torch.conv2')
            self.assertEqual(imvc, imvx, atol=0, rtol=0, msg='torch.conv2')
            self.assertEqual(imvc, imvx2, atol=0, rtol=0, msg='torch.conv2')
            self.assertEqual(imfc, imfx, atol=0, rtol=0, msg='torch.conv2')
            self.assertLessEqual(math.abs(x.dot(x) - torch.xcorr2(x, x)[0][0]), 1e-10, 'torch.conv2')

            xx = torch.empty(2, x.size(1), x.size(2))
            xx[1].copy_(x)
            xx[2].copy_(x)
            kk = torch.empty(2, k.size(1), k.size(2))
            kk[1].copy_(k)
            kk[2].copy_(k)

            immvc = torch.conv2(xx, kk)
            immvc2 = torch.conv2(xx, kk, 'V')
            immfc = torch.conv2(xx, kk, 'F')

            self.assertEqual(immvc[0], immvc[1], atol=0, rtol=0, msg='torch.conv2')
            self.assertEqual(immvc[0], imvc, atol=0, rtol=0, msg='torch.conv2')
            self.assertEqual(immvc2[0], imvc2, atol=0, rtol=0, msg='torch.conv2')
            self.assertEqual(immfc[0], immfc[1], atol=0, rtol=0, msg='torch.conv2')
            self.assertEqual(immfc[0], imfc, atol=0, rtol=0, msg='torch.conv2')

        @unittest.skip("Not implemented yet")
        def test_conv3(self):
            x = torch.rand(math.floor(torch.uniform(20, 40)),
                           math.floor(torch.uniform(20, 40)),
                           math.floor(torch.uniform(20, 40)))
            k = torch.rand(math.floor(torch.uniform(5, 10)),
                           math.floor(torch.uniform(5, 10)),
                           math.floor(torch.uniform(5, 10)))
            imvc = torch.conv3(x, k)
            imvc2 = torch.conv3(x, k, 'V')
            imfc = torch.conv3(x, k, 'F')

            ki = k.clone()
            ks = k.storage()
            kis = ki.storage()
            for i in range(ks.size() - 1, 0, -1):
                kis[ks.size() - i + 1] = ks[i]
            imvx = torch.xcorr3(x, ki)
            imvx2 = torch.xcorr3(x, ki, 'V')
            imfx = torch.xcorr3(x, ki, 'F')

            self.assertEqual(imvc, imvc2, atol=0, rtol=0, msg='torch.conv3')
            self.assertEqual(imvc, imvx, atol=0, rtol=0, msg='torch.conv3')
            self.assertEqual(imvc, imvx2, atol=0, rtol=0, msg='torch.conv3')
            self.assertEqual(imfc, imfx, atol=0, rtol=0, msg='torch.conv3')
            self.assertLessEqual(math.abs(x.dot(x) - torch.xcorr3(x, x)[0][0][0]), 4e-10, 'torch.conv3')

            xx = torch.empty(2, x.size(1), x.size(2), x.size(3))
            xx[1].copy_(x)
            xx[2].copy_(x)
            kk = torch.empty(2, k.size(1), k.size(2), k.size(3))
            kk[1].copy_(k)
            kk[2].copy_(k)

            immvc = torch.conv3(xx, kk)
            immvc2 = torch.conv3(xx, kk, 'V')
            immfc = torch.conv3(xx, kk, 'F')

            self.assertEqual(immvc[0], immvc[1], atol=0, rtol=0, msg='torch.conv3')
            self.assertEqual(immvc[0], imvc, atol=0, rtol=0, msg='torch.conv3')
            self.assertEqual(immvc2[0], imvc2, atol=0, rtol=0, msg='torch.conv3')
            self.assertEqual(immfc[0], immfc[1], atol=0, rtol=0, msg='torch.conv3')
            self.assertEqual(immfc[0], imfc, atol=0, rtol=0, msg='torch.conv3')

        @unittest.skip("Not implemented yet")
        def _test_conv_corr_eq(self, fn, fn_2_to_3):
            ix = math.floor(random.randint(20, 40))
            iy = math.floor(random.randint(20, 40))
            iz = math.floor(random.randint(20, 40))
            kx = math.floor(random.randint(5, 10))
            ky = math.floor(random.randint(5, 10))
            kz = math.floor(random.randint(5, 10))

            x = torch.rand(ix, iy, iz)
            k = torch.rand(kx, ky, kz)

            o3 = fn(x, k)
            o32 = torch.zeros(o3.size())
            fn_2_to_3(x, k, o3, o32)
            self.assertEqual(o3, o32)

        @unittest.skip("Not implemented yet")
        def test_xcorr3_xcorr2_eq(self):
            def reference(x, k, o3, o32):
                for i in range(o3.size(1)):
                    for j in range(k.size(1)):
                        o32[i].add(torch.xcorr2(x[i + j - 1], k[j]))
            self._test_conv_corr_eq(torch.xcorr3, reference)

        @unittest.skip("Not implemented yet")
        def test_xcorr3_xcorr2_eq_full(self):
            def reference(x, k, o3, o32):
                for i in range(x.size(1)):
                    for j in range(k.size(1)):
                        o32[i].add(torch.xcorr2(x[i], k[k.size(1) - j + 1], 'F'))
            self._test_conv_corr_eq(lambda x, k: torch.xcorr3(x, k, 'F'), reference)

        @unittest.skip("Not implemented yet")
        def test_conv3_conv2_eq_valid(self):
            def reference(x, k, o3, o32):
                for i in range(o3.size(1)):
                    for j in range(k.size(1)):
                        o32[i].add(torch.conv2(x[i + j - 1], k[k.size(1) - j + 1]))
            self._test_conv_corr_eq(torch.conv3, reference)

        @unittest.skip("Not implemented yet")
        def test_fconv3_fconv2_eq(self):
            def reference(x, k, o3, o32):
                for i in range(o3.size(1)):
                    for j in range(k.size(1)):
                        o32[i + j - 1].add(torch.conv2(x[i], k[j], 'F'))
            self._test_conv_corr_eq(lambda x, k: torch.conv3(x, k, 'F'), reference)

        def test_dtype_is_signed(self):
            for dtype in get_all_dtypes():
                self.assertEqual(dtype.is_signed, torch.is_signed(torch.tensor(0, dtype=dtype)))

            self.assertRaisesRegex(RuntimeError, 'not supported for quantized', lambda: torch.quint8.is_signed)
            self.assertRaisesRegex(RuntimeError, 'not supported for quantized', lambda: torch.qint8.is_signed)
            self.assertRaisesRegex(RuntimeError, 'not supported for quantized', lambda: torch.qint32.is_signed)

        def test_RNGState(self):
            state = torch.get_rng_state()
            stateCloned = state.clone()
            before = torch.rand(1000)

            self.assertEqual(state.ne(stateCloned).long().sum(), 0, atol=0, rtol=0)

            torch.set_rng_state(state)
            after = torch.rand(1000)
            self.assertEqual(before, after, atol=0, rtol=0)

        def test_RNGStateAliasing(self):
            # Fork the random number stream at this point
            gen = torch.Generator()
            gen.set_state(torch.get_rng_state())
            self.assertEqual(gen.get_state(), torch.get_rng_state())

            target_value = torch.rand(1000)
            # Dramatically alter the internal state of the main generator
            _ = torch.rand(100000)
            forked_value = torch.rand(1000, generator=gen)
            self.assertEqual(target_value, forked_value, atol=0, rtol=0, msg="RNG has not forked correctly.")

        def test_RNG_after_pickle(self):
            torch.random.manual_seed(100)
            before = torch.rand(10)

            torch.random.manual_seed(100)
            buf = io.BytesIO()
            tensor = torch.tensor([1, 2, 3])
            ForkingPickler(buf, pickle.HIGHEST_PROTOCOL).dump(tensor)
            after = torch.rand(10)

            self.assertEqual(before, after, atol=0, rtol=0)

        def test_boxMullerState(self):
            torch.manual_seed(123)
            odd_number = 101
            seeded = torch.randn(odd_number)
            state = torch.get_rng_state()
            midstream = torch.randn(odd_number)
            torch.set_rng_state(state)
            repeat_midstream = torch.randn(odd_number)
            torch.manual_seed(123)
            reseeded = torch.randn(odd_number)
            self.assertEqual(midstream, repeat_midstream, atol=0, rtol=0,
                             msg='get_rng_state/set_rng_state not generating same sequence of normally distributed numbers')
            self.assertEqual(seeded, reseeded, atol=0, rtol=0,
                             msg='repeated calls to manual_seed not generating same sequence of normally distributed numbers')

        def test_manual_seed(self):
            rng_state = torch.get_rng_state()
            torch.manual_seed(2)
            x = torch.randn(100)
            self.assertEqual(torch.initial_seed(), 2)
            torch.manual_seed(2)
            y = torch.randn(100)
            self.assertEqual(x, y)

            max_int64 = 0x7fff_ffff_ffff_ffff
            min_int64 = -max_int64 - 1
            max_uint64 = 0xffff_ffff_ffff_ffff
            # Check all boundary cases of valid seed value inputs
            test_cases = [
                # (seed, expected_initial_seed)
                # Positive seeds should be unchanged
                (max_int64, max_int64),
                (max_int64 + 1, max_int64 + 1),
                (max_uint64, max_uint64),
                (0, 0),
                # Negative seeds wrap around starting from the largest seed value
                (-1, max_uint64),
                (min_int64, max_int64 + 1)
            ]
            for seed, expected_initial_seed in test_cases:
                torch.manual_seed(seed)
                actual_initial_seed = torch.initial_seed()
                msg = "expected initial_seed() = %x after calling manual_seed(%x), but got %x instead" % (
                    expected_initial_seed, seed, actual_initial_seed)
                self.assertEqual(expected_initial_seed, actual_initial_seed, msg=msg)
            for invalid_seed in [min_int64 - 1, max_uint64 + 1]:
                with self.assertRaisesRegex(RuntimeError, r'Overflow when unpacking long'):
                    torch.manual_seed(invalid_seed)

            torch.set_rng_state(rng_state)

        def test_numel(self):
            b = torch.ByteTensor(3, 100, 100)
            self.assertEqual(b.nelement(), 3 * 100 * 100)
            self.assertEqual(b.numel(), 3 * 100 * 100)

        def test_empty_storage_view(self):
            # we should be able to "modify" slices of a 0-element
            # array without an error being raised due to
            # trying to resize its storage
            t = torch.from_numpy(np.empty((0, 4)))
            t[:, 1::2] *= 1

        def test_newaxis_numpy_comparison(self):
            def run_test(tensor, *idx):
                npt = tensor.numpy()
                self.assertEqual(tensor[idx], npt[idx])

            # 1D Tensor Tests
            x = torch.arange(0, 10)
            cases = [
                [None],
                [None, None],
                [Ellipsis, None],
                [None, Ellipsis],
                [2, None],
                [None, 2],
                [Ellipsis, None, 2],
                [Ellipsis, 2, None],
                [2, Ellipsis, None],
                [2, None, Ellipsis],
                [None, 2, Ellipsis],
                [None, Ellipsis, 2],
            ]

            for case in cases:
                run_test(x, *case)

            # 2D Tensor Tests
            x = torch.arange(0, 12).view(3, 4)
            cases = [
                [None],
                [None, None],
                [None, None, None],
                [Ellipsis, None],
                [Ellipsis, None, None],
                [None, Ellipsis],
                [None, Ellipsis, None],
                [None, None, Ellipsis],
                [2, None],
                [2, None, Ellipsis],
                [2, Ellipsis, None],
                [None, 2, Ellipsis],
                [Ellipsis, 2, None],
                [Ellipsis, None, 2],
                [None, Ellipsis, 2],
                [1, 2, None],
                [1, 2, Ellipsis, None],
                [1, Ellipsis, 2, None],
                [Ellipsis, 1, None, 2],
                [Ellipsis, 1, 2, None],
                [1, None, 2, Ellipsis],
                [None, 1, Ellipsis, 2],
                [None, 1, 2, Ellipsis],
            ]

            for case in cases:
                run_test(x, *case)

        def _consecutive(self, size, start=1):
            sequence = torch.ones(torch.tensor(size).prod(0)).cumsum(0)
            sequence.add_(start - 1)
            return sequence.resize_(*size)

        def test_newindex(self):
            reference = self._consecutive((3, 3, 3))
            # This relies on __index__() being correct - but we have separate tests for that

            def checkPartialAssign(index):
                reference = torch.zeros(3, 3, 3)
                reference[index] = self._consecutive((3, 3, 3))[index]
                self.assertEqual(reference[index], self._consecutive((3, 3, 3))[index], atol=0, rtol=0)
                reference[index] = 0
                self.assertEqual(reference, torch.zeros(3, 3, 3), atol=0, rtol=0)

            checkPartialAssign(0)
            checkPartialAssign(1)
            checkPartialAssign(2)
            checkPartialAssign((0, 1))
            checkPartialAssign((1, 2))
            checkPartialAssign((0, 2))
            checkPartialAssign(torch.LongTensor((0, 2)))

            with self.assertRaises(IndexError):
                reference[1, 1, 1, 1] = 1
            with self.assertRaises(IndexError):
                reference[1, 1, 1, (1, 1)] = 1
            with self.assertRaises(IndexError):
                reference[3, 3, 3, 3, 3, 3, 3, 3] = 1
            with self.assertRaises(IndexError):
                reference[0.0] = 1
            with self.assertRaises(TypeError):
                reference[0.0:2.0] = 1
            with self.assertRaises(IndexError):
                reference[0.0, 0.0:2.0] = 1
            with self.assertRaises(IndexError):
                reference[0.0, :, 0.0:2.0] = 1
            with self.assertRaises(IndexError):
                reference[0.0, ..., 0.0:2.0] = 1
            with self.assertRaises(IndexError):
                reference[0.0, :, 0.0] = 1

        def test_index_add(self):
            for device in get_all_device_types():
                for dest_contig, src_contig, index_contig in product([True, False], repeat=3):
                    for other_sizes in ((), (4, 5)):
                        for dtype in [torch.int, torch.long]:
                            num_copy, num_dest = 3, 3
                            dest = torch.randn(num_dest, *other_sizes, device=device)
                            if not dest_contig:
                                dest = torch.testing.make_non_contiguous(dest)
                            src = torch.randn(num_copy, *other_sizes, device=device)
                            if not src_contig:
                                src = torch.testing.make_non_contiguous(src)
                            idx = torch.randperm(num_dest, dtype=dtype, device=device).narrow(0, 0, num_copy)
                            if not index_contig:
                                idx = torch.testing.make_non_contiguous(idx)
                            # index_add_ without alpha argument
                            dest2 = dest.clone()
                            dest.index_add_(0, idx, src)
                            for i in range(idx.size(0)):
                                dest2[idx[i]] += src[i]
                            self.assertEqual(dest, dest2)
                            # index_add_ with alpha argument
                            dest2 = dest.clone()
                            dest.index_add_(0, idx, src, alpha=2)
                            for i in range(idx.size(0)):
                                dest2[idx[i]] += src[i] * 2
                            self.assertEqual(dest, dest2)

        # add coverage for issue with atomic add that appeared only for
        # specific dtypes on cuda:
        # https://github.com/pytorch/pytorch/issues/29153
        def test_index_add_all_dtypes(self):
            for device in get_all_device_types():
                for dtype in get_all_math_dtypes(device):
                    for idx_dtype in [torch.int, torch.long]:
                        size = [5, 5]
                        if dtype.is_floating_point or dtype.is_complex:
                            tensor = torch.rand(size, dtype=dtype, device=device)
                        elif dtype.is_signed:
                            tensor = torch.randint(-5, 15, size, dtype=dtype, device=device)
                        else:
                            tensor = torch.randint(0, 10, size, dtype=dtype, device=device)

                        # index_add calls atomicAdd on cuda.
                        zeros = torch.zeros(size, dtype=dtype, device=device)

                        added = zeros.index_add(0, torch.arange(0, size[0], dtype=idx_dtype, device=device), tensor)
                        self.assertEqual(added, tensor)

                        added = zeros.index_add(0, torch.arange(0, size[0], dtype=idx_dtype, device=device), tensor, alpha=-1)
                        self.assertEqual(added, -tensor)

        # Fill idx with valid indices.
        @staticmethod
        def _fill_indices(self, idx, dim, dim_size, elems_per_row, m, n, o):
            for i in range(1 if dim == 0 else m):
                for j in range(1 if dim == 1 else n):
                    for k in range(1 if dim == 2 else o):
                        ii = [i, j, k]
                        ii[dim] = slice(0, idx.size(dim) + 1)
                        idx[tuple(ii)] = torch.randperm(dim_size)[0:elems_per_row]

        def test_unflatten(self):
            # test args: tensor, int, sizes
            self.assertEqual(torch.tensor([]).unflatten(0, (0, 1)), torch.empty(0, 1))
            self.assertEqual(torch.tensor([1]).unflatten(0, (1, 1)), torch.tensor([[1]]))
            self.assertEqual(torch.tensor([1, 2, 3, 4]).unflatten(0, (2, 2)), torch.tensor([[1, 2], [3, 4]]))
            self.assertEqual(torch.tensor([1, 2, 3, 4]).unflatten(0, [2, 2]), torch.tensor([[1, 2], [3, 4]]))
            self.assertEqual(torch.tensor([1, 2, 3, 4]).unflatten(0, torch.Size([2, 2])), torch.tensor([[1, 2], [3, 4]]))
            self.assertEqual(torch.ones(2, 10).unflatten(1, (5, 2)), torch.ones(2, 5, 2))
            self.assertEqual(torch.tensor([1, 2, 3, 4]).unflatten(0, (-1, 2)),
                             torch.tensor([[1, 2], [3, 4]]))
            self.assertEqual(torch.ones(2, 10).unflatten(1, (5, -1)),
                             torch.ones(2, 5, 2))
            self.assertEqual(torch.ones(2, 10).unflatten(1, (-1,)),
                             torch.ones(2, 10))
            self.assertEqual(torch.ones(2, 3 * 4 * 5 * 6).unflatten(1, (3, 4, -1, 6)),
                             torch.ones(2, 3, 4, 5, 6))
            self.assertEqual(torch.ones(2, 0, 2).unflatten(1, (3, -1, 4, 5)),
                             torch.ones(2, 3, 0, 4, 5, 2))

            # test invalid args: tensor, str, sizes
            with self.assertRaisesRegex(TypeError, r"received an invalid combination of arguments"):
                torch.tensor([1]).unflatten('A', (1, 1))

            # test invalid args: tensor, str, namedshape
            with self.assertRaisesRegex(RuntimeError, r"Name 'A' not found in Tensor\[None\]."):
                torch.ones(4).unflatten('A', (('A', 2), ('B', 2)))

            # test other invalid arguments
            with self.assertRaisesRegex(RuntimeError, r"sizes must be non-empty"):
                torch.tensor([1]).unflatten(0, [])
            with self.assertRaisesRegex(RuntimeError, r"Provided sizes \[2, 2\] don't multiply up to the size of dim 0 \(1\)"):
                torch.tensor([1]).unflatten(0, [2, 2])
            with self.assertRaisesRegex(IndexError, r"dimension specified as 0 but tensor has no dimensions"):
                torch.tensor(1).unflatten(0, [0])
            with self.assertRaisesRegex(RuntimeError, r"only one dimension can be inferred"):
                torch.randn(5, 10).unflatten(1, (-1, -1))
            with self.assertRaisesRegex(RuntimeError,
                                        r"Provided sizes \[-1, 4\] don't multiply up to the size of dim 1 \(10\)"):
                torch.randn(5, 10).unflatten(1, (-1, 4))
            with self.assertRaisesRegex(RuntimeError,
                                        r"the unspecified dimension size -1 can be any value and is ambiguous"):
                torch.randn(2, 0).unflatten(1, (2, -1, 0))

        @staticmethod
        def _test_gather(self, cast, test_bounds=True):
            m, n, o = random.randint(10, 20), random.randint(10, 20), random.randint(10, 20)
            elems_per_row = random.randint(1, 10)
            dim = random.randrange(3)

            for dtype in {torch.float32, torch.complex64, torch.complex128}:
                src = torch.randn(m, n, o, dtype=dtype)
                idx_size = [m, n, o]
                idx_size[dim] = elems_per_row
                idx = torch.LongTensor().resize_(*idx_size)
                AbstractTestCases._TestTorchMixin._fill_indices(self, idx, dim, src.size(dim), elems_per_row, m, n, o)

                src = cast(src)
                idx = cast(idx)

                actual = torch.gather(src, dim, idx)
                expected = cast(torch.zeros(idx_size, dtype=dtype))
                for i in range(idx_size[0]):
                    for j in range(idx_size[1]):
                        for k in range(idx_size[2]):
                            ii = [i, j, k]
                            ii[dim] = idx[i, j, k]
                            expected[i, j, k] = src[tuple(ii)]
                self.assertEqual(actual, expected, atol=0, rtol=0)

            bad_src = torch.randn(*[i - 1 for i in idx_size])
            self.assertRaises(RuntimeError, lambda: torch.gather(bad_src, dim, idx))

            # should throw an error when index dtype is not long
            with self.assertRaisesRegex(RuntimeError, 'Expected dtype int64 for index'):
                torch.gather(src, dim, idx.to(torch.int))

            # should throw an error when out.dtype != src.dtype.
            # Note that on Windows, the out tensor's dtype is returned as: struct c10::complex<double> in the error
            # message, hence the use of .* in regex here
            with self.assertRaisesRegex(RuntimeError,
                                        'Expected out tensor to have dtype .*c10::complex<double>, but got int instead'):
                torch.gather(src.to(torch.complex128), dim, idx, out=expected.to(torch.int))

            # checks for the same dimensionality
            with self.assertRaisesRegex(RuntimeError, 'Index tensor must have the same number of dimensions as input tensor'):
                torch.gather(src, dim, idx.unsqueeze(-1))

            with self.assertRaisesRegex(RuntimeError, 'Index tensor must have the same number of dimensions as input tensor'):
                torch.gather(src.unsqueeze(-1), dim, idx)

            if test_bounds:
                idx[0][0][0] = 23
                self.assertRaises(RuntimeError, lambda: torch.gather(src, dim, idx))

            src = cast(torch.randn(3, 4, 5))
            expected, idx = src.max(2, True)
            expected = cast(expected)
            idx = cast(idx)
            actual = torch.gather(src, 2, idx)
            self.assertEqual(actual, expected, atol=0, rtol=0)

            # Bool test case
            t = torch.tensor([[False, True], [True, True]])
            self.assertEqual(torch.gather(t, 1, torch.tensor([[0, 0], [1, 0]])), torch.tensor([[False, False], [True, True]]))

        def test_gather(self):
            self._test_gather(self, lambda t: t)

        @staticmethod
        def _test_scatter_add_mult_index_base(self, cast):
            m, n = 30, 40
            idx = torch.zeros(m, n).long()
            src = torch.ones(m, n)
            res0 = torch.zeros(m, n).scatter_add_(0, idx, src)
            res1 = torch.zeros(m, n).scatter_add_(1, idx, src)

            self.assertEqual(res0[0, :], m * torch.ones(n), atol=0, rtol=0)
            self.assertEqual(res1[:, 0], n * torch.ones(m), atol=0, rtol=0)

        def test_scatter_add_mult_index(self):
            self._test_scatter_add_mult_index_base(self, lambda t: t)

        @staticmethod
        def _test_scatter_base(self, cast, method, is_scalar=False, test_bounds=True, reduction=None, *, test_complex=False):
            if test_complex:
                dtypes = [torch.complex64, torch.complex128]
            else:
                dtypes = [torch.float16, torch.float32, torch.float64]

            for dtype in dtypes:
                m, n, o = random.randint(10, 20), random.randint(10, 20), random.randint(10, 20)
                elems_per_row = random.randint(1, 10)
                dim = random.randrange(3)

                idx_size = [m, n, o]
                idx_size[dim] = elems_per_row
                idx = cast(torch.LongTensor().resize_(*idx_size))
                AbstractTestCases._TestTorchMixin._fill_indices(self, idx, dim, ([m, n, o])[dim], elems_per_row, m, n, o)

                src_size = [random.randint(1, 5) + s for s in idx_size]
                if is_scalar:
                    src = random.random()
                else:
                    src = cast(torch.randn(src_size, dtype=dtype))

                base = cast(torch.randn(m, n, o, dtype=dtype))
                if reduction:
                    actual = getattr(base.clone(), method)(dim, idx, src, reduce=reduction)
                else:
                    actual = getattr(base.clone(), method)(dim, idx, src)
                expected = base.clone()
                for i in range(idx_size[0]):
                    for j in range(idx_size[1]):
                        for k in range(idx_size[2]):
                            ii = [i, j, k]
                            ii[dim] = idx[i, j, k]
                            if method == 'scatter_add_':
                                expected[tuple(ii)] += src[i, j, k]
                            else:
                                # method may be 'scatter_' or 'scatter'
                                # both might have a reduction argument
                                value = src if is_scalar else src[i, j, k]

                                if reduction == "add":
                                    expected[tuple(ii)] += value
                                elif reduction == "multiply":
                                    expected[tuple(ii)] *= value
                                else:
                                    expected[tuple(ii)] = value

                self.assertEqual(actual, expected, atol=0, rtol=0)

                # should throw an error when self.dtype != src.dtype.
                # we ignore the case when src is Scalar, as it gets
                # cast via src.to<scalar_t>.
                if not is_scalar:
                    with self.assertRaisesRegex(RuntimeError, 'Expected self.dtype to be equal to src.dtype'):
                        getattr(base.clone().type(torch.int), method)(dim, idx, src)

                    with self.assertRaisesRegex(RuntimeError, 'Expected self.dtype to be equal to src.dtype'):
                        getattr(base.clone(), method)(dim, idx, src.type(torch.int))

                # should throw an error when index dtype is not long
                with self.assertRaisesRegex(RuntimeError, 'Expected dtype int64 for index'):
                    getattr(base.clone(), method)(dim, idx.type(torch.int), src)

                # check for the same dimensionality
                with self.assertRaisesRegex(RuntimeError, 'Index tensor must have the same number of dimensions as self tensor'):
                    getattr(base.clone().unsqueeze(-1), method)(dim, idx, src)

                with self.assertRaisesRegex(RuntimeError, 'Index tensor must have the same number of dimensions as self tensor'):
                    getattr(base.clone(), method)(dim, idx.unsqueeze(-1), src)

                if not is_scalar:
                    with self.assertRaisesRegex(RuntimeError, 'Index tensor must have the same number of dimensions as src tensor'):
                        getattr(base.clone(), method)(dim, idx, src.unsqueeze(-1))

                if test_bounds:
                    idx[0][0][0] = 34
                    with self.assertRaises(RuntimeError):
                        if reduction:
                            getattr(base.clone(), method)(dim, idx, src, reduce=reduction)
                        else:
                            getattr(base.clone(), method)(dim, idx, src)

                # test for empty index, should be a no-op
                idx = cast(torch.LongTensor())
                if reduction:
                    actual = getattr(base.clone(), method)(dim, idx, src, reduce=reduction)
                else:
                    actual = getattr(base.clone(), method)(dim, idx, src)
                self.assertEqual(actual, base, atol=0, rtol=0)

        def test_scatter(self):
            self._test_scatter_base(self, lambda t: t, 'scatter_')

        def test_scatterAdd(self):
            self._test_scatter_base(self, lambda t: t, 'scatter_add_')

        def test_scatterFill(self):
            self._test_scatter_base(self, lambda t: t, 'scatter_', True)

        def test_scatterReduce(self):
            for method in ["add", "multiply"]:
                self._test_scatter_base(self, lambda t: t, 'scatter_', reduction=method)
                self._test_scatter_base(self, lambda t: t, 'scatter_', True, reduction=method)

        def test_structseq_repr(self):
            a = torch.arange(250).reshape(5, 5, 10)
            expected = """
            torch.return_types.max(
            values=tensor([[ 40,  41,  42,  43,  44,  45,  46,  47,  48,  49],
                    [ 90,  91,  92,  93,  94,  95,  96,  97,  98,  99],
                    [140, 141, 142, 143, 144, 145, 146, 147, 148, 149],
                    [190, 191, 192, 193, 194, 195, 196, 197, 198, 199],
                    [240, 241, 242, 243, 244, 245, 246, 247, 248, 249]]),
            indices=tensor([[4, 4, 4, 4, 4, 4, 4, 4, 4, 4],
                    [4, 4, 4, 4, 4, 4, 4, 4, 4, 4],
                    [4, 4, 4, 4, 4, 4, 4, 4, 4, 4],
                    [4, 4, 4, 4, 4, 4, 4, 4, 4, 4],
                    [4, 4, 4, 4, 4, 4, 4, 4, 4, 4]]))"""
            self.assertEqual(repr(a.max(1)), textwrap.dedent(expected).strip())

        def test_is_same_size(self):
            t1 = torch.empty(3, 4, 9, 10)
            t2 = torch.empty(3, 4)
            t3 = torch.empty(1, 9, 3, 3)
            t4 = torch.empty(3, 4, 9, 10)

            self.assertFalse(t1.is_same_size(t2))
            self.assertFalse(t1.is_same_size(t3))
            self.assertTrue(t1.is_same_size(t4))

        def test_tensor_set(self):
            t1 = torch.tensor([])
            t2 = torch.empty(3, 4, 9, 10).uniform_()
            t1.set_(t2)
            self.assertEqual(t1.storage()._cdata, t2.storage()._cdata)
            size = torch.Size([9, 3, 4, 10])
            t1.set_(t2.storage(), 0, size)
            self.assertEqual(t1.size(), size)
            t1.set_(t2.storage(), 0, tuple(size))
            self.assertEqual(t1.size(), size)
            self.assertEqual(t1.stride(), (120, 40, 10, 1))
            stride = (10, 360, 90, 1)
            t1.set_(t2.storage(), 0, size, stride)
            self.assertEqual(t1.stride(), stride)
            t1.set_(t2.storage(), 0, size=size, stride=stride)
            self.assertEqual(t1.size(), size)
            self.assertEqual(t1.stride(), stride)

            # test argument names
            t1 = torch.tensor([])
            # 1. case when source is tensor
            t1.set_(source=t2)
            self.assertEqual(t1.storage()._cdata, t2.storage()._cdata)
            # 2. case when source is storage
            t1.set_(source=t2.storage())
            self.assertEqual(t1.storage()._cdata, t2.storage()._cdata)
            # 3. case when source is storage, and other args also specified
            t1.set_(source=t2.storage(), storage_offset=0, size=size, stride=stride)
            self.assertEqual(t1.size(), size)
            self.assertEqual(t1.stride(), stride)

            t1 = torch.tensor([True, True], dtype=torch.bool)
            t2 = torch.tensor([False, False], dtype=torch.bool)
            t1.set_(t2)
            self.assertEqual(t1.storage()._cdata, t2.storage()._cdata)

        def test_tensor_set_errors(self):
            f_cpu = torch.randn((2, 3), dtype=torch.float32)
            d_cpu = torch.randn((2, 3), dtype=torch.float64)

            # change dtype
            self.assertRaises(RuntimeError, lambda: f_cpu.set_(d_cpu.storage()))
            self.assertRaises(RuntimeError,
                              lambda: f_cpu.set_(d_cpu.storage(), 0, d_cpu.size(), d_cpu.stride()))
            self.assertRaises(RuntimeError, lambda: f_cpu.set_(d_cpu))

            # change device
            if torch.cuda.is_available():
                f_cuda = torch.randn((2, 3), dtype=torch.float32, device='cuda')

                # cpu -> cuda
                self.assertRaises(RuntimeError, lambda: f_cpu.set_(f_cuda.storage()))
                self.assertRaises(RuntimeError,
                                  lambda: f_cpu.set_(f_cuda.storage(), 0, f_cuda.size(), f_cuda.stride()))
                self.assertRaises(RuntimeError, lambda: f_cpu.set_(f_cuda))

                # cuda -> cpu
                self.assertRaises(RuntimeError, lambda: f_cuda.set_(f_cpu.storage()))
                self.assertRaises(RuntimeError,
                                  lambda: f_cuda.set_(f_cpu.storage(), 0, f_cpu.size(), f_cpu.stride()))
                self.assertRaises(RuntimeError, lambda: f_cuda.set_(f_cpu))

        def test_equal(self):
            # Contiguous, 1D
            t1 = torch.tensor((3., 4., 9., 10.))
            t2 = t1.contiguous()
            t3 = torch.tensor((1., 9., 3., 10.))
            t4 = torch.tensor((3., 4., 9.))
            t5 = torch.tensor([])
            self.assertTrue(t1.equal(t2))
            self.assertFalse(t1.equal(t3))
            self.assertFalse(t1.equal(t4))
            self.assertFalse(t1.equal(t5))
            self.assertTrue(torch.equal(t1, t2))
            self.assertFalse(torch.equal(t1, t3))
            self.assertFalse(torch.equal(t1, t4))
            self.assertFalse(torch.equal(t1, t5))

            # Non contiguous, 2D
            s = torch.tensor(((1, 2, 3, 4), (5, 6, 7, 8)))
            s1 = s[:, 1:3]
            s2 = s1.clone()
            s3 = torch.tensor(((2, 3), (6, 7)))
            s4 = torch.tensor(((0, 0), (0, 0)))

            self.assertFalse(s1.is_contiguous())
            self.assertTrue(s1.equal(s2))
            self.assertTrue(s1.equal(s3))
            self.assertFalse(s1.equal(s4))
            self.assertTrue(torch.equal(s1, s2))
            self.assertTrue(torch.equal(s1, s3))
            self.assertFalse(torch.equal(s1, s4))

        def test_element_size(self):
            byte = torch.ByteStorage().element_size()
            char = torch.CharStorage().element_size()
            short = torch.ShortStorage().element_size()
            int = torch.IntStorage().element_size()
            long = torch.LongStorage().element_size()
            float = torch.FloatStorage().element_size()
            double = torch.DoubleStorage().element_size()
            bool = torch.BoolStorage().element_size()
            bfloat16 = torch.BFloat16Storage().element_size()
            complexfloat = torch.ComplexFloatStorage().element_size()
            complexdouble = torch.ComplexDoubleStorage().element_size()

            self.assertEqual(byte, torch.ByteTensor().element_size())
            self.assertEqual(char, torch.CharTensor().element_size())
            self.assertEqual(short, torch.ShortTensor().element_size())
            self.assertEqual(int, torch.IntTensor().element_size())
            self.assertEqual(long, torch.LongTensor().element_size())
            self.assertEqual(float, torch.FloatTensor().element_size())
            self.assertEqual(double, torch.DoubleTensor().element_size())
            self.assertEqual(bool, torch.BoolTensor().element_size())
            self.assertEqual(bfloat16, torch.tensor([], dtype=torch.bfloat16).element_size())
            self.assertEqual(complexfloat, torch.tensor([], dtype=torch.complex64).element_size())
            self.assertEqual(complexdouble, torch.tensor([], dtype=torch.complex128).element_size())

            self.assertGreater(byte, 0)
            self.assertGreater(char, 0)
            self.assertGreater(short, 0)
            self.assertGreater(int, 0)
            self.assertGreater(long, 0)
            self.assertGreater(float, 0)
            self.assertGreater(double, 0)
            self.assertGreater(bool, 0)
            self.assertGreater(bfloat16, 0)
            self.assertGreater(complexfloat, 0)
            self.assertGreater(complexdouble, 0)

            # These tests are portable, not necessarily strict for your system.
            self.assertEqual(byte, 1)
            self.assertEqual(char, 1)
            self.assertEqual(bool, 1)
            self.assertGreaterEqual(short, 2)
            self.assertGreaterEqual(int, 2)
            self.assertGreaterEqual(int, short)
            self.assertGreaterEqual(long, 4)
            self.assertGreaterEqual(long, int)
            self.assertGreaterEqual(double, float)

        def test_permute(self):
            orig = [1, 2, 3, 4, 5, 6, 7]
            perm = torch.randperm(7).tolist()
            x = torch.empty(*orig).fill_(0)
            new = [i - 1 for i in x.permute(*perm).size()]
            self.assertEqual(perm, new)
            self.assertEqual(x.size(), orig)

        def test_reversed(self):
            val = torch.arange(0, 10)
            self.assertEqual(reversed(val), torch.arange(9, -1, -1))

            val = torch.arange(1, 10).view(3, 3)
            self.assertEqual(reversed(val), torch.tensor([[7, 8, 9], [4, 5, 6], [1, 2, 3]]))

            val = torch.tensor(42)
            self.assertEqual(reversed(val), torch.tensor(42))

        def test_contains(self):
            x = torch.arange(0, 10)
            self.assertEqual(4 in x, True)
            self.assertEqual(12 in x, False)

            x = torch.arange(1, 10).view(3, 3)
            val = torch.arange(1, 4)
            self.assertEqual(val in x, True)
            val += 10
            self.assertEqual(val in x, False)

            self.assertRaisesRegex(
                RuntimeError,
                "Tensor.__contains__ only supports Tensor or scalar, but you passed in a {}.".format(type("foo")),
                lambda: "foo" in x)
            self.assertRaisesRegex(
                RuntimeError,
                "Tensor.__contains__ only supports Tensor or scalar, but you passed in a {}.".format(type([1, 2])),
                lambda: [1, 2] in x)

        def test_deepcopy_parameter(self):
            from copy import deepcopy
            l = torch.nn.Linear(10, 1)
            s = l.state_dict(keep_vars=True)
            self.assertEqual(torch.nn.Parameter, type(s['weight']))
            self.assertEqual(torch.nn.Parameter, type(s['bias']))

            s2 = deepcopy(s)
            self.assertEqual(torch.nn.Parameter, type(s2['weight']))
            self.assertEqual(torch.nn.Parameter, type(s2['bias']))

        def test_pickle(self):
            import pickle
            a = torch.randn(5, 5)
            serialized = pickle.dumps(a)
            b = pickle.loads(serialized)
            self.assertEqual(a, b)

        def test_pickle_parameter(self):
            import pickle
            a = torch.nn.Parameter(torch.randn(5, 5))
            serialized = pickle.dumps(a)
            b = pickle.loads(serialized)
            self.assertTrue(isinstance(b, torch.nn.Parameter))
            self.assertEqual(a.requires_grad, b.requires_grad)
            self.assertEqual(a, b)

        def test_pickle_parameter_no_requires_grad(self):
            import pickle
            a = torch.nn.Parameter(torch.randn(5, 5), requires_grad=False)
            serialized = pickle.dumps(a)
            b = pickle.loads(serialized)
            self.assertTrue(isinstance(b, torch.nn.Parameter))
            self.assertEqual(a.requires_grad, b.requires_grad)
            self.assertEqual(a, b)

        def test_pickle_dtype(self):
            t = torch.float32
            serialized = pickle.dumps(t)
            b = pickle.loads(serialized)
            self.assertTrue(isinstance(b, torch.dtype))
            self.assertEqual(id(b), id(t))

        def test_pickle_size(self):
            a = torch.rand(10).size()
            serialized = pickle.dumps(a)
            b = pickle.loads(serialized)
            self.assertTrue(isinstance(b, torch.Size))
            self.assertEqual(a, b)

        def test_pickle_function(self):
            # https://github.com/pytorch/pytorch/issues/37703
            a = torch.tanh
            serialized = pickle.dumps(a)
            b = pickle.loads(serialized)
            self.assertEqual(a, b)

        def test_generator_cpu(self):
            # test default generators are equal
            self.assertEqual(torch.default_generator, torch.default_generator)

            # tests Generator API
            # manual_seed, seed, initial_seed, get_state, set_state
            g1 = torch.Generator()
            g2 = torch.Generator()
            g1.manual_seed(12345)
            g2.manual_seed(12345)
            self.assertEqual(g1.initial_seed(), g2.initial_seed())

            g1.seed()
            g2.seed()
            self.assertNotEqual(g1.initial_seed(), g2.initial_seed())

            g1 = torch.Generator()
            g2_state = g2.get_state()
            g2_randn = torch.randn(1, generator=g2)
            g1.set_state(g2_state)
            g1_randn = torch.randn(1, generator=g1)
            self.assertEqual(g1_randn, g2_randn)

            default_state = torch.default_generator.get_state()
            q = torch.empty(100)
            g1_normal = q.normal_()
            g2 = torch.Generator()
            g2.set_state(default_state)
            g2_normal = q.normal_(generator=g2)
            self.assertEqual(g1_normal, g2_normal)

        def test_invalid_generator_raises(self):
            self.assertRaises(RuntimeError, lambda: torch.Generator('opengl'))

        def _sobol_reference_samples(self, scramble: bool) -> torch.Tensor:
            if not scramble:
                # theoretical values from Joe Kuo 2010
                return torch.tensor(
                    [
                        [0., 0.],
                        [0.5, 0.5],
                        [0.75, 0.25],
                        [0.25, 0.75],
                        [0.375, 0.375],
                        [0.875, 0.875],
                        [0.625, 0.125],
                        [0.125, 0.625],
                    ],
                )
            else:
                # theoretical values unknown: convergence properties checked
                return torch.tensor(
                    [
                        [0.50860737, 0.29320504],
                        [0.07116939, 0.89594537],
                        [0.49354145, 0.11524881],
                        [0.93097717, 0.70244044],
                        [0.87266153, 0.23887917],
                        [0.31021884, 0.57600391],
                        [0.13687253, 0.42054182],
                        [0.69931293, 0.77336788],
                    ],
                )

        def test_sobolengine_bounds(self, scramble: bool = False):
            engine = torch.quasirandom.SobolEngine(100, scramble=scramble, seed=123456)
            sample = engine.draw(512)
            self.assertTrue(torch.all(sample >= 0))
            self.assertTrue(torch.all(sample <= 1))

        def test_sobolengine_bounds_scrambled(self):
            self.test_sobolengine_bounds(scramble=True)

        def test_sobolengine_draw(self, scramble: bool = False):
            ref_sample = self._sobol_reference_samples(scramble=scramble)
            engine = torch.quasirandom.SobolEngine(2, scramble=scramble, seed=123456)
            sample = engine.draw(n=len(ref_sample))
            self.assertEqual(sample, ref_sample)
            self.assertEqual(engine.num_generated, len(ref_sample))

        def test_sobolengine_draw_scrambled(self):
            self.test_sobolengine_draw(scramble=True)

        def test_sobolengine_first_point(self):
            for dtype in (torch.float, torch.double):
                engine = torch.quasirandom.SobolEngine(2, scramble=False)
                sample = engine.draw(1, dtype=dtype)
                self.assertTrue(torch.all(sample == 0))
                self.assertEqual(sample.dtype, dtype)
            for dtype in (torch.float, torch.double):
                engine = torch.quasirandom.SobolEngine(2, scramble=True, seed=123456)
                sample = engine.draw(1, dtype=dtype)
                self.assertTrue(torch.all(sample != 0))
                self.assertEqual(sample.dtype, dtype)

        def test_sobolengine_continuing(self, scramble: bool = False):
            ref_sample = self._sobol_reference_samples(scramble=scramble)
            engine = torch.quasirandom.SobolEngine(2, scramble=scramble, seed=123456)
            n_half = len(ref_sample) // 2
            _ = engine.draw(n=n_half)
            sample = engine.draw(n=n_half)
            torch.testing.assert_close(sample, ref_sample[n_half:])

        def test_sobolengine_continuing_scrambled(self):
            self.test_sobolengine_continuing(scramble=True)

        def test_sobolengine_reset(self, scramble: bool = False):
            ref_sample = self._sobol_reference_samples(scramble=scramble)
            engine = torch.quasirandom.SobolEngine(2, scramble=scramble, seed=123456)
            _ = engine.draw(n=len(ref_sample) // 2)
            engine.reset()
            self.assertEqual(engine.num_generated, 0)
            sample = engine.draw(n=len(ref_sample))
            torch.testing.assert_close(sample, ref_sample)

        def test_sobolengine_reset_scrambled(self):
            self.test_sobolengine_reset(scramble=True)

        def test_sobolengine_fast_forward(self, scramble: bool = False):
            ref_sample = self._sobol_reference_samples(scramble=scramble)
            engine = torch.quasirandom.SobolEngine(2, scramble=scramble, seed=123456)
            engine.fast_forward(4)
            sample = engine.draw(n=4)
            torch.testing.assert_close(sample, ref_sample[4:])
            # alternate fast forwarding with sampling
            engine.reset()
            even_draws = []
            for i in range(8):
                if i % 2 == 0:
                    even_draws.append(engine.draw())
                else:
                    engine.fast_forward(1)
            torch.testing.assert_close(
                ref_sample[[i for i in range(8) if i % 2 == 0]],
                torch.from_numpy(np.concatenate(even_draws)),
            )

        def test_sobolengine_fast_forward_scrambled(self):
            self.test_sobolengine_fast_forward(scramble=True)

        def test_sobolengine_distribution(self, scramble=False):
            d = 50
            engine = torch.quasirandom.SobolEngine(d, scramble=scramble, seed=123456)
            sample = engine.draw(1024)
            torch.testing.assert_close(
                torch.mean(sample, dim=0), torch.full((d,), 0.5), atol=2, rtol=2
            )
            torch.testing.assert_close(
                np.percentile(sample, 25, axis=0), np.repeat(0.25, d), atol=2, rtol=2
            )
            torch.testing.assert_close(
                np.percentile(sample, 75, axis=0), np.repeat(0.75, d), atol=2, rtol=2
            )

        def test_sobolengine_distribution_scrambled(self):
            self.test_sobolengine_distribution(scramble=True)

        def test_sobolengine_draw_base2(self, scramble=False):
            ref_sample = self._sobol_reference_samples(scramble=scramble)
            engine = torch.quasirandom.SobolEngine(2, scramble=scramble, seed=123456)
            sample = engine.draw_base2(2)
            self.assertEqual(ref_sample[:4], sample)
            # resampling still having N=2**n
            sample = engine.draw_base2(2)
            self.assertEqual(ref_sample[4:8], sample)

        def test_sobolengine_draw_base2_scrambled(self):
            self.test_sobolengine_draw_base2(scramble=True)

        def test_sobolengine_raise(self):
            maxdim = torch.quasirandom.SobolEngine.MAXDIM
            with self.assertRaises(ValueError):
                torch.quasirandom.SobolEngine(maxdim + 1)

        def test_sobolengine_high_dim(self):
            engine = torch.quasirandom.SobolEngine(1111, scramble=False, seed=123456)
            samples1 = engine.draw()
            vals1, counts1 = torch.unique(samples1, return_counts=True)
            samples2 = engine.draw()
            vals2, counts2 = torch.unique(samples2, return_counts=True)
            self.assertEqual(vals1.item(), 0.0)
            self.assertEqual(counts1.item(), 1111)
            self.assertEqual(vals2.item(), 0.5)
            self.assertEqual(counts1.item(), 1111)

        def test_parsing_int64(self):
            # accepts integer arguments
            x = torch.cumsum(torch.ones(5, 5), 0)
            self.assertEqual(x, torch.cumsum(torch.ones(5, 5), torch.tensor(0)))
            # doesn't accept floating point variables
            self.assertRaises(TypeError, lambda: torch.cumsum(torch.ones(5, 5), torch.tensor(0.)))

        def test_parsing_double(self):
            # accepts floating point and integer arguments
            x = torch.randn(2, 3)
            torch.isclose(x, x, 1, 1)
            self.assertTrue(torch.isclose(x, x, 1, 1).all())
            self.assertTrue(torch.isclose(x, x, 1.5, 1.).all())
            # accepts floating point and integer tensors
            self.assertTrue(torch.isclose(x, x, torch.tensor(1), torch.tensor(1)).all())
            self.assertTrue(torch.isclose(x, x, torch.tensor(1.5), torch.tensor(1.)).all())
            # doesn't accept variables with requires_grad
            self.assertRaises(TypeError,
                              lambda: torch.isclose(x, x, torch.tensor(1.5), torch.tensor(1., requires_grad=True)).all())

        def test_parsing_intlist(self):
            #  parse with integer variables
            self.assertEqual(torch.Size([3, 4]), torch.ones((torch.tensor(3), torch.tensor(4))).shape)
            self.assertEqual(torch.Size([3, 4]), torch.ones(torch.tensor(3), torch.tensor(4)).shape)
            # parse with numpy integers
            self.assertEqual(torch.Size([3, 4]), torch.ones((np.array(3), np.int64(4))).shape)
            self.assertEqual(torch.Size([3, 4]), torch.ones(np.array(3), np.int64(4)).shape)
            self.assertEqual(torch.Size([3, 4]), torch.ones((np.int64(3), np.array(4))).shape)
            self.assertEqual(torch.Size([3, 4]), torch.ones(np.int64(3), np.array(4)).shape)

            # fail parse with float variables
            self.assertRaises(TypeError, lambda: torch.ones((torch.tensor(3.), torch.tensor(4))))
            # fail parse with numpy floats
            self.assertRaises(TypeError, lambda: torch.ones((np.float(3.), torch.tensor(4))))
            self.assertRaises(TypeError, lambda: torch.ones((np.array(3.), torch.tensor(4))))

            # fail parse with > 1 element variables
            self.assertRaises(TypeError, lambda: torch.ones(torch.tensor(3, 3)))
            self.assertRaises(TypeError, lambda: torch.ones((torch.tensor(3, 3))))
            self.assertRaises(TypeError, lambda: torch.ones(np.array(3, 3)))
            self.assertRaises(TypeError, lambda: torch.ones((np.array(3, 3))))

            # fail parse with additional positional args after intlist arg
            self.assertRaisesRegex(TypeError,
                                   "received an invalid combination of arguments",
                                   lambda: torch.LongTensor((6, 0), 1, 1, 0))
            self.assertRaisesRegex(TypeError,
                                   "missing 1 required positional arguments",
                                   lambda: torch.tensor().new_zeros((5, 5), 0))

        def test_half_tensor(self):
            devices = ["cpu"]
            if torch.cuda.is_available():
                devices.append("cuda")

            # contiguous tensor
            # non-contiguous tensor
            # dense non-overlapping tensor
            # non-dense non-overlapping sliced tensor
            # non-dense overlapping equal strides
            for device in devices:
                tset = (
                    torch.randn(4, 3, 2, device=device, dtype=torch.float).contiguous(),
                    torch.randn(4, 3, 2, device=device, dtype=torch.float).transpose(0, 1),
                    torch.randn(4, 3, 2, device=device, dtype=torch.float),
                    torch.randn(4, 3, 2, device=device, dtype=torch.float)[:, :, ::2],
                    torch.empty_strided(
                        (4, 2, 3), (10, 3, 3), device=device, dtype=torch.float
                    ).copy_(torch.rand((4, 2, 3), dtype=torch.float, device=device)),
                )

                for x in tset:
                    self.assertEqual(x.half().float(), x, atol=1e-3, rtol=0)
                    xh = x.half()
                    with tempfile.NamedTemporaryFile() as f:
                        torch.save(xh, f)
                        f.seek(0)
                        xh2 = torch.load(f)
                        self.assertEqual(xh.float(), xh2.float())

        def test_from_buffer(self):
            a = bytearray([1, 2, 3, 4])
            self.assertEqual(torch.ByteStorage.from_buffer(a).tolist(), [1, 2, 3, 4])
            shorts = torch.ShortStorage.from_buffer(a, 'big')
            self.assertEqual(shorts.size(), 2)
            self.assertEqual(shorts.tolist(), [258, 772])
            ints = torch.IntStorage.from_buffer(a, 'little')
            self.assertEqual(ints.size(), 1)
            self.assertEqual(ints[0], 67305985)
            f = bytearray([0x40, 0x10, 0x00, 0x00])
            floats = torch.FloatStorage.from_buffer(f, 'big')
            self.assertEqual(floats.size(), 1)
            self.assertEqual(floats[0], 2.25)

            f = bytearray([0x00, 0x01, 0x02, 0x03, 0x04, 0x05, 0x10, 0x40])
            bools = torch.BoolStorage.from_buffer(f, 'big')
            self.assertEqual(bools.size(), 8)
            self.assertEqual(bools.tolist(), [False, True, True, True, True, True, True, True])
            self.assertEqual(bools.type(), 'torch.BoolStorage')

            f = bytearray(b'\x80\x02\x8a\nl\xfc\x9cF\xf9 j\xa8P\x19.\x80\x02M\xe9')
            bools = torch.BoolStorage.from_buffer(f, 'big')
            self.assertEqual(bools.size(), 19)

            f = bytearray(b'\0x4A')
            bools = torch.BoolStorage.from_buffer(f, 'big')
            self.assertEqual(bools.size(), 4)
            self.assertEqual(bools.tolist(), [False, True, True, True])
            bytes = torch.ByteStorage.from_buffer(a)
            self.assertEqual(bytes.nbytes(), 4)
            self.assertEqual(bytes.tolist(), [1, 2, 3, 4])

        def test_storage_casts(self):
            storage = torch.IntStorage([-1, 0, 1, 2, 3, 4])
            self.assertEqual(storage.size(), 6)
            self.assertEqual(storage.tolist(), [-1, 0, 1, 2, 3, 4])
            self.assertEqual(storage.type(), 'torch.IntStorage')
            self.assertIs(storage.dtype, torch.int32)

            floatStorage = storage.float()
            self.assertEqual(floatStorage.size(), 6)
            self.assertEqual(floatStorage.tolist(), [-1, 0, 1, 2, 3, 4])
            self.assertEqual(floatStorage.type(), 'torch.FloatStorage')
            self.assertEqual(floatStorage.int().tolist(), [-1, 0, 1, 2, 3, 4])
            self.assertIs(floatStorage.dtype, torch.float32)

            halfStorage = storage.half()
            self.assertEqual(halfStorage.size(), 6)
            self.assertEqual(halfStorage.tolist(), [-1, 0, 1, 2, 3, 4])
            self.assertEqual(halfStorage.type(), 'torch.HalfStorage')
            self.assertEqual(halfStorage.int().tolist(), [-1, 0, 1, 2, 3, 4])
            self.assertIs(halfStorage.dtype, torch.float16)

            bfloat16Storage = storage.bfloat16()
            self.assertEqual(bfloat16Storage.size(), 6)
            self.assertEqual(bfloat16Storage.tolist(), [-1, 0, 1, 2, 3, 4])
            self.assertEqual(bfloat16Storage.type(), 'torch.BFloat16Storage')
            self.assertEqual(bfloat16Storage.int().tolist(), [-1, 0, 1, 2, 3, 4])
            self.assertIs(bfloat16Storage.dtype, torch.bfloat16)

            longStorage = storage.long()
            self.assertEqual(longStorage.size(), 6)
            self.assertEqual(longStorage.tolist(), [-1, 0, 1, 2, 3, 4])
            self.assertEqual(longStorage.type(), 'torch.LongStorage')
            self.assertEqual(longStorage.int().tolist(), [-1, 0, 1, 2, 3, 4])
            self.assertIs(longStorage.dtype, torch.int64)

            shortStorage = storage.short()
            self.assertEqual(shortStorage.size(), 6)
            self.assertEqual(shortStorage.tolist(), [-1, 0, 1, 2, 3, 4])
            self.assertEqual(shortStorage.type(), 'torch.ShortStorage')
            self.assertEqual(shortStorage.int().tolist(), [-1, 0, 1, 2, 3, 4])
            self.assertIs(shortStorage.dtype, torch.int16)

            doubleStorage = storage.double()
            self.assertEqual(doubleStorage.size(), 6)
            self.assertEqual(doubleStorage.tolist(), [-1.0, 0.0, 1.0, 2.0, 3.0, 4.0])
            self.assertEqual(doubleStorage.type(), 'torch.DoubleStorage')
            self.assertEqual(doubleStorage.int().tolist(), [-1, 0, 1, 2, 3, 4])
            self.assertIs(doubleStorage.dtype, torch.float64)

            charStorage = storage.char()
            self.assertEqual(charStorage.size(), 6)
            self.assertEqual(charStorage.tolist(), [-1.0, 0.0, 1.0, 2.0, 3.0, 4.0])
            self.assertEqual(charStorage.type(), 'torch.CharStorage')
            self.assertEqual(charStorage.int().tolist(), [-1, 0, 1, 2, 3, 4])
            self.assertIs(charStorage.dtype, torch.int8)

            byteStorage = storage.byte()
            self.assertEqual(byteStorage.size(), 6)
            self.assertEqual(byteStorage.tolist(), [255, 0, 1, 2, 3, 4])
            self.assertEqual(byteStorage.type(), 'torch.ByteStorage')
            self.assertEqual(byteStorage.int().tolist(), [255, 0, 1, 2, 3, 4])
            self.assertIs(byteStorage.dtype, torch.uint8)

            boolStorage = storage.bool()
            self.assertEqual(boolStorage.size(), 6)
            self.assertEqual(boolStorage.tolist(), [True, False, True, True, True, True])
            self.assertEqual(boolStorage.type(), 'torch.BoolStorage')
            self.assertEqual(boolStorage.int().tolist(), [1, 0, 1, 1, 1, 1])
            self.assertIs(boolStorage.dtype, torch.bool)

            complexfloat_storage = torch.ComplexFloatStorage([-1, 0, 1 + 2j, 2.5j, 3.5, 4 - 2j])
            self.assertEqual(complexfloat_storage.size(), 6)
            self.assertEqual(complexfloat_storage.tolist(), [-1, 0, 1 + 2j, 2.5j, 3.5, 4 - 2j])
            self.assertEqual(complexfloat_storage.type(), 'torch.ComplexFloatStorage')
            self.assertIs(complexfloat_storage.dtype, torch.complex64)

            complexdouble_storage = complexfloat_storage.complex_double()
            self.assertEqual(complexdouble_storage.size(), 6)
            self.assertEqual(complexdouble_storage.tolist(), [-1, 0, 1 + 2j, 2.5j, 3.5, 4 - 2j])
            self.assertEqual(complexdouble_storage.type(), 'torch.ComplexDoubleStorage')
            self.assertIs(complexdouble_storage.dtype, torch.complex128)

        def test_from_file(self):
            def assert_with_filename(filename):
                size = 10000
                s1 = torch.FloatStorage.from_file(filename, True, size)
                t1 = torch.FloatTensor(s1).copy_(torch.randn(size))
                self.assertEqual(s1.data_ptr(), torch.FloatTensor(s1).data_ptr())

                # check mapping
                s2 = torch.FloatStorage.from_file(filename, True, size)
                t2 = torch.FloatTensor(s2)
                self.assertEqual(t1, t2, atol=0, rtol=0)

                # check changes to t1 from t2
                rnum = random.uniform(-1, 1)
                t1.fill_(rnum)
                self.assertEqual(t1, t2, atol=0, rtol=0)

                # check changes to t2 from t1
                rnum = random.uniform(-1, 1)
                t2.fill_(rnum)
                self.assertEqual(t1, t2, atol=0, rtol=0)

                # release the tensors
                del s1, t1, s2, t2

            with TemporaryFileName() as fname:
                assert_with_filename(fname)

            if IS_FILESYSTEM_UTF8_ENCODING:
                with TemporaryDirectoryName(suffix='中文') as dname, TemporaryFileName(dir=dname) as fname:
                    assert_with_filename(fname)

        def test_torch_from_file(self):
            def assert_with_filename(filename):
                size = 10000
                s1 = torch.from_file(filename, True, size, dtype=torch.float)
                t1 = torch.FloatTensor(s1).copy_(torch.randn(size))

                # check mapping
                s2 = torch.from_file(filename, True, size, dtype=torch.float)
                t2 = torch.FloatTensor(s2)
                self.assertEqual(t1, t2, atol=0, rtol=0)

                # check changes to t1 from t2
                rnum = random.uniform(-1, 1)
                t1.fill_(rnum)
                self.assertEqual(t1, t2, atol=0, rtol=0)

                # check changes to t2 from t1
                rnum = random.uniform(-1, 1)
                t2.fill_(rnum)
                self.assertEqual(t1, t2, atol=0, rtol=0)

                # release the tensors
                del s1, t1, s2, t2

            with TemporaryFileName() as fname:
                assert_with_filename(fname)

            if IS_FILESYSTEM_UTF8_ENCODING:
                with TemporaryDirectoryName(suffix='中文') as dname, TemporaryFileName(dir=dname) as fname:
                    assert_with_filename(fname)

        def test_print(self):
            default_type = torch.tensor([]).type()
            for t in torch._tensor_classes:
                if t == torch.HalfTensor:
                    continue  # HalfTensor does not support fill
                if t.is_sparse:
                    continue
                if t.is_cuda and not torch.cuda.is_available():
                    continue
                obj = t(100, 100).fill_(1)
                obj.__repr__()
                str(obj)
            # test half tensor
            obj = torch.rand(100, 100, device='cpu').half()
            obj.__repr__()
            str(obj)
            for t in torch._storage_classes:
                if t == torch.BFloat16Storage:
                    continue  # Fix once fill is enabled for bfloat16
                if t.is_cuda and not torch.cuda.is_available():
                    continue
                if t == torch.BoolStorage or t == torch.cuda.BoolStorage:
                    obj = t(100).fill_(True)
                else:
                    obj = t(100).fill_(1)
                obj.__repr__()
                str(obj)

            # test complex tensor
            # complex tensor print uses two formatters, one for real values
            # and the other for imag values. this is consistent with numpy
            x = torch.tensor([2.3 + 4j, 7 + 6j])
            self.assertEqual(x.__repr__(), str(x))
            self.assertExpectedInline(str(x), '''tensor([2.3000+4.j, 7.0000+6.j])''')

            # test scientific notation for complex tensors
            x = torch.tensor([1e28 + 2j , -1e-28j])
            self.assertEqual(x.__repr__(), str(x))
            self.assertExpectedInline(str(x), '''tensor([1.0000e+28+2.0000e+00j, -0.0000e+00-1.0000e-28j])''')

            # test big integer
            x = torch.tensor(2341234123412341)
            self.assertEqual(x.__repr__(), str(x))
            self.assertExpectedInline(str(x), '''tensor(2341234123412341)''')

            # test scientific notation
            x = torch.tensor([1e28, 1e-28])
            self.assertEqual(x.__repr__(), str(x))
            self.assertExpectedInline(str(x), '''tensor([1.0000e+28, 1.0000e-28])''')

            # test scientific notation using set_printoptions
            x = torch.tensor([1e2, 1e-2])
            torch.set_printoptions(sci_mode=True)
            self.assertEqual(x.__repr__(), str(x))
            self.assertExpectedInline(str(x), '''tensor([1.0000e+02, 1.0000e-02])''')
            torch.set_printoptions(sci_mode=False)
            self.assertEqual(x.__repr__(), str(x))
            self.assertExpectedInline(str(x), '''tensor([  100.0000,     0.0100])''')
            torch.set_printoptions(sci_mode=None)  # reset to the default value

            # test no leading space if all elements positive
            x = torch.tensor([1, 2])
            self.assertEqual(x.__repr__(), str(x))
            self.assertExpectedInline(str(x), '''tensor([1, 2])''')

            # test for leading space if there are negative elements
            x = torch.tensor([1, -2])
            self.assertEqual(x.__repr__(), str(x))
            self.assertExpectedInline(str(x), '''tensor([ 1, -2])''')

            # test inf and nan
            x = torch.tensor([4, inf, 1.5, -inf, 0, nan, 1])
            self.assertEqual(x.__repr__(), str(x))
            self.assertExpectedInline(str(x), '''tensor([4.0000,    inf, 1.5000,   -inf, 0.0000,    nan, 1.0000])''')

            y = torch.tensor([4, inf, complex(1.5, inf), complex(-inf, 4), 0, complex(nan, inf), complex(3, nan)])
            self.assertEqual(y.__repr__(), str(y))
            expected_str = '''\
tensor([4.0000+0.j,    inf+0.j, 1.5000+infj,   -inf+4.j, 0.0000+0.j,    nan+infj,
        3.0000+nanj])'''
            self.assertExpectedInline(str(y), expected_str)

            # test dtype
            torch.set_default_dtype(torch.float)
            x = torch.tensor([1e-324, 1e-323, 1e-322, 1e307, 1e308, 1e309], dtype=torch.float64)
            self.assertEqual(x.__repr__(), str(x))
            expected_str = '''\
tensor([ 0.0000e+00, 9.8813e-324, 9.8813e-323, 1.0000e+307, 1.0000e+308,
                inf], dtype=torch.float64)'''
            self.assertExpectedInline(str(x), expected_str)

            # test changing default dtype
            torch.set_default_dtype(torch.float64)
            self.assertEqual(x.__repr__(), str(x))
            expected_str = '''\
tensor([ 0.0000e+00, 9.8813e-324, 9.8813e-323, 1.0000e+307, 1.0000e+308,
                inf])'''
            self.assertExpectedInline(str(x), expected_str)

            # test summary
            x = torch.zeros(10000)
            self.assertEqual(x.__repr__(), str(x))
            self.assertExpectedInline(str(x), '''tensor([0., 0., 0.,  ..., 0., 0., 0.])''')

            # test internal summary function
            x = torch.rand(1, 20, 5, 30)
            summary = torch._tensor_str.get_summarized_data(x)
            self.assertEqual(summary.shape, (1, 6, 5, 6))
            first_and_last = [0, 1, 2, -3, -2, -1]
            self.assertEqual(summary, x[:, first_and_last][..., first_and_last])

            # test device
            if torch.cuda.is_available():
                x = torch.tensor([123], device='cuda:0')
                self.assertEqual(x.__repr__(), str(x))
                self.assertExpectedInline(str(x), '''tensor([123], device='cuda:0')''')

                # test changing default to cuda
                torch.set_default_tensor_type(torch.cuda.FloatTensor)
                self.assertEqual(x.__repr__(), str(x))
                self.assertExpectedInline(str(x), '''tensor([123])''')

                # test printing a tensor on a different gpu than current one.
                if torch.cuda.device_count() >= 2:
                    with torch.cuda.device(1):
                        self.assertEqual(x.__repr__(), str(x))
                        self.assertExpectedInline(str(x), '''tensor([123], device='cuda:0')''')

                # test printing cpu tensor when default device is cuda
                y = torch.tensor([123], device='cpu')
                self.assertEqual(y.__repr__(), str(y))
                self.assertExpectedInline(str(y), '''tensor([123], device='cpu')''')
            torch.set_default_tensor_type(default_type)


            # test integral floats and requires_grad
            x = torch.tensor([123.], requires_grad=True)
            self.assertEqual(x.__repr__(), str(x))
            self.assertExpectedInline(str(x), '''tensor([123.], requires_grad=True)''')

            # test non-contiguous print
            # sliced tensor should have > PRINT_OPTS.threshold elements
            x = torch.ones(100, 2, 2, 10)
            y = x.as_strided(size=(100, 2, 10), stride=(2 * 2 * 10, 2 * 10, 1))
            self.assertEqual(str(y), y.__repr__())
            expected_str = '''\
tensor([[[1., 1., 1.,  ..., 1., 1., 1.],
         [1., 1., 1.,  ..., 1., 1., 1.]],

        [[1., 1., 1.,  ..., 1., 1., 1.],
         [1., 1., 1.,  ..., 1., 1., 1.]],

        [[1., 1., 1.,  ..., 1., 1., 1.],
         [1., 1., 1.,  ..., 1., 1., 1.]],

        ...,

        [[1., 1., 1.,  ..., 1., 1., 1.],
         [1., 1., 1.,  ..., 1., 1., 1.]],

        [[1., 1., 1.,  ..., 1., 1., 1.],
         [1., 1., 1.,  ..., 1., 1., 1.]],

        [[1., 1., 1.,  ..., 1., 1., 1.],
         [1., 1., 1.,  ..., 1., 1., 1.]]])\
'''

            self.assertExpectedInline(str(y), expected_str)

            x = torch.ones(100, 2, 2, 10) * (1 + 1j)
            y = x.as_strided(size=(100, 2, 10), stride=(2 * 2 * 10, 2 * 10, 1))
            self.assertEqual(str(y), y.__repr__())
            expected_str = '''\
tensor([[[1.+1.j, 1.+1.j, 1.+1.j,  ..., 1.+1.j, 1.+1.j, 1.+1.j],
         [1.+1.j, 1.+1.j, 1.+1.j,  ..., 1.+1.j, 1.+1.j, 1.+1.j]],

        [[1.+1.j, 1.+1.j, 1.+1.j,  ..., 1.+1.j, 1.+1.j, 1.+1.j],
         [1.+1.j, 1.+1.j, 1.+1.j,  ..., 1.+1.j, 1.+1.j, 1.+1.j]],

        [[1.+1.j, 1.+1.j, 1.+1.j,  ..., 1.+1.j, 1.+1.j, 1.+1.j],
         [1.+1.j, 1.+1.j, 1.+1.j,  ..., 1.+1.j, 1.+1.j, 1.+1.j]],

        ...,

        [[1.+1.j, 1.+1.j, 1.+1.j,  ..., 1.+1.j, 1.+1.j, 1.+1.j],
         [1.+1.j, 1.+1.j, 1.+1.j,  ..., 1.+1.j, 1.+1.j, 1.+1.j]],

        [[1.+1.j, 1.+1.j, 1.+1.j,  ..., 1.+1.j, 1.+1.j, 1.+1.j],
         [1.+1.j, 1.+1.j, 1.+1.j,  ..., 1.+1.j, 1.+1.j, 1.+1.j]],

        [[1.+1.j, 1.+1.j, 1.+1.j,  ..., 1.+1.j, 1.+1.j, 1.+1.j],
         [1.+1.j, 1.+1.j, 1.+1.j,  ..., 1.+1.j, 1.+1.j, 1.+1.j]]])\
'''
            self.assertExpectedInline(str(y), expected_str)

            # test print 0-dim tensor: there's no 0-dim in Numpy, we match arrayprint style
            x = torch.tensor(0.00002)
            self.assertEqual(x.__repr__(), str(x))
            self.assertExpectedInline(str(x), '''tensor(2.0000e-05)''')

            # test print boolean tensor
            x = torch.tensor([True])
            self.assertEqual(x.__repr__(), str(x))
            self.assertExpectedInline(str(x), '''tensor([True])''')

            x = torch.tensor(True)
            self.assertEqual(x.__repr__(), str(x))
            self.assertExpectedInline(str(x), '''tensor(True)''')

            # [Numpy] test print float in sci_mode when min < 0.0001.
            x = torch.tensor([0.00002])
            self.assertEqual(x.__repr__(), str(x))
            self.assertExpectedInline(str(x), '''tensor([2.0000e-05])''')

            # [Numpy] test print complex in sci_mode when real_min < 0.0001 and (or) imag_min < 0.0001.
            x = torch.tensor([0.00002]) * (1 + 1j)
            self.assertEqual(x.__repr__(), str(x))
            self.assertExpectedInline(str(x), '''tensor([2.0000e-05+2.0000e-05j])''')

            # [Numpy] test print float in sci_mode when max > 1e8.
            # TODO: Pytorch uses fixed precision to print, while Numpy uses dragon4_scientific
            # to do automatic trimming and padding.
            x = torch.tensor([123456789.])
            self.assertEqual(x.__repr__(), str(x))
            self.assertExpectedInline(str(x), '''tensor([1.2346e+08])''')

            # [Numpy] test print float in sci_mode when max / min > 1000.
            x = torch.tensor([0.01, 11])
            self.assertEqual(x.__repr__(), str(x))
            self.assertExpectedInline(str(x), '''tensor([1.0000e-02, 1.1000e+01])''')

            # [Numpy] test print int max / min > 1000, no sci_mode
            x = torch.tensor([1, 1010])
            self.assertEqual(x.__repr__(), str(x))
            self.assertExpectedInline(str(x), '''tensor([   1, 1010])''')

            # [Numpy] test print int > 1e8, no sci_mode
            x = torch.tensor([1000000000])  # 1e9
            self.assertEqual(x.__repr__(), str(x))
            self.assertExpectedInline(str(x), '''tensor([1000000000])''')

            # [Numpy] test printing float in int_mode
            x = torch.tensor([1., 1000.])
            self.assertEqual(x.__repr__(), str(x))
            self.assertExpectedInline(str(x), '''tensor([   1., 1000.])''')

            # [Numpy] test printing float in int_mode in sci format when max / min > 1000.
            x = torch.tensor([1., 1010.])
            self.assertEqual(x.__repr__(), str(x))
            self.assertExpectedInline(str(x), '''tensor([1.0000e+00, 1.0100e+03])''')

        def test_sizeof(self) -> None:
            sizeof_empty = torch.randn(0).storage().__sizeof__()
            sizeof_10 = torch.randn(10).storage().__sizeof__()
            sizeof_100 = torch.randn(100).storage().__sizeof__()
            self.assertEqual((sizeof_100 - sizeof_empty) // (sizeof_10 - sizeof_empty), 10)
            self.assertEqual((sizeof_100 - sizeof_empty) % (sizeof_10 - sizeof_empty), 0)

            sizeof_empty = torch.randn(0).to(torch.uint8).storage().__sizeof__()
            sizeof_10 = torch.randn(10).to(torch.uint8).storage().__sizeof__()
            sizeof_100 = torch.randn(100).to(torch.uint8).storage().__sizeof__()
            self.assertEqual((sizeof_100 - sizeof_empty) // (sizeof_10 - sizeof_empty), 10)
            self.assertEqual((sizeof_100 - sizeof_empty) % (sizeof_10 - sizeof_empty), 0)

        def test_iter(self) -> None:
            x = torch.randn(5, 5)
            for i, sub in enumerate(x):
                self.assertEqual(sub, x[i])

            x = torch.tensor([])
            self.assertEqual(list(x), [])

        def test_assertEqual(self) -> None:
            x = torch.FloatTensor([0])
            self.assertEqual(x, 0)
            xv = torch.autograd.Variable(x)
            self.assertEqual(xv, 0)
            self.assertEqual(x, xv)
            self.assertEqual(xv, x)

            # Tests that setting atol or rtol without the other throws
            self.assertRaises(AssertionError,
                              lambda: self.assertEqual(x, xv, atol=4))
            self.assertRaises(AssertionError,
                              lambda: self.assertEqual(x, xv, rtol=4))

            self.assertRaisesRegex(TypeError, "takes from 3 to 4 positional arguments",
                                   lambda: self.assertEqual(x, xv, "", 1.0))  # type: ignore[misc]

        def test_new(self) -> None:
            x = torch.autograd.Variable(torch.tensor([]))
            y = torch.autograd.Variable(torch.randn(4, 4))
            z = torch.autograd.Variable(torch.IntTensor([1, 2, 3]))
            self.assertEqual(x.new().shape, [0])
            self.assertEqual(x.new(), x)
            self.assertEqual(x.new(1, 2).shape, [1, 2])
            self.assertEqual(x.new(torch.Size([3, 4])).shape, [3, 4])
            self.assertEqual(x.new([3, 4]).shape, [2])
            self.assertEqual(x.new([3, 4]).tolist(), [3, 4])
            self.assertEqual(x.new((3, 4)).tolist(), [3, 4])
            self.assertEqual(x.new([np.int32(3), np.float64(4)]).tolist(), [3, 4])
            self.assertEqual(x.new(np.array((3, 4))).tolist(), [3, 4])
            self.assertEqual(x.new([z[2], z[0] + 3]).tolist(), [3, 4])
            self.assertEqual(x.new(size=(3, 4)).shape, [3, 4])
            self.assertEqual(x.new(()).shape, [0])
            self.assertEqual(x.new(y.storage()).data_ptr(), y.data_ptr())
            self.assertEqual(x.new(y).data_ptr(), y.data_ptr())
            self.assertIsNot(x.new(y), y)

            self.assertRaises(TypeError, lambda: x.new(z))
            # TypeError would be better
            self.assertRaises(RuntimeError, lambda: x.new(z.storage()))

        @unittest.skipIf(PYTORCH_CUDA_MEMCHECK, "is_pinned uses failure to detect pointer property")
        def test_pin_memory(self):
            x = torch.randn(3, 5)
            self.assertFalse(x.is_pinned())
            if not torch.cuda.is_available():
                self.assertRaises(RuntimeError, lambda: x.pin_memory())
            else:
                pinned = x.pin_memory()
                self.assertTrue(pinned.is_pinned())
                self.assertEqual(pinned, x)
                self.assertNotEqual(pinned.data_ptr(), x.data_ptr())
                # test that pin_memory on already pinned tensor has no effect
                self.assertIs(pinned, pinned.pin_memory())
                self.assertEqual(pinned.data_ptr(), pinned.pin_memory().data_ptr())

        def test_error_msg_type_translation(self):
            with self.assertRaisesRegex(
                    RuntimeError,
                    # message includes both Double and Long
                    '(?=.*Double)(?=.*Long)'):

                # Calls model with a LongTensor input but DoubleTensor weights
                input = torch.zeros(1, 1, 1, 6, dtype=torch.long)
                weight = torch.nn.Parameter(torch.zeros(1, 1, 1, 3, dtype=torch.double))
                model = torch.nn.Conv2d(1, 1, (1, 3), stride=1, padding=0, bias=False)
                model.weight = weight
                out = model(input)

        def test_apply(self):
            x = torch.arange(1, 6)
            res = x.clone().apply_(lambda k: k + k)
            self.assertEqual(res, x * 2)
            self.assertRaises(TypeError, lambda: x.apply_(lambda k: "str"))

        def test_map(self):
            x = torch.autograd.Variable(torch.randn(3, 3))
            y = torch.autograd.Variable(torch.randn(3))
            res = x.clone()
            res.map_(y, lambda a, b: a + b)
            self.assertEqual(res, x + y)
            self.assertRaisesRegex(TypeError, "not callable", lambda: res.map_(y, "str"))

        def test_map2(self):
            x = torch.autograd.Variable(torch.randn(3, 3))
            y = torch.autograd.Variable(torch.randn(3))
            z = torch.autograd.Variable(torch.randn(1, 3))
            res = x.clone()
            res.map2_(y, z, lambda a, b, c: a + b * c)
            self.assertEqual(res, x + y * z)
            z.requires_grad = True
            self.assertRaisesRegex(
                RuntimeError, "requires grad",
                lambda: res.map2_(y, z, lambda a, b, c: a + b * c))

        def test_Size(self):
            x = torch.Size([1, 2, 3])
            self.assertIsInstance(x, tuple)
            self.assertEqual(x[0], 1)
            self.assertEqual(x[1], 2)
            self.assertEqual(x[2], 3)
            self.assertEqual(len(x), 3)
            self.assertRaises(TypeError, lambda: torch.Size(torch.ones(3)))

            self.assertIsInstance(x * 2, torch.Size)
            self.assertIsInstance(x[:-1], torch.Size)
            self.assertIsInstance(x + x, torch.Size)

        def test_Size_scalar(self):
            three = torch.tensor(3)
            two = torch.tensor(2)
            x = torch.Size([0, 1, two, three, 4])
            for i in range(1, 5):
                self.assertEqual(x[i], i)

        def test_Size_iter(self):
            for sizes in [iter([1, 2, 3, 4, 5]), range(1, 6)]:
                x = torch.Size(sizes)
                for i in range(0, 5):
                    self.assertEqual(x[i], i + 1)

        def test_t_not_2d_error(self):
            self.assertRaises(RuntimeError, lambda: torch.randn(2, 3, 4).t())
            self.assertRaises(RuntimeError, lambda: torch.randn(2, 3, 4).t_())

        # skip this test for now as it affects all tests
        @unittest.skipIf(True, "flush_denormal not supported")
        def test_set_flush_denormal(self):
            tiny_float = 1e-42
            tiny_double = 1e-320
            float_tensor = torch.FloatTensor([1.0, tiny_float])
            double_tensor = torch.DoubleTensor([1.0, tiny_float, tiny_double])

            self.assertEqual(float_tensor[0], 1.0, atol=0.0, rtol=0)
            self.assertEqual(float_tensor[1], tiny_float, atol=tiny_float / 16, rtol=0)
            self.assertEqual(double_tensor[0], 1.0, atol=0.0, rtol=0)
            self.assertEqual(double_tensor[1], tiny_float, atol=0.0, rtol=0)
            self.assertEqual(double_tensor[2], tiny_double, atol=0.0, rtol=0)

            torch.set_flush_denormal(True)
            self.assertEqual(float_tensor[0], 1.0, atol=0.0, rtol=0)
            self.assertEqual(float_tensor[1], 0.0, atol=0.0, rtol=0)  # tiny_float to zero
            self.assertEqual(double_tensor[0], 1.0, atol=0.0, rtol=0)
            # tiny_float is not converted to zero in double type
            self.assertEqual(double_tensor[1], tiny_float, atol=0.0, rtol=0)
            self.assertEqual(double_tensor[2], 0.0, atol=0.0, rtol=0)  # tiny_double to zero
            torch.set_flush_denormal(False)

        def test_show_config(self):
            # We can't usefully test the output; just make sure this doesn't crash
            torch.__config__.show()

        @unittest.skipIf(IS_FBCODE, "CXX_FLAGS is only for OSS build.")
        def test_cxx_flags(self):
            torch.__config__._cxx_flags()

        def test_parallel_info(self):
            torch.__config__.parallel_info()

        @slowTest
        def test_slow_test(self):
            # Just a smoketest to make sure our slowTest decorator works.
            pass

        def test_is_nonzero(self):
            with self.assertRaisesRegex(RuntimeError, "Boolean value of Tensor with no values is ambiguous"):
                torch.tensor([]).is_nonzero()
            with self.assertRaisesRegex(RuntimeError, "Boolean value of Tensor with more than one value is ambiguous"):
                torch.tensor([0, 0]).is_nonzero()
            self.assertFalse(torch.tensor(0).is_nonzero())
            self.assertTrue(torch.tensor(1).is_nonzero())
            self.assertFalse(torch.tensor([0]).is_nonzero())
            self.assertTrue(torch.tensor([1]).is_nonzero())
            self.assertFalse(torch.tensor([[0]]).is_nonzero())
            self.assertTrue(torch.tensor([[1]]).is_nonzero())
            self.assertTrue(torch.tensor(0.1).is_nonzero())
            self.assertTrue(torch.tensor(-0.1).is_nonzero())
            self.assertFalse(torch.tensor(0.0).is_nonzero())
            self.assertTrue(torch.tensor(True).is_nonzero())
            self.assertFalse(torch.tensor(False).is_nonzero())
            self.assertFalse(torch.tensor(0 + 0j).is_nonzero())
            self.assertTrue(torch.tensor(0 + 0.1j).is_nonzero())

        def test_assert_async(self):
            with self.assertRaisesRegex(RuntimeError, "Boolean value of Tensor with no values is ambiguous"):
                torch._assert_async(torch.tensor([]))
            with self.assertRaisesRegex(RuntimeError, "Boolean value of Tensor with more than one value is ambiguous"):
                torch._assert_async(torch.tensor([0, 0]))
            with self.assertRaisesRegex(RuntimeError, "Expected Tensor with single nonzero value, but got zero"):
                torch._assert_async(torch.tensor(0))
            torch._assert_async(torch.tensor(1))
            torch._assert_async(torch.tensor(0.1))
            torch._assert_async(torch.tensor(-0.1))
            with self.assertRaisesRegex(RuntimeError, "Expected Tensor with single nonzero value, but got zero"):
                torch._assert_async(torch.tensor(0.0))
            torch._assert_async(torch.tensor(True))
            with self.assertRaisesRegex(RuntimeError, "Expected Tensor with single nonzero value, but got zero"):
                torch._assert_async(torch.tensor(False))
            torch._assert_async(torch.tensor(0 + 0.1j))
            with self.assertRaisesRegex(RuntimeError, "Expected Tensor with single nonzero value, but got zero"):
                torch._assert_async(torch.tensor(0 + 0j))

        # NB: we must not be built with CUDA; if we are built with CUDA but no CUDA
        # is available, we get a different error.
        @unittest.skipIf(torch.backends.cuda.is_built() or IS_SANDCASTLE, "CUDA is built, can't test CUDA not built error")
        def test_cuda_not_built(self):
            msg = "Torch not compiled with CUDA enabled"
            self.assertRaisesRegex(AssertionError, msg, lambda: torch.cuda.current_device())
            self.assertRaisesRegex(AssertionError, msg, lambda: torch.tensor([1], device="cuda"))
            self.assertRaisesRegex(AssertionError, msg, lambda: torch.tensor([1]).cuda())
            self.assertRaisesRegex(TypeError, msg, lambda: torch.cuda.FloatTensor())
            self.assertRaisesRegex(TypeError, msg, lambda: torch.set_default_tensor_type(torch.cuda.FloatTensor))
            self.assertRaisesRegex(AssertionError, msg, lambda: torch.tensor([1]).to(device="cuda"))

        def test_has_internal_overlap(self):
            OVERLAP_NO = 0
            OVERLAP_YES = 1
            OVERLAP_TOO_HARD = 2

            # Check for contiguous tensors
            a = torch.randn(3, 3)
            self.assertEqual(torch._debug_has_internal_overlap(a), OVERLAP_NO)

            # Checks for zero strides
            b = torch.randn(1, 3)
            b_expanded = b.expand(4, 3)
            self.assertEqual(torch._debug_has_internal_overlap(b_expanded), OVERLAP_YES)

            # Check for zero strided, size 1 axis, in non-contiguous storage (gh-33812)
            c = torch.randn(10).as_strided([2, 1, 5], [1, 0, 2])
            self.assertEqual(torch._debug_has_internal_overlap(c), OVERLAP_NO)
            c = torch.randn(2, 1, 10)[::2].as_strided((2, 1, 5), (10, 0, 2))
            self.assertEqual(torch._debug_has_internal_overlap(c), OVERLAP_TOO_HARD)


        def test_allow_tensor_metadata_change(self):
            def do_test(t):
                with self.assertRaisesRegex(
                        RuntimeError,
                        "set_sizes_contiguous is not allowed on a Tensor created from .data or .detach()"):
                    t.resize_((2, 1))
                with self.assertRaisesRegex(
                        RuntimeError,
                        "set_storage is not allowed on a Tensor created from .data or .detach()"):
                    t.set_()
                with self.assertRaisesRegex(
                        RuntimeError,
                        "set_storage_offset is not allowed on a Tensor created from .data or .detach()"):
                    t.set_(t.storage(), 0, t.size(), list(t.stride()))

            do_test(torch.tensor([[1, 2]]).data)
            do_test(torch.tensor([[1, 2]]).detach())

        @skipIfNotRegistered("LayerNorm", "Skipping as LayerNorm is not registered")
        def test_c10_layer_norm(self):
            # test that we can call c10 ops and they return a reasonable result
            X = torch.rand(5, 5, dtype=torch.float)
            weight = torch.rand(*X.size()[1:], dtype=torch.float)
            bias = torch.rand(*X.size()[1:], dtype=torch.float)
            epsilon = 1e-4

            expected_norm = torch.nn.functional.layer_norm(
                X, X.size()[1:], weight=weight, bias=bias, eps=epsilon)
            actual_norm, actual_mean, actual_stdev = \
                torch.ops._caffe2.LayerNorm(torch.tensor(X), torch.tensor(
                    weight), torch.tensor(bias), 1, epsilon, True)
            torch.testing.assert_close(expected_norm, actual_norm)

        def test_memory_format(self):
            def test_helper(x, memory_format):
                y = x.contiguous(memory_format=memory_format)
                self.assertFalse(y.is_contiguous())
                self.assertTrue(y.is_contiguous(memory_format=memory_format))
                self.assertEqual(y, x)

            test_helper(torch.randn(4, 3, 8, 8), torch.channels_last)
            test_helper(torch.randn(4, 3, 8, 8, 8), torch.channels_last_3d)

        def test_memory_format_contiguous_returns_same_tensor_if_already_satisfies(self):
            def test_helper(x, memory_format):
                alias = x.contiguous(memory_format=memory_format)
                alias.fill_(7)
                self.assertEqual(x, alias)

            test_helper(torch.randn(4, 8, 8, 3).permute(0, 3, 1, 2), torch.channels_last)
            test_helper(torch.randn(4, 8, 8, 8, 3).permute(0, 4, 1, 2, 3), torch.channels_last_3d)

        def test_memory_format_empty(self):
            def test_helper(dim1, dim2, memory_format):
                with self.assertRaises(RuntimeError):
                    x = torch.empty(dim1, memory_format=memory_format)
                x = torch.empty(dim2, memory_format=memory_format)
                self.assertTrue(x.is_contiguous(memory_format=memory_format))

            test_helper((3, 3), (3, 3, 3, 3), torch.channels_last)
            test_helper((3, 3, 3), (3, 3, 3, 3, 3), torch.channels_last_3d)

        def test_subclass_tensors(self):
            # raise an error when trying to subclass FloatTensor
            with self.assertRaisesRegex(TypeError, "type 'torch.FloatTensor' is not an acceptable base type"):
                class Foo1(torch.FloatTensor):
                    pass

            # but allow subclassing Tensor:
            class Foo2(torch.Tensor):
                def foo(self):
                    return 5
            f = Foo2()
            self.assertEqual(f.foo(), 5)

        def test_ndim(self):
            a = torch.randn(1, 2, 3)
            self.assertEqual(3, a.ndim)
            b = torch.randn(())
            self.assertEqual(0, b.ndim)
            c = torch.randn(1, 0)
            self.assertEqual(2, c.ndim)

        def test_fill_diagonal(self):
            a1 = torch.randn(7, 3)
            a2 = a1.clone()
            v = 1
            for i in range(3):
                a2[i][i] = v
            a1.fill_diagonal_(v)
            self.assertEqual(a1, a2)

            b1 = torch.randn(7, 3)
            b2 = b1.clone()
            for i in range(3):
                b2[i][i] = v
                b2[i + 4][i] = v
            b1.fill_diagonal_(v, wrap=True)
            self.assertEqual(b1, b2)

            c1 = torch.rand(3, 3, 3)
            c2 = c1.clone()
            for i in range(3):
                c2[i][i][i] = v
            c1.fill_diagonal_(v)
            self.assertEqual(c1, c2)

            # non-contiguous tensor
            d1 = torch.rand(3, 3, 3)[:, 1, ...]
            d2 = d1.clone()
            for i in range(3):
                d2[i][i] = v
            d1.fill_diagonal_(v)
            self.assertEqual(d1, d2)

            e1 = torch.rand(7, 3, 3)[:, 1, ...]
            e2 = e1.clone()
            for i in range(3):
                e2[i][i] = v
                e2[i + 4][i] = v
            e1.fill_diagonal_(v, wrap=True)
            self.assertEqual(e1, e2)

        def test_batch_norm_cpu_inference(self):
            # input nchw in (2,1,1,1), (2,2,2,2)
            inputs = [
                torch.tensor([[[[-0.5000]]], [[[0.5000]]]]),
                torch.tensor([
                    [
                        [[-0.5000, 0.5000], [-1.0000, 1.0000]],
                        [[-0.2500, -0.5000], [0.2500, 0.5000]]
                    ],
                    [
                        [[0.1000, 1.0000], [1.0000, 0.1000]],
                        [[1.0000, 0.5000], [1.5000, -1.5000]]
                    ]])]
            # output nchw in (2,1,1,1), (2,2,2,2)
            outputs = [
                torch.tensor([
                    [[[-0.499997496604919433593750000]]],
                    [[[0.499997496604919433593750000]]]]),
                torch.tensor([
                    [[[-0.499997496604919433593750000, 0.499997496604919433593750000],
                      [-0.999994993209838867187500000, 0.999994993209838867187500000]],
                     [[-0.249998748302459716796875000, -0.499997496604919433593750000],
                      [0.249998748302459716796875000, 0.499997496604919433593750000]]],
                    [[[0.099999502301216125488281250, 0.999994993209838867187500000],
                      [0.999994993209838867187500000, 0.099999502301216125488281250]],
                     [[0.999994993209838867187500000, 0.499997496604919433593750000],
                      [1.499992489814758300781250000, -1.499992489814758300781250000]]]])]


            for i in range(len(inputs)):
                for affine in [False, True]:
                    m = torch.nn.BatchNorm2d(inputs[i].size()[1], 1e-05, 0.1, affine=affine)
                    m.eval()
                    # contiguous case
                    input1 = inputs[i].contiguous()
                    output1 = m(input1)
                    # non-contiguous case
                    input2 = input1.permute(0, 1, 3, 2)
                    output2 = m(input2).permute(0, 1, 3, 2)
                    # channels last case
                    input3 = input1.contiguous(memory_format=torch.channels_last)
                    output3 = m(input3)
                    self.assertEqual(output3, outputs[i])
                    self.assertEqual(output3, output1)
                    self.assertEqual(output3, output2)

        @noarchTest
        def test_empty_meta(self):
            x = torch.empty(2 ** 20, 2 ** 20, device='meta')
            y = torch.empty(2 ** 20, device='meta')
            z = x + y
            self.assertEqual(z.size(), (2 ** 20, 2 ** 20))
            self.assertRaises(RuntimeError, lambda: z[0][0].item())

        @noarchTest
        def test_upsample_nearest1d_meta(self):
            # TODO: this test should be triggered by test_nn.py but right
            # now meta is not enabled (and even if it was, we are probably
            # missing too many meta functions to get through the test unmolested)

            # NB: Can't make the exponent too big, or it will overflow
            # signed 64-bit integer
            x = torch.empty(2 * 10 ** 8, 3, 2 * 10 ** 8, device='meta')
            z = torch.nn.functional.interpolate(x, scale_factor=2)
            self.assertEqual(z.size(), (2 * 10 ** 8, 3, 4 * 10 ** 8))
            self.assertRaises(RuntimeError, lambda: z[0][0][0].item())

            # TODO: the out tests cannot be triggered by test_nn.py because
            # we don't actually do out= arguments for nn functions, so there
            # is no public API by which to get the out version

            # interpolate doesn't seem to support out=
            # (not sure why passing None here doesn't work? How strange...)
            z = torch.empty(0, device='meta')
            torch._C._nn.upsample_nearest1d(x, (4 * 10 ** 8,), 2, out=z)
            self.assertEqual(z.size(), (2 * 10 ** 8, 3, 4 * 10 ** 8))
            self.assertRaises(RuntimeError, lambda: z[0][0][0].item())

        @noarchTest
        def test_upsample_nearest2d_meta(self):
            # TODO: the out tests cannot be triggered by test_nn.py because
            # we don't actually do out= arguments for nn functions, so there
            # is no public API by which to get the out version

            # Make sure we don't clobber strides of out tensor.  NB: this
            # test must be done on 2d/3d, because 1d doesn't have any meaningful
            # layout support
            x = torch.empty(4, 3, 8, 8, device='meta')
            out = torch.empty(4, 3, 16, 16, device='meta', memory_format=torch.channels_last)
            torch._C._nn.upsample_nearest2d(x, (16, 16), out=out)
            self.assertTrue(out.is_contiguous(memory_format=torch.channels_last))

            x = torch.empty(4, 3, 8, 8, device='meta', memory_format=torch.channels_last)
            out = torch.empty(4, 3, 16, 16, device='meta')
            torch._C._nn.upsample_nearest2d(x, (16, 16), out=out)
            self.assertTrue(out.is_contiguous())

            # But if resize occurs, do clobber
            x = torch.empty(4, 3, 8, 8, device='meta', memory_format=torch.channels_last)
            out = torch.empty(0, device='meta')
            torch._C._nn.upsample_nearest2d(x, (16, 16), out=out)
            self.assertTrue(out.is_contiguous(memory_format=torch.channels_last))

            # Complain if out dtype mismatch
            x = torch.empty(4, 3, 8, 8, device='meta', dtype=torch.float)
            out = torch.empty(4, 3, 16, 16, device='meta', dtype=torch.double)
            self.assertExpectedRaisesInline(
                RuntimeError, lambda: torch._C._nn.upsample_nearest2d(x, (16, 16), out=out),
                """Expected out tensor to have dtype float, but got double instead"""
            )

            # Complain if out device mismatch
            x = torch.empty(0, 3, 8, 8, device='meta')
            out = torch.empty(0, 3, 16, 16, device='cpu')
            self.assertExpectedRaisesInline(
                RuntimeError, lambda: torch._C._nn.upsample_nearest2d(x, (16, 16), out=out),
                """Expected out tensor to have device meta, but got cpu instead"""
            )

        @noarchTest
        def test_detach_meta(self):
            x = torch.empty(2, device='meta')
            # This used to segfault
            self.assertRaises(RuntimeError, lambda: x.detach().storage())

        @noarchTest
        def test_add_meta_scalar(self):
            # From https://github.com/pytorch/pytorch/issues/53815
            x = torch.empty(2, device='meta')
            y = x + 2
            self.assertEqual(y.size(), x.size())

        def test_normal_shape(self):
            warned = False
            for device in get_all_device_types():
                tensor1 = torch.rand(1, device=device)
                tensor4 = torch.rand(4, device=device)
                tensor120 = torch.rand(120, device=device)
                tensor2145 = torch.rand(2, 1, 4, 5, device=device)
                tensor2345 = torch.rand(2, 3, 4, 5, device=device)
                tensor2345_non_contiguous = torch.rand(2, 4, 3, 5, device=device).permute(0, 2, 1, 3)
                tensor2345_channels_last = tensor2345.contiguous(memory_format=torch.channels_last)
                output2345 = torch.zeros(2, 3, 4, 5, device=device)
                output345 = torch.zeros(3, 4, 5, device=device)

                # inputs have same size
                self.assertEqual(torch.normal(tensor2345, tensor2345).size(), (2, 3, 4, 5))
                self.assertEqual(torch.normal(tensor2345_non_contiguous, tensor2345).size(), (2, 3, 4, 5))
                self.assertEqual(torch.normal(tensor2345, tensor2345_channels_last).size(), (2, 3, 4, 5))
                self.assertEqual(torch.normal(tensor2345_non_contiguous, tensor2345_channels_last).size(), (2, 3, 4, 5))

                # scalar case
                self.assertEqual(torch.normal(tensor2345, 2).size(), (2, 3, 4, 5))
                self.assertEqual(torch.normal(2, tensor2345).size(), (2, 3, 4, 5))

                # inputs are expandable tensors
                self.assertEqual(torch.normal(tensor2345, tensor1).size(), (2, 3, 4, 5))
                self.assertEqual(torch.normal(tensor2145, tensor2345).size(), (2, 3, 4, 5))

                # inputs are non-expandable tensors, but they have same number of elements
                # TORCH_WARN_ONCE is used in torch.normal, only 1st assertEqual will show warn msg
                if not warned:
                    self.assertWarnsRegex(UserWarning, "deprecated and the support will be removed",
                                          lambda: self.assertEqual(torch.normal(tensor120, tensor2345).size(), (120,)))
                    warned = True
                else:
                    self.assertEqual(torch.normal(tensor120, tensor2345).size(), (120,))
                self.assertEqual(torch.normal(tensor2345, tensor120).size(), (2, 3, 4, 5))

                # inputs are non-expandable tensors and they don't have same number of elements
                with self.assertRaisesRegex(RuntimeError, "inconsistent tensor"):
                    torch.normal(tensor2345, tensor4)

                # output and inputs are size compatible
                self.assertEqual(torch.normal(tensor2345, tensor2345, out=output2345).size(), (2, 3, 4, 5))

                # output and inputs are not size compatible
                with self.assertRaisesRegex(RuntimeError, "inconsistent tensor"):
                    # inputs are expandable but have different broadcasted size than output
                    torch.normal(tensor2345, tensor2145, out=output345)
                with self.assertRaisesRegex(RuntimeError, "inconsistent tensor"):
                    # inputs are not expandable but reshapeable, output size is not the same as mean
                    torch.normal(tensor2345, tensor120, out=output345)

        def test_tensoriterator_output_setup(self):
            # Test whether the output's memory layout is correct
            def test_memory_layout(x, y, scale, zero_point, out):
                self.assertEqual(x.dim(), 4)
                self.assertEqual(x.size(), y.size())
                self.assertEqual(y.size(), out.size())

                shape = x.size()
                for n in range(shape[0]):
                    for c in range(shape[1]):
                        for h in range(shape[2]):
                            for w in range(shape[3]):
                                if scale is not None and zero_point is not None:
                                    self.assertEqual(
                                        out[n][c][h][w],
                                        torch.ops.quantized.add(x[n][c][h][w], y[n][c][h][w], scale, zero_point))
                                else:
                                    self.assertEqual(out[n][c][h][w], x[n][c][h][w] + y[n][c][h][w])

            xraw = torch.rand(2, 3, 4, 4)
            yraw = torch.rand(2, 3, 4, 4)
            qxraw = torch.quantize_per_tensor(xraw, 0.1, 5, torch.quint8)
            qyraw = torch.quantize_per_tensor(yraw, 0.1, 5, torch.quint8)

            # contiguous case fast setup
            test_memory_layout(xraw, yraw, None, None, xraw + yraw)
            test_memory_layout(qxraw, qyraw, 0.1, 5, torch.ops.quantized.add(qxraw, qyraw, 0.1, 5))

            # channels last case fast setup
            x = xraw.contiguous(memory_format=torch.channels_last)
            y = yraw.contiguous(memory_format=torch.channels_last)
            test_memory_layout(x, y, None, None, x + y)
            qx = qxraw.contiguous(memory_format=torch.channels_last)
            qy = qyraw.contiguous(memory_format=torch.channels_last)
            test_memory_layout(qx, qy, 0.1, 5, torch.ops.quantized.add(qx, qy, 0.1, 5))

            # non contiguous case fast setup (dense, non-overlapping, same shape and strides)
            x = xraw.permute(0, 2, 3, 1)
            y = yraw.permute(0, 2, 3, 1)
            test_memory_layout(x, y, None, None, x + y)
            qx = qxraw.permute(0, 2, 3, 1)
            qy = qyraw.permute(0, 2, 3, 1)
            test_memory_layout(qx, qy, 0.1, 5, torch.ops.quantized.add(qx, qy, 0.1, 5))

            # non contiguous case fast setup (dense, non-overlapping)
            # input tensors have same shape and strides
            # output tensor have same shape as input tensors but different stride
            # output tensor should preserve its strides in this case
            x = xraw.permute(0, 2, 3, 1)
            y = yraw.permute(0, 2, 3, 1)
            out = torch.empty_like(xraw)
            out = out.permute(0, 3, 2, 1)
            expected_stride = out.stride()
            test_memory_layout(x, y, None, None, torch.add(x, y, out=out))
            self.assertEqual(expected_stride, out.stride())

            # non contiguous case non fast setup
            x = xraw.permute(0, 2, 3, 1)
            y = yraw.permute(0, 3, 2, 1)
            test_memory_layout(x, y, None, None, x + y)
            qx = qxraw.permute(0, 2, 3, 1)
            qy = qyraw.permute(0, 3, 2, 1)
            test_memory_layout(qx, qy, 0.1, 5, torch.ops.quantized.add(qx, qy, 0.1, 5))

        # Tests to make sure we still handle .data properly until it is removed
        def test_dot_data_use(self):
            # .data allows to change the Tensors types inplace, check that we still
            # raise a nice error.
            with self.assertRaisesRegex(
                    RuntimeError,
                    # message includes both Double and Long
                    '(?=.*Double)(?=.*Long)'):

                # Calls model with a LongTensor input but DoubleTensor weights
                input = torch.randn(1, 1, 1, 6, dtype=torch.double)
                weight = torch.zeros(1, 1, 1, 3, dtype=torch.long)
                model = torch.nn.Conv2d(1, 1, (1, 3), stride=1, padding=0, bias=False)
                model.weight.data = weight
                out = model(input)


# Functions to test negative dimension wrapping
METHOD = 1
INPLACE_METHOD = 2
FUNCTIONAL = 4
DIM_ARG = None

def make_neg_dim_test(name, tensor_arg, arg_constr, types, extra_dim=0):
    def neg_dim_test(self):
        if isinstance(tensor_arg, list):
            assert METHOD not in types and INPLACE_METHOD not in types
            x = [torch.randn(arg) for arg in tensor_arg]
            ndim = len(tensor_arg[-1])
        else:
            x = torch.randn(*tensor_arg)
            ndim = len(tensor_arg)
        ndim += extra_dim

        n_dim_to_test = sum(e is DIM_ARG for e in arg_constr())

        for dims_val in combinations(range(ndim), n_dim_to_test):
            arg = arg_constr()
            arg_neg = copy.deepcopy(arg)
            idx = 0
            for i, v in enumerate(arg):
                if v is DIM_ARG:
                    arg[i] = dims_val[idx]
                    arg_neg[i] = dims_val[idx] - ndim
                    idx += 1

            if METHOD in types:
                a = getattr(x, name)(*arg)
                b = getattr(x, name)(*arg_neg)
                self.assertEqual(a, b)

            if INPLACE_METHOD in types:
                a = x.clone()
                getattr(a, name + '_')(*arg)
                b = x.clone()
                getattr(b, name + '_')(*arg_neg)
                self.assertEqual(a, b)

            if FUNCTIONAL in types:
                a = getattr(torch, name)(x, *arg)
                b = getattr(torch, name)(x, *arg_neg)
                self.assertEqual(a, b)

    return neg_dim_test


def idx_tensor(size, max_val):
    return torch.LongTensor(*size).random_(0, max_val - 1)


def add_neg_dim_tests():
    neg_dim_tests = [
        ('narrow', (10, 20, 30), lambda: [DIM_ARG, 0, 5], [METHOD]),
        ('transpose', (10, 20, 30), lambda: [DIM_ARG, DIM_ARG], [METHOD, INPLACE_METHOD, FUNCTIONAL]),
        ('size', (10, 20, 30), lambda: [DIM_ARG], [METHOD]),
        ('cat', [(2, 3, 4), (2, 3, 4)], lambda: [DIM_ARG], [FUNCTIONAL]),
        ('chunk', (10, 20, 30), lambda: [5, DIM_ARG], [METHOD, FUNCTIONAL]),
        ('gather', (10, 20), lambda: [DIM_ARG, idx_tensor((10, 20), 10)], [METHOD, FUNCTIONAL]),
        ('index_select', (10, 10), lambda: [DIM_ARG, idx_tensor((10,), 10)], [METHOD, FUNCTIONAL]),
        ('split', (10, 20), lambda: [5, DIM_ARG], [METHOD, FUNCTIONAL]),
        ('squeeze', (10, 1, 20, 1), lambda: [DIM_ARG], [METHOD, INPLACE_METHOD, FUNCTIONAL]),
        ('unbind', (2, 3, 4), lambda: [DIM_ARG], [FUNCTIONAL]),
        ('unsqueeze', (10, 20), lambda: [DIM_ARG], [METHOD, INPLACE_METHOD, FUNCTIONAL], 1),
        ('logcumsumexp', (10, 20), lambda: [DIM_ARG], [METHOD, FUNCTIONAL]),
        ('cumprod', (10, 20), lambda: [DIM_ARG], [METHOD, FUNCTIONAL]),
        ('cumsum', (10, 20), lambda: [DIM_ARG], [METHOD, FUNCTIONAL]),
        ('cummax', (10, 20), lambda: [DIM_ARG], [METHOD, FUNCTIONAL]),
        ('cummin', (10, 20), lambda: [DIM_ARG], [METHOD, FUNCTIONAL]),
        ('mean', (10, 20), lambda: [DIM_ARG], [METHOD, FUNCTIONAL]),
        ('median', (10, 20), lambda: [DIM_ARG], [METHOD, FUNCTIONAL]),
        ('nanmedian', (10, 20), lambda: [DIM_ARG], [METHOD, FUNCTIONAL]),
        ('mode', (10, 20), lambda: [DIM_ARG], [METHOD, FUNCTIONAL]),
        ('norm', (10, 20), lambda: [2, DIM_ARG], [METHOD, FUNCTIONAL]),
        ('prod', (10, 20), lambda: [DIM_ARG], [METHOD, FUNCTIONAL]),
        ('std', (10, 20), lambda: [DIM_ARG], [METHOD, FUNCTIONAL]),
        ('sum', (10, 20), lambda: [DIM_ARG], [METHOD, FUNCTIONAL]),
        ('var', (10, 20), lambda: [DIM_ARG], [METHOD, FUNCTIONAL]),
        ('kthvalue', (10, 20), lambda: [3, DIM_ARG], [METHOD, FUNCTIONAL]),
        ('max', (10, 20), lambda: [DIM_ARG], [METHOD, FUNCTIONAL]),
        ('min', (10, 20), lambda: [DIM_ARG], [METHOD, FUNCTIONAL]),
        ('sort', (10, 20), lambda: [DIM_ARG], [METHOD, FUNCTIONAL]),
        ('topk', (10, 20), lambda: [5, DIM_ARG], [METHOD, FUNCTIONAL]),
        ('renorm', (10, 20), lambda: [2, DIM_ARG, 1], [METHOD, INPLACE_METHOD, FUNCTIONAL]),
        ('index_add', (10, 10), lambda: [DIM_ARG, idx_tensor((10,), 10), torch.randn(10, 10)], [INPLACE_METHOD]),
        ('index_copy', (10, 10), lambda: [DIM_ARG, idx_tensor((10,), 10), torch.randn(10, 10)], [INPLACE_METHOD]),
        ('index_fill', (10, 10), lambda: [DIM_ARG, idx_tensor((10,), 10), 12], [INPLACE_METHOD]),
        ('scatter', (10, 10), lambda: [DIM_ARG, idx_tensor((10, 10), 10), torch.randn(10, 10)], [INPLACE_METHOD]),
        ('select', (10, 20), lambda: [DIM_ARG, 3], [METHOD]),
        ('unfold', (10, 20), lambda: [DIM_ARG, 5, 2], [METHOD]),
    ]

    for decl in neg_dim_tests:
        if len(decl) == 4:
            name, tensor_arg, arg_constr, types = decl
            extra_dim = 0
        elif len(decl) == 5:
            name, tensor_arg, arg_constr, types, extra_dim = decl

        test_name = 'test_' + name + '_neg_dim'

        assert not hasattr(AbstractTestCases._TestTorchMixin, test_name), "Duplicated test name: " + test_name
        setattr(AbstractTestCases._TestTorchMixin, test_name, make_neg_dim_test(name, tensor_arg, arg_constr, types, extra_dim))


@contextlib.contextmanager
def torch_vital_set(value):
    stash = None
    if 'TORCH_VITAL' in os.environ:
        stash = os.environ['TORCH_VITAL']
    os.environ['TORCH_VITAL'] = value
    try:
        yield
    finally:
        if stash:
            os.environ['TORCH_VITAL'] = stash
        else:
            del os.environ['TORCH_VITAL']


# Tests Vital Signs for Torch
class TestBasicVitalSigns(TestCase):
    def test_basic_vitals(self):
        with torch_vital_set(''):
            self.assertFalse(torch.vitals_enabled())
        with torch_vital_set('ON'):
            self.assertTrue(torch.vitals_enabled())

    def test_basic_vitals_read_write(self):
        with torch_vital_set('ON'):
            self.assertTrue(torch.vitals_enabled())
            # This tests the code path of setting a vital
            self.assertTrue(torch.set_vital('Dataloader', 'basic_unit_test', 'TEST_VALUE_STRING'))
            self.assertIn('TEST_VALUE_STRING', torch.read_vitals())
            self.assertIn('CUDA.used', torch.read_vitals())

    def test_dataloader_vitals(self):
        with torch_vital_set('ON'):
            inps = torch.arange(10 * 5, dtype=torch.float32).view(10, 5)
            tgts = torch.arange(10 * 5, dtype=torch.float32).view(10, 5)
            dataset = torch.utils.data.TensorDataset(inps, tgts)
            loader = torch.utils.data.DataLoader(dataset, batch_size=2)
            self.assertIn('Dataloader.enabled\t\t True', torch.read_vitals())


class TestVitalSignsCuda(TestCase):
    @onlyCUDA
    def test_cuda_vitals_gpu_only(self, device):
        with torch_vital_set('ON'):
            self.assertIn('CUDA.used\t\t true', torch.read_vitals())


# Device-generic tests. Instantiated below and not run directly.
class TestTorchDeviceType(TestCase):
    exact_dtype = True

    # TODO: move all tensor creation to common ops
    def _rand_shape(self, dim, min_size, max_size):
        shape = []
        for i in range(dim):
            shape.append(random.randint(min_size, max_size))
        return tuple(shape)

    # Validates that mathematical constants are defined properly, as required by
    # the Python Array API (https://data-apis.org/array-api/latest/API_specification/constants.html)
    @onlyCPU
    def test_constants(self, device):
        self.assertIsInstance(torch.e, float)
        self.assertEqual(torch.e, math.e, atol=0, rtol=0)

        self.assertIsInstance(torch.pi, float)
        self.assertEqual(torch.pi, math.pi, atol=0, rtol=0)

        self.assertIsInstance(torch.nan, float)
        self.assertEqual(torch.nan, math.nan, equal_nan=True)

        self.assertIsInstance(torch.inf, float)
        self.assertEqual(torch.inf, math.inf)

    @onlyNativeDeviceTypes
    @dtypes(torch.int8, torch.uint8, torch.int16, torch.int32, torch.int64,
            torch.bool, torch.float32, torch.complex64, torch.float64,
            torch.complex128)
    def test_bytes_to_scalar(self, device, dtype):
        def rand_byte():
            if dtype == torch.bool:
                return torch.randint(0, 2, ()).item()
            else:
                return torch.randint(0, 256, ()).item()

        element_size = torch._utils._element_size(dtype)

        for i in range(10):
            bytes_list = [rand_byte() for _ in range(element_size)]
            scalar = bytes_to_scalar(bytes_list, dtype, device)
            self.assertEqual(scalar.storage()._untyped().tolist(), bytes_list)

    @dtypes(torch.int8, torch.uint8, torch.int16, torch.int32, torch.int64,
            torch.bool, torch.float32, torch.complex64, torch.float64,
            torch.complex128)
    def test_storage(self, device, dtype):
        v = make_tensor((3, 5), device, dtype, low=-9, high=9)
        self.assertEqual(v.storage()[0], v[0][0])
        self.assertEqual(v.storage()[14], v[2][4])
        v_s = v.storage()

        for el_num in range(v.numel()):
            dim0 = el_num // v.size(1)
            dim1 = el_num % v.size(1)
            self.assertEqual(
                v_s[el_num],
                v[dim0][dim1])

        v_s_byte = v.storage()._untyped()
        el_size = v.element_size()

        for el_num in range(v.numel()):
            start = el_num * el_size
            end = start + el_size
            dim0 = el_num // v.size(1)
            dim1 = el_num % v.size(1)
            self.assertEqual(
                bytes_to_scalar(v_s_byte[start:end], dtype, device),
                v[dim0][dim1])

    @onlyNativeDeviceTypes
    @dtypes(torch.int8, torch.uint8, torch.int16, torch.int32, torch.int64,
            torch.bool, torch.float32, torch.complex64, torch.float64,
            torch.complex128, torch.quint8, torch.qint8, torch.qint32,
            torch.quint4x2)
    def test_storage_setitem(self, device, dtype):
        # Skip quantized dtypes for CUDA, since they're not supported
        if torch.device(device).type == 'cuda':
            if dtype in [torch.quint8, torch.qint8, torch.qint32, torch.quint4x2]:
                return

        storage_type_name = torch.storage._dtype_to_storage_type_map()[dtype]
        if torch.device(device).type == 'cuda':
            storage_type = eval('torch.cuda.' + storage_type_name)
        else:
            storage_type = eval('torch.' + storage_type_name)

        N = 10

        s = storage_type(N)
        s[:] = 0
        l = [0] * N
        self.assertEqual(s, storage_type(l))

        for i in range(N):
            s[i] = i
            l[i] = i

        self.assertEqual(s, storage_type(l))

        l[2:7] = [1] * 5
        s[2:7] = 1
        self.assertEqual(s, storage_type(l))


    @onlyNativeDeviceTypes
    @dtypes(*get_all_dtypes())
    def test_tensor_from_storage(self, device, dtype):
        a = make_tensor((4, 5, 3), device, dtype, low=-9, high=9)
        a_s = a.storage()
        b = torch.tensor(a_s, device=device, dtype=dtype).reshape(a.size())
        self.assertEqual(a, b)
        c = torch.tensor(a_s._untyped(), device=device, dtype=dtype).reshape(a.size())
        self.assertEqual(a, c)

        for error_dtype in get_all_dtypes():
            if error_dtype == dtype:
                continue
            with self.assertRaisesRegex(RuntimeError, r'Expected a Storage of type'):
                error_storage = a.to(error_dtype).storage()
                torch.tensor(error_storage, device=device, dtype=dtype)

    @onlyNativeDeviceTypes
    @dtypes(*get_all_dtypes())
    def test_set_storage(self, device, dtype):
        a = make_tensor((4, 5, 3), device, dtype, low=-9, high=9)
        a_s = a.storage()
        b = torch.tensor([], device=device, dtype=dtype).set_(a_s).reshape(a.size())
        self.assertEqual(a, b)
        c = torch.tensor([], device=device, dtype=dtype).set_(a_s._untyped()).reshape(a.size())
        self.assertEqual(a, c)

        for error_dtype in get_all_dtypes():
            if error_dtype == dtype:
                continue
            with self.assertRaisesRegex(RuntimeError, r'Expected a Storage of type'):
                error_storage = a.to(error_dtype).storage()
                b = torch.tensor([], device=device, dtype=dtype).set_(error_storage)

    @dtypes(torch.float32, torch.complex64)
    def test_deepcopy(self, device, dtype):
        from copy import deepcopy
        a = torch.randn(5, 5, dtype=dtype, device=device)
        b = torch.randn(5, 5, dtype=dtype, device=device)
        c = a.view(25)
        q = [a, [a.storage(), b.storage()], b, c]
        w = deepcopy(q)
        self.assertEqual(w[0], q[0], atol=0, rtol=0)
        self.assertEqual(w[1][0], q[1][0], atol=0, rtol=0)
        self.assertEqual(w[1][1], q[1][1], atol=0, rtol=0)
        self.assertEqual(w[1], q[1], atol=0, rtol=0)
        self.assertEqual(w[2], q[2], atol=0, rtol=0)

        # Check that deepcopy preserves sharing
        w[0].add_(1)
        for i in range(a.numel()):
            self.assertEqual(w[1][0][i], q[1][0][i] + 1)
        self.assertEqual(w[3], c + 1)
        w[2].sub_(1)
        for i in range(a.numel()):
            self.assertEqual(w[1][1][i], q[1][1][i] - 1)

        # Check that deepcopy preserves attributes
        a.foo = 3
        self.assertEqual(deepcopy(a).foo, 3)

    @dtypes(torch.float32, torch.complex64)
    def test_deepcopy_scalar(self, device, dtype):
        from copy import deepcopy
        a = torch.tensor(5, dtype=dtype, device=device)
        self.assertEqual(a.size(), deepcopy(a).size())
        self.assertEqual(a, deepcopy(a))

    def check_internal_mem_overlap(self, inplace_op, num_inputs,
                                   dtype, device,
                                   expected_failure=False):
        if isinstance(inplace_op, str):
            inplace_op = getattr(torch.Tensor, inplace_op)
        input = torch.randn(1, dtype=dtype, device=device).expand(3, 3)
        inputs = [input] + [torch.randn_like(input)
                            for i in range(num_inputs - 1)]
        if not expected_failure:
            with self.assertRaisesRegex(RuntimeError, 'single memory location'):
                inplace_op(*inputs)
        else:
            with self.assertRaises(AssertionError):
                with self.assertRaisesRegex(RuntimeError, 'single memory location'):
                    inplace_op(*inputs)

    def unary_check_input_output_mem_overlap(self, data, sz, op,
                                             expected_failure=False):

        def _test(op, output, input):
            output_exp = torch.empty_like(output)
            op(input, out=output_exp)
            self.assertEqual(op(input, out=output), output_exp, msg=op.__name__)

        # output is identical to input:
        _test(op, output=data[0:sz], input=data[0:sz])
        # output and input are independent:
        _test(op, output=data[0:sz], input=data[sz:2 * sz])
        # output partially overlaps with input:
        if not expected_failure:
            with self.assertRaisesRegex(RuntimeError, 'unsupported operation'):
                _test(op, data[0:sz], data[1:sz + 1])
        else:
            with self.assertRaises(AssertionError):
                with self.assertRaisesRegex(RuntimeError, 'unsupported operation'):
                    _test(op, data[0:sz], data[1:sz + 1])
        # output is transpose of input:
        length = int(math.sqrt(sz))
        input = data[:length**2].view([length, length])
        out = input.t()
        if not expected_failure:
            with self.assertRaisesRegex(RuntimeError, 'unsupported operation'):
                _test(op, out, input)
        else:
            with self.assertRaises(AssertionError):
                with self.assertRaisesRegex(RuntimeError, 'unsupported operation'):
                    _test(op, out, input)

    def ternary_check_input_output_mem_overlap(self, op, device,
                                               expected_failure=False):
        sz = 9
        data = torch.randn(2 * sz, device=device)
        other1 = torch.randn(sz, device=device)
        other2 = torch.randn(sz, device=device)

        self.unary_check_input_output_mem_overlap(
            data, sz, lambda input, out:
                op(input, other1.view(input.shape), other2.view(input.shape), out=out),
            expected_failure=expected_failure)

        self.unary_check_input_output_mem_overlap(
            data, sz, lambda input, out:
                op(other1.view(input.shape), input, other2.view(input.shape), out=out),
            expected_failure=expected_failure)

        self.unary_check_input_output_mem_overlap(
            data, sz, lambda input, out:
                op(other1.view(input.shape), other2.view(input.shape), input, out=out),
            expected_failure=expected_failure)



    def _select_broadcastable_dims(self, dims_full=None):
        # select full dimensionality
        if dims_full is None:
            dims_full = []
            ndims = random.randint(1, 4)
            dims_full = [random.randint(1, 8) for _ in range(ndims)]
        else:
            ndims = len(dims_full)

        # select actual dimensions for ops:
        # larger: full ndims, individual sizes may be reduced
        # smaller: possibly reduced ndims, sizes may be reduced
        smaller_ndims = random.randint(1, ndims)
        dims_small = []
        dims_large = []
        for i in range(ndims - 1, -1, -1):
            j = random.randint(1, 3)
            if j == 1:  # no reduced singleton dimension
                ds = dims_full[i]
                dl = dims_full[i]
            elif j == 2:  # larger may have reduced singleton dimension
                ds = dims_full[i]
                dl = 1 if len(dims_small) < smaller_ndims else dims_full[i]
            elif j == 3:  # smaller may have reduced singleton dimension
                ds = 1
                dl = dims_full[i]
            dims_large = [dl] + dims_large
            if len(dims_small) < smaller_ndims:
                dims_small = [ds] + dims_small
        return (dims_small, dims_large, dims_full)

    # collected tests of ops that used scalar_check in Declarations.cwrap for
    # correctness
    def test_scalar_check(self, device):
        zero_d = torch.randn((), device=device)
        one_d = torch.randn((1,), device=device)

        # remainder
        self.assertEqual((), torch.remainder(zero_d, zero_d).shape)
        self.assertEqual((), torch.remainder(zero_d, 2).shape)
        self.assertEqual((1,), torch.remainder(zero_d, one_d).shape)
        self.assertEqual((1,), torch.remainder(one_d, zero_d).shape)

        # fmod
        self.assertEqual((), torch.fmod(zero_d, zero_d).shape)
        self.assertEqual((), torch.fmod(zero_d, 2).shape)
        self.assertEqual((1,), torch.fmod(zero_d, one_d).shape)
        self.assertEqual((1,), torch.fmod(one_d, zero_d).shape)

        # exp, cos, cosh, tan, atan, tanh, erf, erfc, reciprocal
        self.assertEqual((), torch.exp(zero_d).shape)
        self.assertEqual((), torch.cos(zero_d).shape)
        self.assertEqual((), torch.cosh(zero_d).shape)
        self.assertEqual((), torch.tan(zero_d).shape)
        self.assertEqual((), torch.atan(zero_d).shape)
        self.assertEqual((), torch.acosh(zero_d).shape)
        self.assertEqual((), torch.asinh(zero_d).shape)
        self.assertEqual((), torch.atanh(zero_d).shape)
        self.assertEqual((), torch.tanh(zero_d).shape)
        self.assertEqual((), torch.erf(zero_d).shape)
        self.assertEqual((), torch.erfc(zero_d).shape)
        self.assertEqual((), torch.reciprocal(zero_d).shape)
        self.assertEqual((1,), torch.exp(one_d).shape)
        self.assertEqual((1,), torch.cos(one_d).shape)
        self.assertEqual((1,), torch.cosh(one_d).shape)
        self.assertEqual((1,), torch.tan(one_d).shape)
        self.assertEqual((1,), torch.atan(one_d).shape)
        self.assertEqual((1,), torch.acosh(one_d).shape)
        self.assertEqual((1,), torch.asinh(one_d).shape)
        self.assertEqual((1,), torch.atanh(one_d).shape)
        self.assertEqual((1,), torch.tanh(one_d).shape)
        self.assertEqual((1,), torch.erf(one_d).shape)
        self.assertEqual((1,), torch.erfc(one_d).shape)
        self.assertEqual((1,), torch.reciprocal(one_d).shape)

        # clamp
        self.assertEqual((), torch.clamp(zero_d, min=0, max=1).shape)
        self.assertEqual((), torch.clamp(zero_d, min=0).shape)
        self.assertEqual((), torch.clamp(zero_d, max=1).shape)
        self.assertEqual((1,), torch.clamp(one_d, min=0, max=1).shape)
        self.assertEqual((1,), torch.clamp(one_d, min=0).shape)
        self.assertEqual((1,), torch.clamp(one_d, max=1).shape)

        # cumsum, cumprod, cummax, cummin
        self.assertEqual((), torch.logcumsumexp(zero_d, 0).shape)
        self.assertEqual((), torch.cumsum(zero_d, 0).shape)
        self.assertEqual((), torch.cumprod(zero_d, 0).shape)
        self.assertEqual((), torch.cummax(zero_d, 0)[0].shape)
        self.assertEqual((), torch.cummin(zero_d, 0)[0].shape)

        # renorm
        self.assertRaises(RuntimeError, lambda: torch.renorm(zero_d, 0.5, 0, 1.0))

        # sort, topk
        self.assertEqual([(), ()], [x.shape for x in torch.sort(zero_d, 0, False)])
        self.assertEqual([(), ()], [x.shape for x in torch.sort(zero_d, 0, True)])
        self.assertEqual([(), ()], [x.shape for x in torch.topk(zero_d, 1, 0, False)])
        self.assertEqual([(), ()], [x.shape for x in torch.topk(zero_d, 1, 0, True)])

        # lstsq (gels)
        self.assertRaises(RuntimeError, lambda: torch.lstsq(zero_d, zero_d))

        # eig
        self.assertRaises(RuntimeError, lambda: torch.eig(zero_d, False))
        self.assertRaises(RuntimeError, lambda: torch.eig(zero_d, True))

        # this is only implemented on cpu
        if (torch.device(device).type == 'cpu'):
            self.assertRaises(RuntimeError, lambda: torch.ormqr(zero_d, zero_d, zero_d))

        # max, min
        self.assertEqual((), torch.max(zero_d, zero_d).shape)
        self.assertEqual((1,), torch.max(one_d, zero_d).shape)
        self.assertEqual((1,), torch.max(zero_d, one_d).shape)
        self.assertEqual((), torch.min(zero_d, zero_d).shape)
        self.assertEqual((1,), torch.min(one_d, zero_d).shape)
        self.assertEqual((1,), torch.min(zero_d, one_d).shape)

        # diag
        self.assertRaises(RuntimeError, lambda: torch.diag(zero_d))

        zero_d_int = torch.tensor(1, device=device)
        one_d_int = torch.tensor([1], device=device)

        # lshift, rshift
        self.assertEqual((), (zero_d_int >> zero_d_int).shape)
        self.assertEqual((), (zero_d_int >> 1).shape)
        self.assertEqual((1,), (one_d_int >> zero_d_int).shape)
        self.assertEqual((1,), (zero_d_int >> one_d_int).shape)
        self.assertEqual((1,), (one_d_int >> 1).shape)

        self.assertEqual((), (zero_d_int << zero_d_int).shape)
        self.assertEqual((), (zero_d_int << 1).shape)
        self.assertEqual((1,), (one_d_int << zero_d_int).shape)
        self.assertEqual((1,), (zero_d_int << one_d_int).shape)
        self.assertEqual((1,), (one_d_int << 1).shape)

        # or
        self.assertEqual((), (zero_d_int | zero_d_int).shape)
        self.assertEqual((), (zero_d_int | 1).shape)
        self.assertEqual((1,), (one_d_int | zero_d_int).shape)
        self.assertEqual((1,), (zero_d_int | one_d_int).shape)
        self.assertEqual((1,), (one_d_int | 1).shape)

        # and
        self.assertEqual((), (zero_d_int & zero_d_int).shape)
        self.assertEqual((), (zero_d_int & 1).shape)
        self.assertEqual((1,), (one_d_int & zero_d_int).shape)
        self.assertEqual((1,), (zero_d_int & one_d_int).shape)
        self.assertEqual((1,), (one_d_int & 1).shape)

        # clone
        self.assertEqual((), zero_d.clone().shape)

        zero_d_bool = torch.tensor(True, device=device)
        one_d_bool = torch.tensor([True], device=device)

        # masked_select
        self.assertEqual((1,), torch.masked_select(zero_d_bool, zero_d_bool).shape)
        self.assertEqual((1,), torch.masked_select(zero_d_bool, one_d_bool).shape)
        self.assertEqual((1,), torch.masked_select(one_d_bool, zero_d_bool).shape)

        zero_d_uint8 = torch.tensor(1, dtype=torch.uint8, device=device)
        one_d_uint8 = torch.tensor([1], dtype=torch.uint8, device=device)

        with warnings.catch_warnings():
            warnings.simplefilter("ignore")
            self.assertEqual((1,), torch.masked_select(zero_d_uint8, zero_d_uint8).shape)
            self.assertEqual((1,), torch.masked_select(zero_d_uint8, one_d_uint8).shape)
            self.assertEqual((1,), torch.masked_select(one_d_uint8, zero_d_uint8).shape)

        # mode
        self.assertEqual([(), ()], [x.shape for x in torch.mode(zero_d, dim=0, keepdim=True)])
        self.assertEqual([(), ()], [x.shape for x in torch.mode(zero_d, dim=0, keepdim=False)])
        self.assertEqual([(1,), (1,)], [x.shape for x in torch.mode(one_d, dim=0, keepdim=True)])
        self.assertEqual([(), ()], [x.shape for x in torch.mode(one_d, dim=0, keepdim=False)])

        # max
        self.assertEqual([(), ()], [x.shape for x in torch.max(zero_d, dim=0, keepdim=True)])
        self.assertEqual([(), ()], [x.shape for x in torch.max(zero_d, dim=0, keepdim=False)])
        self.assertEqual([(1,), (1,)], [x.shape for x in torch.max(one_d, dim=0, keepdim=True)])
        self.assertEqual([(), ()], [x.shape for x in torch.max(one_d, dim=0, keepdim=False)])

        # amax
        self.assertEqual((), torch.amax(zero_d, dim=0, keepdim=True).shape)
        self.assertEqual((), torch.amax(zero_d, dim=0, keepdim=False).shape)
        self.assertEqual((1,), torch.amax(one_d, dim=0, keepdim=True).shape)
        self.assertEqual((), torch.amax(one_d, dim=0, keepdim=False).shape)

        # min
        self.assertEqual([(), ()], [x.shape for x in torch.min(zero_d, dim=0, keepdim=True)])
        self.assertEqual([(), ()], [x.shape for x in torch.min(zero_d, dim=0, keepdim=False)])
        self.assertEqual([(1,), (1,)], [x.shape for x in torch.min(one_d, dim=0, keepdim=True)])
        self.assertEqual([(), ()], [x.shape for x in torch.min(one_d, dim=0, keepdim=False)])

        # amin
        self.assertEqual((), torch.amin(zero_d, dim=0, keepdim=True).shape)
        self.assertEqual((), torch.amin(zero_d, dim=0, keepdim=False).shape)
        self.assertEqual((1,), torch.amin(one_d, dim=0, keepdim=True).shape)
        self.assertEqual((), torch.amin(one_d, dim=0, keepdim=False).shape)

        # set_
        zero_d_clone = zero_d.clone()
        one_d_clone = one_d.clone()
        self.assertEqual((), zero_d_clone.set_(one_d.storage(), 0, (), ()).shape)
        self.assertEqual((1,), zero_d_clone.set_(one_d.storage(), 0, (1,), (1,)).shape)
        self.assertEqual((), one_d_clone.set_(one_d.storage(), 0, (), ()).shape)
        self.assertEqual((1,), one_d_clone.set_(one_d.storage(), 0, (1,), (1,)).shape)

        self.assertEqual((), zero_d.clone().set_(zero_d).shape)
        self.assertEqual((), one_d.clone().set_(zero_d).shape)
        self.assertEqual((1,), zero_d.clone().set_(one_d).shape)
        self.assertEqual((1,), one_d.clone().set_(one_d).shape)

        # take
        self.assertEqual((), torch.randn((2, 3), device=device).take(zero_d_int).shape)
        self.assertEqual((1,), torch.randn((2, 3), device=device).take(one_d_int).shape)

        # gather
        self.assertEqual((), torch.gather(zero_d, 0, torch.zeros((), dtype=torch.int64, device=device)).shape)
        self.assertEqual((1,), torch.gather(zero_d, 0, torch.zeros((1,), dtype=torch.int64, device=device)).shape)
        self.assertEqual((), torch.gather(one_d, 0, torch.zeros((), dtype=torch.int64, device=device)).shape)
        self.assertEqual((1,), torch.gather(one_d, 0, torch.zeros((1,), dtype=torch.int64, device=device)).shape)

        # normal
        # std must be >= 0
        zero_d_ge_0 = torch.rand((), device=device)
        # documentation says out shape matches shape of mean
        self.assertEqual((), torch.normal(zero_d, zero_d_ge_0).shape)
        self.assertEqual((1,), torch.normal(one_d, zero_d_ge_0).shape)
        self.assertEqual((), torch.normal(1, zero_d_ge_0).shape)
        self.assertEqual((), torch.normal(zero_d, 1).shape)
        self.assertEqual((1,), torch.normal(one_d, 1).shape)
        # TODO: this behavior differs on CPU and GPU, see https://github.com/pytorch/pytorch/issues/30480.
        # self.assertEqual((), torch.normal(zero_d, one_d).shape)
        # self.assertEqual((), torch.normal(1, one_d).shape)

        # convolutions.  Yes, we are testing nn.functional here; seems justified
        # given its similar to the other tests
        w = torch.randn(2, 1, 3, 3, device=device).div_(2).requires_grad_()
        self.assertRaises(RuntimeError, lambda: torch.nn.functional.conv2d(zero_d, w, groups=1))
        self.assertRaises(RuntimeError, lambda: torch.nn.functional.conv2d(zero_d, w, groups=2))

        # nll_loss -- verify input can't be 0-dimensional.
        self.assertRaises(ValueError, lambda: torch.nn.functional.nll_loss(zero_d, zero_d, reduction='none'))
        self.assertRaises(ValueError, lambda: torch.nn.functional.nll_loss(zero_d, one_d, reduction='none'))
        # verify output is 0-dimensional when reduction != 'none'
        for (input, target) in ((torch.randn(1, 1, device=device), torch.tensor([0], device=device)),
                                (torch.randn(1, 1, 1, 1, device=device), torch.tensor([[[0]]], device=device))):
            self.assertEqual((), torch.nn.functional.nll_loss(input, target, reduction='mean').shape)
            self.assertEqual((), torch.nn.functional.nll_loss(input, target, reduction='sum').shape)

        # multilabel_margin_loss
        for input in (zero_d, one_d, torch.randn(1, 1, device=device)):
            for target in (torch.tensor(0, device=device), torch.tensor([0], device=device), torch.tensor([[0]], device=device)):
                if (input.dim() <= 1 and target.dim() <= 1) or (input.dim() == 2 and target.dim() == 2):
                    output_shape = (target.shape[0],) if target.dim() == 2 else ()
                    self.assertEqual(output_shape,
                                     torch.nn.functional.multilabel_margin_loss(input, target, reduction='none').shape)
                    self.assertEqual((), torch.nn.functional.multilabel_margin_loss(input, target, reduction='mean').shape)
                    self.assertEqual((), torch.nn.functional.multilabel_margin_loss(input, target, reduction='sum').shape)
                else:
                    self.assertRaises(RuntimeError,
                                      lambda: torch.nn.functional.multilabel_margin_loss(input, target, reduction='none'))
                    self.assertRaises(RuntimeError,
                                      lambda: torch.nn.functional.multilabel_margin_loss(input, target, reduction='mean'))
                    self.assertRaises(RuntimeError,
                                      lambda: torch.nn.functional.multilabel_margin_loss(input, target, reduction='sum'))

        # multi_margin_loss
        for input in (zero_d, one_d, torch.randn(1, 1, device=device)):
            for target in (torch.tensor(0, device=device), torch.tensor([0], device=device)):
                self.assertEqual(target.shape, torch.nn.functional.multi_margin_loss(input, target, reduction='none').shape)
                self.assertEqual((), torch.nn.functional.multi_margin_loss(input, target, reduction='mean').shape)
                self.assertEqual((), torch.nn.functional.multi_margin_loss(input, target, reduction='sum').shape)

    # Uses mismatched arange out size to trigger a warning
    def test_cpp_warnings_have_python_context(self, device):
        # Creates long string in advance to avoid a too-long Python line
        s = ".+Triggered internally at.+RangeFactories.+"

        def cpp_warn_fn():
            out = torch.empty((5,))
            torch.arange(0, 3, out=out)
            return out

        # Checks eager-mode cpp warning
        with warnings.catch_warnings(record=True) as w:
            cpp_warn_fn()
            frameinfo = inspect.getframeinfo(inspect.currentframe())
            warning = w[0]

            # Checks for cpp context in the warning message
            self.assertTrue(re.search(s, str(warning.message)) is not None)

            # Checks the Python features of the warning
            # Note: the eager mode warning refers to the line in the function
            # that throws the warning.
            self.assertEqual(frameinfo.lineno - 6, warning.lineno)
            self.assertEqual(len(w), 1)

        # Checks jitted cpp warning
        with warnings.catch_warnings(record=True) as w:
            scripted_cpp_warn_fn = torch.jit.script(cpp_warn_fn)
            scripted_cpp_warn_fn()
            warning = w[0]

            # Checks for cpp context in the warning message
            self.assertTrue(re.search(s, str(warning.message)) is not None)

            # Checks the Python features of the warning
            # Note: the jitted warning's lineno refers to the call to the jitted
            # function, which in our test suite has a layer of indirection
            # that makes checking the Python lineno fragile
            self.assertEqual(len(w), 1)

        # Checks jitted Python warning
        def warn_fn():
            warnings.warn("Warning!")

        # The jit mimics an eager-mode Python warning in this case
        with warnings.catch_warnings(record=True) as w:
            scripted_warn_fn = torch.jit.script(warn_fn)
            scripted_warn_fn()
            frameinfo = inspect.getframeinfo(inspect.currentframe())
            warning = w[0]

            self.assertTrue(re.search('Warning!', str(warning.message)) is not None)

            # Checks the Python features of the warning
            self.assertEqual(frameinfo.lineno - 6, warning.lineno)
            self.assertEqual(len(w), 1)

    @onlyCPU
    def test_warn_always_caught(self, device):
        # Check that we can catch a TORCH_WARN_ONCE warning twice
        # since assertWarnsOnceRegex uses set_warn_always(True) which changes
        # TORCH_WARN_ONCE to TORCH_WARN
        a = np.arange(10)
        a.flags.writeable = False
        with self.assertWarnsOnceRegex(UserWarning, '.*non-writeable.*'):
            torch.from_numpy(a)

        # OK, got it once, now try again
        with self.assertWarnsOnceRegex(UserWarning, '.*non-writeable.*'):
            torch.from_numpy(a)

        # Make sure emitting two warnings will pass the assertWarnsOnceRegex
        # context manager
        with self.assertWarnsOnceRegex(UserWarning, '.*non-writeable.*'):
            torch.from_numpy(a)
            torch.from_numpy(a)

    # TODO: this test should be in test_nn.py
    def test_conv_transposed_backward_agnostic_to_memory_format(self, device):
        in_channels = 64
        out_channels = 128
        scale_factor = 8
        batch_size = 8
        length = 16

        conv = torch.nn.ConvTranspose1d(
            in_channels, out_channels, kernel_size=scale_factor * 2, stride=scale_factor).to(device)
        layer_norm = torch.nn.LayerNorm(out_channels).to(device)

        input_ = torch.randn(batch_size, in_channels, length).to(device).contiguous()
        input_ = conv(input_).contiguous()
        input_ = layer_norm(input_.transpose(1, 2).contiguous()).contiguous()
        input_.sum().backward()

    # TODO: this test should be in test_nn.py
    @onlyCUDA
    @largeTensorTest('12GB')
    def test_conv_transposed_large(self, device):
        # ConvTranspose3d works for large input tensors (gh-32866)
        in_channels = 64
        out_channels = 128
        kernel_size = 5

        conv = torch.nn.ConvTranspose3d(
            in_channels, out_channels, kernel_size=kernel_size,
            stride=2, padding=2, output_padding=1).to(device)

        x = torch.rand([1, 64, 8, 128, 172]).to(device)
        y = conv(x)

    def test_is_set_to(self, device):
        t1 = torch.empty(3, 4, 9, 10, device=device)
        t2 = torch.empty(3, 4, 9, 10, device=device)
        t3 = torch.tensor([], device=device).set_(t1)
        t4 = t3.clone().resize_(12, 90)
        self.assertFalse(t1.is_set_to(t2))
        self.assertTrue(t1.is_set_to(t3))
        self.assertTrue(t3.is_set_to(t1), "is_set_to should be symmetric")
        self.assertFalse(t1.is_set_to(t4))
        self.assertFalse(torch.tensor([]).is_set_to(torch.tensor([])),
                         "Tensors with no storages should not appear to be set "
                         "to each other")

        t1 = torch.tensor([True, True], dtype=torch.bool, device=device)
        t2 = torch.tensor([0], dtype=torch.bool, device=device).set_(t1)
        self.assertTrue(t1.is_set_to(t2))

        # test that sizes must match
        t1 = torch.empty([2, 3, 4], device=device)
        t2 = t1.view(4, 3, 2)
        self.assertFalse(t1.is_set_to(t2))
        self.assertFalse(t2.is_set_to(t1))

        # test that legacy empty size behavior used to be respected (i.e. all
        # empty tensors were logically collapsed to size [0]).
        t1 = torch.empty([2, 5, 0], device=device)
        t2 = t1.view([0])
        self.assertFalse(t1.is_set_to(t2))
        self.assertFalse(t2.is_set_to(t1))

    def test_broadcast(self, device):

        # all functions
        fns = {
            "dist", "atan2", "pow", "lerp", "add",
            "sub", "mul", "div", "fmod", "remainder",
            "eq", "ge", "gt", "le", "lt", "max", "min", "ne",
            "addcdiv", "addcmul", "masked_scatter", "masked_select", "masked_fill",
            "map", "map2", "copy"
        }
        # functions with three tensor arguments
        fns_3_args = {"map2"}
        fns_value_kwarg = {"addcdiv", "addcmul"}

        for fn in fns:
            (dims_small, dims_large, dims_full) = self._select_broadcastable_dims()
            full1d = torch.randn(*dims_full, device=device).flatten().float()
            small = torch.randn(*dims_small, device=device).float()
            large = torch.randn(*dims_large, device=device).float()
            small_expanded = small.expand(*dims_full)
            large_expanded = large.expand(*dims_full)
            small2 = None
            small2_expanded = None
            if fn in fns_3_args or fn in fns_value_kwarg:
                # create another smaller tensor
                (dims_small2, _, _) = self._select_broadcastable_dims(dims_full)
                small2 = torch.randn(*dims_small2, device=device).float()
                small2_expanded = small2.expand(*dims_full)

            if small.is_cuda and fn in ['map', 'map2']:
                # map and map2 are not implementd on CUDA tensors
                continue

            if hasattr(large_expanded, fn):
                # run through tensor versions of functions
                # and verify fully expanded inputs give same results
                expanded = {large: large_expanded, small: small_expanded, small2: small2_expanded}

                def tensorfn(myfn, t1, t2):
                    if fn == "lerp":
                        return myfn(t1, 0.5)
                    elif fn == "masked_select":
                        return myfn(t1 < 0)
                    elif fn == "masked_scatter":
                        return myfn(t1 < 0.5, full1d)
                    elif fn == "masked_fill":
                        return myfn(t1 < 0.5, 1.0)
                    elif fn in fns_3_args:
                        return myfn(1, t1, t2)
                    elif fn in fns_value_kwarg:
                        return myfn(t1, t2, value=1)
                    else:
                        return myfn(t1)

                # test various orders
                for first, second, third in [(large, small, small2), (small, large, small2),
                                             (small2, small, large), (small2, large, small)]:
                    if first is None:
                        break  # ignore last iter when small2 is None
                    method_expanded = getattr(expanded[first], fn)
                    method = getattr(first, fn)
                    r1 = tensorfn(method_expanded, expanded[second], expanded[third])
                    r2 = tensorfn(method, second, third)
                    self.assertEqual(r1, r2)

            # now for torch. versions of functions
            if hasattr(torch, fn):
                fntorch = getattr(torch, fn)
                expanded = {large: large_expanded, small: small_expanded, small2: small2_expanded}

                def torchfn(t1, t2, t3):
                    if fn == "lerp":
                        return fntorch(t1, t2, 0.5)
                    elif fn == "masked_select":
                        return fntorch(t1, t2 < 0)
                    elif fn == "masked_scatter":
                        return fntorch(t1, t2 < 0.5, full1d)
                    elif fn == "masked_fill":
                        return fntorch(t1, t2 < 0.5, 1.0)
                    elif fn in fns_3_args:
                        return fntorch(t1, 1.0, t2, t3)
                    elif fn in fns_value_kwarg:
                        return fntorch(t1, t2, t3, value=1.0)
                    else:
                        return fntorch(t1, t2)

                # test various orders
                for first, second, third in [(large, small, small2), (small, large, small2),
                                             (small2, small, large), (small2, large, small)]:
                    if first is None:
                        break  # ignore last iter when small2 is None
                    r1 = torchfn(expanded[first], expanded[second], expanded[third])
                    r2 = torchfn(first, second, third)
                    self.assertEqual(r1, r2)

            # now for in place functions
            # in-place tensor is not broadcastable; test only guaranteed
            # to work by broadcasting other argument(s)
            if not hasattr(large_expanded, fn + "_"):
                continue

            # need to clone largeExpanded so we can reuse, since functions are in-place
            large_expanded_clone = large_expanded.clone()

            def tensorfn_inplace(t0, t1, t2=None):
                t0_fn = getattr(t0, fn + "_")
                if fn == "lerp":
                    return t0_fn(t1, 0.5)
                elif fn == "masked_scatter":
                    return t0_fn(t1 < 0.5, full1d)
                elif fn == "masked_fill":
                    return t0_fn(t1 < 0.5, 1.0)
                elif fn == "map":
                    return t0_fn(t1, lambda x, y: x + y)
                elif fn == "map2":
                    return t0_fn(t1, t2, lambda x, y, z: x + y + z)
                elif fn in fns_3_args:
                    return t0_fn(1.0, t1, t2)
                elif fn in fns_value_kwarg:
                    return t0_fn(t1, t2, value=1.0)
                else:
                    return t0_fn(t1)
            # in-place pointwise operations don't actually work if the in-place
            # tensor is 0-strided (numpy has the same issue)
            if (0 not in large_expanded.stride() and 0 not in large_expanded_clone.stride()):
                r1 = tensorfn_inplace(large_expanded, small_expanded, small2_expanded)
                r2 = tensorfn_inplace(large_expanded_clone, small, small2)
                self.assertEqual(r1, r2)

            def broadcastable(t0, t1, t2=None):
                try:
                    t1.expand_as(t0)
                    if t2 is not None:
                        t2.expand_as(t0)
                except RuntimeError:
                    return False
                return True

            def _test_in_place_broadcastable(t0, t1, t2=None):
                if not broadcastable(t0, t1, t2):
                    same_size = t0.numel() == t1.numel() and (t0.numel() == t2.numel() if t2 is not None else True)
                    if not same_size:
                        self.assertRaises(RuntimeError, lambda: tensorfn_inplace(t0, t1, t2))
                else:
                    tensorfn_inplace(t0, t1, t2)

            if fn not in fns_3_args and fn not in fns_value_kwarg:
                _test_in_place_broadcastable(small, large_expanded)
                _test_in_place_broadcastable(small, large)
            else:
                _test_in_place_broadcastable(small2, small_expanded, large_expanded)
                _test_in_place_broadcastable(small2, small, large)

    @unittest.skipIf(IS_FBCODE and IS_REMOTE_GPU, "cublas runtime error")
    @onlyCUDA
    @wrapDeterministicFlagAPITest
    def test_cublas_config_nondeterministic_alert(self, device):
        test_cases = [
            # (function, (tensor sizes))
            ('mm', ((2, 2), (2, 2),)),
            ('mv', ((2, 2), (2,),)),
            ('bmm', ((1, 2, 2), (1, 2, 2),))]

        test_configs = [
            # (CuBLAS workspace config, is deterministic)
            ('garbage', False),
            (None, False),
            (':4096:8', True),
            (':16:8', True)]

        cublas_var_name = 'CUBLAS_WORKSPACE_CONFIG'
        is_cuda10_2_or_higher = (
            (torch.version.cuda is not None)
            and ([int(x) for x in torch.version.cuda.split(".")] >= [10, 2]))

        def test_case_info(fn_name, config):
            return f'function "{fn_name}" with config "{"" if config is None else config}"'

        # Create processes to test each combination of test cases and config settings
        processes = []
        for fn_name, arg_sizes in test_cases:
            for config, is_config_deterministic in test_configs:
                env = os.environ.copy()
                if config is None:
                    if env.get(cublas_var_name) is not None:
                        del env[cublas_var_name]
                else:
                    env[cublas_var_name] = config
                should_throw_error = is_cuda10_2_or_higher and not is_config_deterministic
                script = f"""
import torch
torch.use_deterministic_algorithms(True)
fn = torch.{fn_name}
arg_sizes = {arg_sizes}
device = '{device}'
should_throw_error = {should_throw_error}
args = []
for arg_size in arg_sizes:
    args.append(torch.randn(*arg_size, device=device))
try:
    fn(*args)
except RuntimeError as e:
    if not should_throw_error:
        raise RuntimeError('Did not expect any error to be raised')
    elif 'Deterministic behavior was enabled with either' not in str(e):
        raise RuntimeError('Expected a CuBLAS nondeterministic error, but got a different error')
else:
    if should_throw_error:
        raise RuntimeError('Expected a CuBLAS nondeterministic error, but it was not raised')

"""
                try:
                    subprocess.check_output(
                        [sys.executable, '-c', script],
                        stderr=subprocess.STDOUT,
                        # On Windows, opening the subprocess with the default CWD makes `import torch`
                        # fail, so just set CWD to this script's directory
                        cwd=os.path.dirname(os.path.realpath(__file__)),
                        env=env)
                except subprocess.CalledProcessError as e:
                    self.fail(msg=(
                        f'Subprocess exception while attempting to run {test_case_info(fn_name, config)}:\n'
                        + e.output.decode("utf-8")))

    def test_nondeterministic_alert_AvgPool3d(self, device):
        module = torch.nn.AvgPool3d(3)
        input = torch.randn(2, 3, 3, 3, requires_grad=True, device=device)
        res = module(input)
        grad = torch.ones_like(res)

<<<<<<< HEAD
        @expectedAlertNondeterministic('avg_pool3d_backward_cuda', ['cuda'], test_warning=False)
=======
        @expectedAlertNondeterministic('avg_pool3d_backward_cuda', ['cuda'])
>>>>>>> 0b2f68ea
        def backward_func(slf, device):
            res.backward(grad)

        backward_func(self, device)

    def test_nondeterministic_alert_AdaptiveAvgPool2d(self, device):
        module = torch.nn.AdaptiveAvgPool2d(3)
        input = torch.randn(2, 3, 3, requires_grad=True, device=device)
        res = module(input)
        grad = torch.ones_like(res)

<<<<<<< HEAD
        @expectedAlertNondeterministic('adaptive_avg_pool2d_backward_cuda', ['cuda'], test_warning=False)
=======
        @expectedAlertNondeterministic('adaptive_avg_pool2d_backward_cuda', ['cuda'])
>>>>>>> 0b2f68ea
        def backward_func(slf, device):
            res.backward(grad)

        backward_func(self, device)

    def test_nondeterministic_alert_AdaptiveAvgPool3d(self, device):
        module = torch.nn.AdaptiveAvgPool3d(3)
        input = torch.randn(2, 3, 3, 3, requires_grad=True, device=device)
        res = module(input)
        grad = torch.ones_like(res)

<<<<<<< HEAD
        @expectedAlertNondeterministic('adaptive_avg_pool3d_backward_cuda', ['cuda'], test_warning=False)
=======
        @expectedAlertNondeterministic('adaptive_avg_pool3d_backward_cuda', ['cuda'])
>>>>>>> 0b2f68ea
        def backward_func(slf, device):
            res.backward(grad)

        backward_func(self, device)

    def test_nondeterministic_alert_MaxPool3d(self, device):
        module = torch.nn.MaxPool3d(3)
        input = torch.randn(2, 3, 3, 3, requires_grad=True, device=device)
        res = module(input)
        grad = torch.ones_like(res)

<<<<<<< HEAD
        @expectedAlertNondeterministic('max_pool3d_with_indices_backward_cuda', ['cuda'], test_warning=False)
=======
        @expectedAlertNondeterministic('max_pool3d_with_indices_backward_cuda', ['cuda'])
>>>>>>> 0b2f68ea
        def backward_func(slf, device):
            res.backward(grad)

        backward_func(self, device)

    def test_nondeterministic_alert_AdaptiveMaxPool2d(self, device):
        module = torch.nn.AdaptiveMaxPool2d(3)
        input = torch.randn(2, 3, 3, requires_grad=True, device=device)
        res = module(input)
        grad = torch.ones_like(res)

<<<<<<< HEAD
        @expectedAlertNondeterministic('adaptive_max_pool2d_backward_cuda', ['cuda'], test_warning=False)
=======
        @expectedAlertNondeterministic('adaptive_max_pool2d_backward_cuda', ['cuda'])
>>>>>>> 0b2f68ea
        def backward_func(slf, device):
            res.backward(grad)

        backward_func(self, device)

    def test_nondeterministic_alert_FractionalMaxPool2d(self, device):
        module = torch.nn.FractionalMaxPool2d(2, output_ratio=0.5)
        input = torch.randn(2, 3, 3, 3, requires_grad=True, device=device)
        res = module(input)
        grad = torch.ones_like(res)

<<<<<<< HEAD
        @expectedAlertNondeterministic('fractional_max_pool2d_backward_cuda', ['cuda'], test_warning=False)
=======
        @expectedAlertNondeterministic('fractional_max_pool2d_backward_cuda', ['cuda'])
>>>>>>> 0b2f68ea
        def backward_func(slf, device):
            res.backward(grad)

        backward_func(self, device)

    def test_nondeterministic_alert_FractionalMaxPool3d(self, device):
        module = torch.nn.FractionalMaxPool3d(2, output_ratio=0.5)
        input = torch.randn(2, 3, 3, 3, 3, requires_grad=True, device=device)
        res = module(input)
        grad = torch.ones_like(res)

<<<<<<< HEAD
        @expectedAlertNondeterministic('fractional_max_pool3d_backward_cuda', ['cuda'], test_warning=False)
=======
        @expectedAlertNondeterministic('fractional_max_pool3d_backward_cuda', ['cuda'])
>>>>>>> 0b2f68ea
        def backward_func(slf, device):
            res.backward(grad)

        backward_func(self, device)

    def test_nondeterministic_alert_interpolate_linear(self, device):
        input = torch.randn(1, 2, 4, device=device, requires_grad=True)
        res = torch.nn.functional.interpolate(
            input,
            size=12,
            mode='linear',
            align_corners=False)
        grad = torch.ones_like(res)

<<<<<<< HEAD
        @expectedAlertNondeterministic('upsample_linear1d_backward_out_cuda', ['cuda'], test_warning=False)
=======
        @expectedAlertNondeterministic('upsample_linear1d_backward_out_cuda', ['cuda'])
>>>>>>> 0b2f68ea
        def backward_func(slf, device):
            res.backward(grad)

        backward_func(self, device)

    def test_nondeterministic_alert_interpolate_bilinear(self, device):
        input = torch.randn(1, 2, 4, 4, device=device, requires_grad=True)
        res = torch.nn.functional.interpolate(
            input,
            size=12,
            mode='bilinear',
            align_corners=False)
        grad = torch.ones_like(res)

<<<<<<< HEAD
        @expectedAlertNondeterministic('upsample_bilinear2d_backward_out_cuda', ['cuda'], test_warning=False)
=======
        @expectedAlertNondeterministic('upsample_bilinear2d_backward_out_cuda', ['cuda'])
>>>>>>> 0b2f68ea
        def backward_func(slf, device):
            res.backward(grad)

        backward_func(self, device)

    def test_nondeterministic_alert_interpolate_bicubic(self, device):
        input = torch.randn(1, 2, 4, 4, device=device, requires_grad=True)
        res = torch.nn.functional.interpolate(
            input,
            size=12,
            mode='bicubic',
            align_corners=False)
        grad = torch.ones_like(res)

<<<<<<< HEAD
        @expectedAlertNondeterministic('upsample_bicubic2d_backward_out_cuda', ['cuda'], test_warning=False)
=======
        @expectedAlertNondeterministic('upsample_bicubic2d_backward_out_cuda', ['cuda'])
>>>>>>> 0b2f68ea
        def backward_func(slf, device):
            res.backward(grad)

        backward_func(self, device)

    def test_nondeterministic_alert_interpolate_trilinear(self, device):
        input = torch.randn(1, 2, 4, 4, 4, device=device, requires_grad=True)
        res = torch.nn.functional.interpolate(
            input,
            size=12,
            mode='trilinear',
            align_corners=False)
        grad = torch.ones_like(res)

<<<<<<< HEAD
        @expectedAlertNondeterministic('upsample_trilinear3d_backward_out_cuda', ['cuda'], test_warning=False)
=======
        @expectedAlertNondeterministic('upsample_trilinear3d_backward_out_cuda', ['cuda'])
>>>>>>> 0b2f68ea
        def backward_func(slf, device):
            res.backward(grad)

        backward_func(self, device)

    def test_nondeterministic_alert_ReflectionPad1d(self, device):
        module = torch.nn.ReflectionPad1d((1, 2))
        input = torch.randn(2, 3, 8, device=device, requires_grad=True)
        res = module(input)
        grad = torch.ones_like(res)

<<<<<<< HEAD
        @expectedAlertNondeterministic('reflection_pad1d_backward_out_cuda', ['cuda'], test_warning=False)
=======
        @expectedAlertNondeterministic('reflection_pad1d_backward_out_cuda', ['cuda'])
>>>>>>> 0b2f68ea
        def backward_func(slf, device):
            res.backward(grad)

        backward_func(self, device)

    def test_nondeterministic_alert_ReflectionPad2d(self, device):
        module = torch.nn.ReflectionPad2d((1, 2, 3, 4))
        input = torch.randn(2, 3, 8, 8, device=device, requires_grad=True)
        res = module(input)
        grad = torch.ones_like(res)

<<<<<<< HEAD
        @expectedAlertNondeterministic('reflection_pad2d_backward_cuda', ['cuda'], test_warning=False)
=======
        @expectedAlertNondeterministic('reflection_pad2d_backward_cuda', ['cuda'])
>>>>>>> 0b2f68ea
        def backward_func(slf, device):
            res.backward(grad)

        backward_func(self, device)

    def test_nondeterministic_alert_ReflectionPad3d(self, device):
        module = torch.nn.ReflectionPad3d((1, 2, 3, 4, 5, 6))
        input = torch.randn(2, 3, 8, 8, 8, device=device, requires_grad=True)
        res = module(input)
        grad = torch.ones_like(res)

<<<<<<< HEAD
        @expectedAlertNondeterministic('reflection_pad3d_backward_out_cuda', ['cuda'], test_warning=False)
=======
        @expectedAlertNondeterministic('reflection_pad3d_backward_out_cuda', ['cuda'])
>>>>>>> 0b2f68ea
        def backward_func(slf, device):
            res.backward(grad)

        backward_func(self, device)

    def test_nondeterministic_alert_ReplicationPad1d(self, device):
        module = torch.nn.ReplicationPad1d((1, 2))
        input = torch.randn(2, 3, 4, device=device, requires_grad=True)
        res = module(input)
        grad = torch.ones_like(res)

<<<<<<< HEAD
        @expectedAlertNondeterministic('replication_pad1d_backward_cuda', ['cuda'], test_warning=False)
=======
        @expectedAlertNondeterministic('replication_pad1d_backward_cuda', ['cuda'])
>>>>>>> 0b2f68ea
        def backward_func(slf, device):
            res.backward(grad)

        backward_func(self, device)

    def test_nondeterministic_alert_ReplicationPad2d(self, device):
        module = torch.nn.ReplicationPad2d((1, 2, 3, 4))
        input = torch.randn(2, 3, 4, 4, device=device, requires_grad=True)
        res = module(input)
        grad = torch.ones_like(res)

<<<<<<< HEAD
        @expectedAlertNondeterministic('replication_pad2d_backward_cuda', ['cuda'], test_warning=False)
=======
        @expectedAlertNondeterministic('replication_pad2d_backward_cuda', ['cuda'])
>>>>>>> 0b2f68ea
        def backward_func(slf, device):
            res.backward(grad)

        backward_func(self, device)

    def test_nondeterministic_alert_ReplicationPad3d(self, device):
        module = torch.nn.ReplicationPad3d((1, 2, 3, 4, 5, 6))
        input = torch.randn(2, 3, 4, 4, 4, device=device, requires_grad=True)
        res = module(input)
        grad = torch.ones_like(res)

<<<<<<< HEAD
        @expectedAlertNondeterministic('replication_pad3d_backward_cuda', ['cuda'], test_warning=False)
=======
        @expectedAlertNondeterministic('replication_pad3d_backward_cuda', ['cuda'])
>>>>>>> 0b2f68ea
        def backward_func(slf, device):
            res.backward(grad)

        backward_func(self, device)

    def test_nondeterministic_alert_NLLLoss(self, device):
        module = torch.nn.NLLLoss()
        input = torch.randn(2, 3, 5, 5, device=device)
        target = torch.rand(2, 5, 5, device=device).mul(3).floor().long()

        @expectedAlertNondeterministic('nll_loss2d_forward_out_cuda_template', ['cuda'])
        def forward_func(slf, device):
            module(input, target)

        forward_func(self, device)

    def test_nondeterministic_alert_CTCLoss(self, device):
        module = torch.nn.CTCLoss()
        input = torch.randn(50, 3, 15, device=device, requires_grad=True)
        target = torch.randint(0, 14, (3, 30), device=device)
        input_lengths = [50, 50, 50]
        target_lengths = [30, 25, 20]
        res = module(input, target, input_lengths, target_lengths)
        grad = torch.ones_like(res)

<<<<<<< HEAD
        @expectedAlertNondeterministic('ctc_loss_backward_gpu', ['cuda'], test_warning=False)
        def backward_func(slf, device):
            with warnings.catch_warnings(record=True) as w:
                res.backward(grad)
=======
        @expectedAlertNondeterministic('ctc_loss_backward_gpu', ['cuda'])
        def backward_func(slf, device):
            res.backward(grad, retain_graph=True)
>>>>>>> 0b2f68ea

        backward_func(self, device)

    def test_nondeterministic_alert_EmbeddingBag_max(self, device):
        module = torch.nn.EmbeddingBag(
            4, 3, None, 2., False, 'max',
            _weight=torch.randn(4, 3, device=device, requires_grad=True))
        input = torch.randint(0, 3, (4, 3), device=device)
        res = module(input)
        grad = torch.ones_like(res)

<<<<<<< HEAD
        @expectedAlertNondeterministic('embedding_bag_backward_cuda_max', ['cuda'], test_warning=False)
=======
        @expectedAlertNondeterministic('embedding_bag_backward_cuda_max', ['cuda'])
>>>>>>> 0b2f68ea
        def backward_func(slf, device):
            res.backward(grad)

        backward_func(self, device)

    def test_nondeterministic_alert_scatter_add(self, device):
        def test_func(op_call):
            input = torch.randn(5, 4, device=device)
            dim = 0
            index = torch.tensor([[3]], device=device)
            src = torch.tensor([[1.0]], device=device)

            @expectedAlertNondeterministic('scatter_add_cuda_kernel', ['cuda'])
            def forward_func(slf, device):
                op_call(input, dim, index, src)

            forward_func(self, device)

        test_func(torch.Tensor.scatter_add_)
        test_func(torch.Tensor.scatter_add)
        test_func(torch.scatter_add)

    @expectedFailureMeta  # expected a non-determinitic error, but it was not raised
    @onlyNativeDeviceTypes
    def test_nondeterministic_alert_put(self, device):
        def test_func(op_call):
            a = torch.randn(10, device=device)
            indices = torch.tensor([0, 0], device=device)
            values = torch.tensor([0., 1.], device=device)

            @expectedAlertNondeterministic('put_')
            def forward_func(slf, device):
                op_call(a, indices, values, accumulate=False)

            forward_func(self, device)

        test_func(torch.Tensor.put)
        test_func(torch.Tensor.put_)

    def test_nondeterministic_alert_put_accumulate(self, device):
        def test_func(op_call):
            a = torch.randn(10, device=device)
            indices = torch.tensor([0, 0], device=device)
            values = torch.tensor([0., 1.], device=device)

            @expectedAlertNondeterministic('put_', ['cuda'])
            def forward_func(slf, device):
                op_call(a, indices, values, accumulate=True)

            forward_func(self, device)

        test_func(torch.Tensor.put)
        test_func(torch.Tensor.put_)

    def test_nondeterministic_alert_histc(self, device):
        def test_func(op_call):
            a = torch.tensor([], device=device)

            @expectedAlertNondeterministic('_histc_cuda', ['cuda'])
            def forward_func(slf, device):
                res = op_call(a, min=0, max=3)

            forward_func(self, device)

        test_func(torch.histc)
        test_func(torch.Tensor.histc)

    def test_nondeterministic_alert_bincount(self, device):
        def test_func(op_call):
            a = torch.tensor([], device=device, dtype=torch.long)

            @expectedAlertNondeterministic('_bincount_cuda', ['cuda'])
            def forward_func(slf, device):
                res = op_call(a)

            forward_func(self, device)

        test_func(torch.bincount)
        test_func(torch.Tensor.bincount)

    # Ensures that kthvalue throws nondeterministic alerts in the correct cases
    @dtypes(torch.double)
    def test_nondeterministic_alert_kthvalue(self, device, dtype):
        @expectedAlertNondeterministic('kthvalue CUDA', ['cuda'])
        def test_func(slf, device, call_type):
            S = 10
            k = 5
            a = torch.randn(S, device=device)
            if call_type == 'function':
                torch.kthvalue(a, k)
            elif call_type == 'method':
                a.kthvalue(k)
            elif call_type == 'out':
                values = torch.empty_like(a)
                indices = torch.empty((), device=device, dtype=torch.long)
                torch.kthvalue(a, k, out=(values, indices))
            else:
                self.fail(f"'{call_type}' is not a valid call type")

        test_func(self, device, 'function')
        test_func(self, device, 'method')
        test_func(self, device, 'out')

    @onlyNativeDeviceTypes
    def test_nondeterministic_alert_gather(self, device):
        def test_func(op_call):
            a = torch.randn(3, 3, device=device, requires_grad=True)
            dim = 0
            index = torch.tensor([[0]], device=device)
            res = op_call(a, dim, index)
            grad = torch.ones_like(res)

<<<<<<< HEAD
            @expectedAlertNondeterministic('scatter_add_cuda_kernel', ['cuda'], test_warning=False)
=======
            @expectedAlertNondeterministic('scatter_add_cuda_kernel', ['cuda'])
>>>>>>> 0b2f68ea
            def backward_func(slf, device):
                res.backward(grad)

            backward_func(self, device)

        test_func(torch.gather)
        test_func(torch.Tensor.gather)

    def test_nondeterministic_alert_grid_sample_2d(self, device):
        input = torch.empty(1, 1, 2, 2, device=device, requires_grad=True)
        grid = torch.empty(1, 1, 1, 2, device=device)
        res = torch.nn.functional.grid_sample(input, grid, align_corners=False)
        grad = torch.ones_like(res)

<<<<<<< HEAD
        @expectedAlertNondeterministic('grid_sampler_2d_backward_cuda', ['cuda'], test_warning=False)
=======
        @expectedAlertNondeterministic('grid_sampler_2d_backward_cuda', ['cuda'])
>>>>>>> 0b2f68ea
        def backward_func(slf, device):
            res.backward(grad)

        backward_func(self, device)

    def test_nondeterministic_alert_grid_sample_3d(self, device):
        input = torch.empty(1, 1, 2, 2, 2, device=device, requires_grad=True)
        grid = torch.empty(1, 1, 1, 2, 3, device=device)
        res = torch.nn.functional.grid_sample(input, grid, align_corners=False)
        grad = torch.ones_like(res)

<<<<<<< HEAD
        @expectedAlertNondeterministic('grid_sampler_3d_backward_cuda', ['cuda'], test_warning=False)
=======
        @expectedAlertNondeterministic('grid_sampler_3d_backward_cuda', ['cuda'])
>>>>>>> 0b2f68ea
        def backward_func(slf, device):
            res.backward(grad)

        backward_func(self, device)

    def test_embedding_scalar_weight_error(self, device):
        indices = torch.rand(2, 2, device=device).long()
        weights = [
            torch.tensor(1.0, device=device),
            torch.tensor(1.0, device=device).reshape(1, 1, 1),
        ]
        for weight in weights:
            with self.assertRaisesRegex(RuntimeError, "'weight' must be 2-D"):
                torch.embedding(weight, indices)

    def test_dist(self, device):
        def run_test(x, y):
            for p in [0, 1, 2, 3, 4, inf, -inf]:
                dist_xy = torch.dist(x, y, p)
                dist_xy_norm = torch.norm(x - y, p)
                self.assertEqual(dist_xy, dist_xy_norm)

        run_test(torch.randn(5, device=device), torch.randn(5, device=device))

        x = torch.zeros(3, device=device)
        y = torch.zeros(3, device=device)
        y[1] = 1.
        run_test(x, y)

    # Ensures that median throws nondeterministic alerts in the correct cases
    @dtypes(torch.double)
    def test_nondeterministic_alert_median(self, device, dtype):
        def test_func(slf, device, call_type):
            S = 10
            a = torch.randn(S, device=device)
            if call_type == 'function':
                torch.median(a)
            elif call_type == 'function with indices':
                torch.median(a, 0)
            elif call_type == 'method':
                a.median()
            elif call_type == 'method with indices':
                a.median(0)
            elif call_type == 'out with indices':
                result = torch.empty_like(a)
                indices = torch.empty((), dtype=torch.long, device=device)
                torch.median(a, 0, out=(result, indices))
            else:
                self.fail(f"'{call_type}' is not a valid call type")

        @expectedAlertNondeterministic('median CUDA with indices output', ['cuda'])
        def test_func_expect_error(slf, device, call_type):
            test_func(slf, device, call_type)

        test_func(self, device, 'function')
        test_func_expect_error(self, device, 'function with indices')
        test_func(self, device, 'method')
        test_func_expect_error(self, device, 'method with indices')
        test_func_expect_error(self, device, 'out with indices')

    def _test_gather_backward_one_dim(self, device, deterministic: bool = False) -> None:
        with DeterministicGuard(deterministic):
            m = random.randint(2000, 3000)
            elems = random.randint(10 * m, 20 * m)
            dim = 0
            src = torch.randn(m, device=device, requires_grad=True)
            idx = torch.randint(m, (elems,), device=device)
            res = torch.gather(src, dim, idx)
            weight = torch.rand_like(res, device=device) * 10 ** 6
            res.backward(weight)
            grad = src.grad.detach().clone()

            if torch.device(device).type == 'cuda':
                for _ in range(2):
                    src.grad.data.zero_()
                    res = torch.gather(src, dim, idx)
                    res.backward(weight)
                    self.assertEqual(src.grad, grad, atol=0, rtol=0)
            else:
                expected = torch.zeros_like(src, device=device)
                for i in range(elems):
                    expected[idx[i]] += weight[i]
                self.assertEqual(grad, expected, atol=0, rtol=0)

    @onlyNativeDeviceTypes
    def test_gather_backward_deterministic_path(self, device) -> None:
        self._test_gather_backward_one_dim(device, True)

    @onlyCPU
    def test_gather_backward_one_dim(self, device) -> None:
        self._test_gather_backward_one_dim(device, False)

    @onlyNativeDeviceTypes
    def test_scatter_add_one_dim_deterministic(self, device) -> None:
        with DeterministicGuard(True):
            m = random.randint(20, 30)
            elems = random.randint(2000 * m, 3000 * m)
            dim = 0
            src = torch.randn(elems, device=device)
            idx = torch.randint(m, (elems,), device=device)

            x = torch.zeros(m, device=device)
            res = x.scatter_add(dim, idx, src)

            expected = torch.zeros(m, device=device)
            for i in range(elems):
                expected[idx[i]] += src[i]

            self.assertEqual(res, expected, atol=0, rtol=0)

    @onlyCUDA
    def test_sync_warning(self, device):

        def _sync_raises_helper(f, level):
            with CudaSyncGuard(level):
                if level == 1:
                    with self.assertWarnsRegex(UserWarning, "called a synchronizing "):
                        f()
                elif level == 2:
                    with self.assertRaisesRegex(RuntimeError, "called a synchronizing "):
                        f()

        def _no_sync_helper(f, level):
            with CudaSyncGuard(level):
                f()

        def _ind_put_fn(x, ind, val):
            x[ind] = val
            return x

        def _ind_get_fn(x, ind):
            return x[ind]

        def _cond_fn(x):
            if x:  # taking boolean value of a tensor synchronizes
                return x
            else:
                return 2 * x

        # prepare inputs for subsequent ops
        size = 4
        x = torch.rand(size, device=device)
        y = torch.rand((), device=device)
        ind = torch.randint(size, (3,), device=device)
        ind_cpu = ind.cpu()
        repeats = torch.full((1,), 2, device=device)
        mask = torch.randint(2, (size,), device=device, dtype=bool)
        expect_no_sync = (lambda: _ind_put_fn(x, mask, 1.),
                          lambda: _ind_put_fn(x, ind, y),
                          lambda: _ind_get_fn(x, ind),
                          lambda: torch.nn.functional.one_hot(ind, num_classes=size),
                          lambda: torch.randperm(20000, device=device),
                          lambda: torch.repeat_interleave(x, 2, output_size=2 * size),
                          lambda: torch.repeat_interleave(x, repeats, output_size=2 * size))
        expect_sync = (lambda: _ind_put_fn(x, mask, y),
                       lambda: _ind_put_fn(x, ind_cpu, y),
                       lambda: _ind_get_fn(x, mask),
                       lambda: _ind_get_fn(x, ind_cpu),
                       lambda: x.nonzero(),
                       lambda: _cond_fn(y),
                       lambda: torch.nn.functional.one_hot(ind),
                       lambda: torch.repeat_interleave(x, 2),
                       lambda: torch.repeat_interleave(x, repeats))
        for f, level in product(expect_no_sync, (1, 2)):
            _no_sync_helper(f, level)
        for f, level in product(expect_sync, (1, 2)):
            _sync_raises_helper(f, level)


    @dtypes(*get_all_fp_dtypes())
    def test_log_normal(self, device, dtype):
        a = torch.tensor([10], dtype=dtype, device=device).log_normal_()
        self.assertEqual(a.dtype, dtype)
        self.assertEqual(a.size(), torch.Size([1]))

    @dtypes(*(get_all_int_dtypes() + get_all_fp_dtypes()))
    def test_geometric(self, device, dtype):
        a = torch.tensor([10], dtype=dtype, device=device).geometric_(0.5)
        self.assertEqual(a.dtype, dtype)
        self.assertEqual(a.size(), torch.Size([1]))

    def test_repeat_interleave(self, device):
        y = torch.tensor([[1, 2], [3, 4]], device=device)
        # exercise single argument function signature
        temp = y.repeat_interleave(2)
        self.assertEqual(torch.Size([8]), temp.size())

        for dtype in [torch.int, torch.long]:
            lengths = torch.tensor([1, 2], dtype=dtype, device=device)
            output_size = torch.sum(lengths)
            a = torch.repeat_interleave(
                y,
                lengths,
                dim=0,
            )
            self.assertEqual(a.dtype, y.dtype)
            self.assertEqual(a.size(), torch.Size([3, 2]))

            a_with_output = torch.repeat_interleave(
                y,
                lengths,
                dim=0,
                output_size=output_size,
            )
            self.assertEqual(a_with_output.dtype, y.dtype)
            self.assertEqual(a_with_output.size(), torch.Size([3, 2]))

    @dtypes(*get_all_fp_dtypes(include_half=False, include_bfloat16=False))
    @dtypesIfCPU(*(get_all_fp_dtypes(include_half=False, include_bfloat16=True)))
    @dtypesIfCUDA(*(get_all_fp_dtypes(include_bfloat16=False)))
    def test_bernoulli_p(self, device, dtype):
        for trivial_p in ([0, 1], [1, 0, 1, 1, 0, 1]):
            x = torch.tensor(trivial_p, dtype=dtype, device=device)
            self.assertEqual(x.bernoulli().tolist(), trivial_p)

        def isBinary(t):
            return torch.ne(t, 0).mul_(torch.ne(t, 1)).sum().item() == 0

        p = torch.rand(5, 5, dtype=dtype, device=device)
        self.assertTrue(isBinary(p.bernoulli()))

        p = torch.rand(5, dtype=dtype, device=device).expand(5, 5)
        self.assertTrue(isBinary(p.bernoulli()))

        p = torch.rand(5, 5, dtype=dtype, device=device)
        torch.bernoulli(torch.rand_like(p), out=p)
        self.assertTrue(isBinary(p))

    # RngUniform not implemented for Integral type in XLA test
    @dtypes(*(get_all_fp_dtypes(include_half=False, include_bfloat16=False)))
    @dtypesIfCPU(*(get_all_dtypes(include_half=False, include_bfloat16=False, include_complex=False)))
    @dtypesIfCUDA(*(get_all_dtypes(include_bfloat16=False, include_complex=False)))
    def test_bernoulli_self(self, device, dtype):

        def isBinary(t):
            return torch.ne(t, 0).mul_(torch.ne(t, 1)).sum().item() == 0

        t = torch.empty(10, 10, dtype=dtype, device=device)

        t.fill_(2)
        t.bernoulli_(0.5)
        self.assertTrue(isBinary(t))

        for p_dtype in get_all_fp_dtypes(include_half=device.startswith('cuda'), include_bfloat16=False):
            p = torch.rand(10, dtype=p_dtype, device=device).expand(10, 10)
            t.fill_(2)
            t.bernoulli_(p)
            self.assertTrue(isBinary(t))

            t.fill_(2)
            torch.bernoulli(torch.rand_like(t, dtype=p_dtype), out=t)
            self.assertTrue(isBinary(t))

            t.fill_(2)
            t.bernoulli_(torch.rand_like(t, dtype=p_dtype))
            self.assertTrue(isBinary(t))

    @slowTest
    @dtypes(*(get_all_fp_dtypes(include_half=False, include_bfloat16=False)))
    @dtypesIfCUDA(*(get_all_fp_dtypes(include_bfloat16=False)))
    def test_bernoulli_edge_cases(self, device, dtype):
        # Need to draw a lot of samples to cover every random floating point number.
        a = torch.zeros(10000, 10000, dtype=dtype, device=device)  # probability of drawing "1" is 0
        num_ones = (torch.bernoulli(a) == 1).sum()
        self.assertEqual(num_ones, 0)

        b = torch.ones(10000, 10000, dtype=dtype, device=device)  # probability of drawing "1" is 1
        num_zeros = (torch.bernoulli(b) == 0).sum()
        self.assertEqual(num_zeros, 0)

    @dtypes(*get_all_fp_dtypes())
    def test_exponential(self, device, dtype):
        a = torch.tensor([10], dtype=dtype, device=device).exponential_(0.5)
        self.assertEqual(a.dtype, dtype)
        self.assertEqual(a.size(), torch.Size([1]))

        # Tests extremal behavior
        tests = ((-0, float('inf')), (0, float('inf')), (float('inf'), 0))
        for test in tests:
            t = torch.empty((1,), device=device, dtype=dtype).exponential_(test[0])
            self.assertTrue(t.item() == test[1])

        # Tests that negative lambda fails
        with self.assertRaises(RuntimeError):
            torch.empty((1,), device=device, dtype=dtype).exponential_(-0.5)

    @onlyCUDA
    @dtypesIfCUDA(torch.half, torch.float)
    def test_exponential_no_zero(self, device, dtype):
        # naively, 0 in exponential can be generated with probability 2^-24
        # so we need more samples to check if it's not generated
        # instead of doing one
        # don't test CPU, that would be a long test
        x = torch.empty(50000000, device=device, dtype=dtype).exponential_()
        self.assertTrue(x.min() > 0)

    def _generate_correlation_tensors(self, device, dtype):
        yield make_tensor((0, 0), device, dtype)
        yield make_tensor((1, 0), device, dtype)
        yield make_tensor((0, 1), device, dtype)
        yield make_tensor((2,), device, dtype)
        yield make_tensor((2, 1), device, dtype)
        yield make_tensor((2, 2), device, dtype)
        yield make_tensor((2, 3), device, dtype)
        yield make_tensor((5, 10), device, dtype)
        yield make_tensor((5, 10), device, dtype, noncontiguous=True)
        if dtype != torch.int:
            yield torch.tensor([0, -2, nan, 10.2, inf], dtype=dtype, device=device)

    @onlyNativeDeviceTypes
    @dtypes(torch.int, torch.float, torch.cfloat)
    def test_corrcoef(self, device, dtype):
        for x in self._generate_correlation_tensors(device, dtype):
            res = torch.corrcoef(x)
            ref = np.corrcoef(x.cpu().numpy())
            self.assertEqual(res, ref, exact_dtype=False)

    @dtypes(torch.int, torch.float, torch.cfloat)
    def test_cov(self, device, dtype):
        def check(t, correction=1, fweights=None, aweights=None):
            res = torch.cov(t, correction=correction, fweights=fweights, aweights=aweights)
            t = t.cpu().numpy()
            fweights = fweights.cpu().numpy() if fweights is not None else None
            aweights = aweights.cpu().numpy() if aweights is not None else None
            ref = np.cov(t, ddof=correction, fweights=fweights, aweights=aweights)
            self.assertEqual(res, ref, atol=1e-05, rtol=1e-05, exact_dtype=False)

        for x in self._generate_correlation_tensors(device, dtype):
            check(x)
            num_observations = x.numel() if x.ndim < 2 else x.size(1)
            if num_observations > 0:
                fweights = torch.randint(1, 10, (num_observations,), device=device)
                aweights = make_tensor((num_observations,), device, torch.float, low=1)
                for correction, fw, aw in product([0, 1, 2], [None, fweights], [None, aweights]):
                    check(x, correction, fweights, aweights)

    def test_cov_error(self, device):
        def check(msg, *args, **kwargs):
            with self.assertRaisesRegex(RuntimeError, r'cov\(\):.*' + msg + r'.*'):
                torch.cov(*args, **kwargs)

        a = torch.rand(2)
        check(r'expected input to have two or fewer dimensions', torch.rand(2, 2, 2))
        check(r'expected fweights to have one or fewer dimensions', a, fweights=torch.rand(2, 2))
        check(r'expected aweights to have one or fewer dimensions', a, aweights=torch.rand(2, 2))
        check(r'expected fweights to have integral dtype', a, fweights=torch.rand(2))
        check(r'expected aweights to have floating point dtype', a, aweights=torch.tensor([1, 1]))
        check(r'expected fweights to have the same numel', a, fweights=torch.tensor([1]))
        check(r'expected aweights to have the same numel', a, aweights=torch.rand(1))
        check(r'fweights cannot be negative', a, fweights=torch.tensor([-1, -2]))
        check(r'aweights cannot be negative', a, aweights=torch.tensor([-1., -2.]))

    @skipIfNoSciPy
    @dtypes(*get_all_fp_dtypes())
    def test_uniform_kstest(self, device, dtype):
        from scipy import stats
        size = 1000
        for from_ in [-42, 0, 4.2]:
            for to_ in [-4.2, 0, 42]:
                if to_ > from_:
                    t = torch.empty(size, dtype=dtype, device=device).uniform_(from_, to_)
                    res = stats.kstest(t.cpu().to(torch.double), 'uniform', args=(from_, (to_ - from_)))
                    self.assertTrue(res.statistic < 0.1)

    @skipIfNoSciPy
    @dtypes(*get_all_fp_dtypes(include_bfloat16=False))
    @dtypesIfCUDA(*get_all_fp_dtypes())
    def test_normal_kstest(self, device, dtype):
        from scipy import stats
        size = 1000
        for mean in [-10, 0, 50]:
            for std in [1, 5, 10]:
                t = torch.empty(size, dtype=dtype, device=device).normal_(mean=mean, std=std)
                res = stats.kstest(t.cpu().to(torch.double), 'norm', args=(mean, std))
                self.assertTrue(res.statistic < 0.1)

    @skipIfNoSciPy
    @dtypes(*get_all_fp_dtypes())
    def test_lognormal_kstest(self, device, dtype):
        from scipy import stats
        size = 1000
        for mean in [-3, 0, 7]:
            for std in [1, 5, 7]:
                t = torch.empty(size, dtype=dtype, device=device).log_normal_(mean=mean, std=std)
                res = stats.kstest(t.cpu().to(torch.double), 'lognorm', args=(std, 0, math.exp(mean)))
                if dtype == torch.half:
                    self.assertTrue(res.statistic < 0.3)
                else:
                    self.assertTrue(res.statistic < 0.1)

    @skipIfNoSciPy
    @dtypes(*get_all_fp_dtypes())
    def test_exponential_kstest(self, device, dtype):
        from scipy import stats
        size = 1000
        for lambd in [0.5, 1.0, 5.0]:
            t = torch.empty(size, dtype=dtype, device=device).exponential_(lambd=lambd)
            res = stats.kstest(t.cpu().to(torch.double), 'expon', args=(0, 1 / lambd,))
            self.assertTrue(res.statistic < 0.1)

    @skipIfNoSciPy
    @dtypes(*get_all_fp_dtypes())
    def test_cauchy_kstest(self, device, dtype):
        from scipy import stats
        size = 1000
        for median in [-10, 0, 50]:
            for sigma in [0.5, 1.0, 10.0]:
                t = torch.empty(size, dtype=dtype, device=device).cauchy_(median=median, sigma=sigma)
                res = stats.kstest(t.cpu().to(torch.double), 'cauchy', args=(median, sigma))
                self.assertTrue(res.statistic < 0.1)

    @slowTest
    @onlyCUDA
    @dtypes(torch.bfloat16, torch.float32)
    def test_cauchy_no_inf(self, device, dtype):
        # torch.float16 will have `inf` because of its smaller range.
        for _ in range((2**16) * 2):
            x = torch.empty((2**16), dtype=dtype, device=device)
            x.cauchy_()
            self.assertFalse(x.isinf().sum())

    @skipIfNoSciPy
    @dtypes(*(get_all_int_dtypes() + get_all_fp_dtypes()))
    def test_geometric_kstest(self, device, dtype):
        from scipy import stats
        size = 1000
        for p in [0.2, 0.5, 0.8]:
            t = torch.empty(size, dtype=dtype, device=device).geometric_(p=p)
            actual = np.histogram(t.cpu().to(torch.double), np.arange(1, 100))[0]
            expected = stats.geom(p).pmf(np.arange(1, 99)) * size
            res = stats.chisquare(actual, expected)
            self.assertEqual(res.pvalue, 1.0, atol=0.1, rtol=0)

    def test_pairwise_distance_empty(self, device):
        shape = (2, 0)
        x = torch.randn(shape, device=device)
        y = torch.randn(shape, device=device)

        self.assertEqual(torch.zeros(2, device=device), torch.pairwise_distance(x, y))
        self.assertEqual(torch.zeros((2, 1), device=device), torch.pairwise_distance(x, y, keepdim=True))

        shape = (0, 2)
        x = torch.randn(shape, device=device)
        y = torch.randn(shape, device=device)
        self.assertEqual(torch.zeros(0, device=device), torch.pairwise_distance(x, y))
        self.assertEqual(torch.zeros((0, 1), device=device), torch.pairwise_distance(x, y, keepdim=True))

    def test_pdist_empty(self, device):
        shape = (0, 2)
        x = torch.randn(shape, device=device)
        self.assertEqual(torch.empty(0, device=device), torch.pdist(x))

        shape = (1, 2)
        x = torch.randn(shape, device=device)
        self.assertEqual(torch.empty(0, device=device), torch.pdist(x))

        shape = (3, 0)
        x = torch.randn(shape, device=device)
        self.assertEqual(torch.zeros(3, device=device), torch.pdist(x))

    def test_cdist_empty(self, device):
        x = torch.randn((0, 5), device=device)
        y = torch.randn((4, 5), device=device)
        self.assertEqual(torch.empty(0, 4, device=device), torch.cdist(x, y))

        x = torch.randn((2, 5), device=device)
        y = torch.randn((0, 5), device=device)
        self.assertEqual(torch.empty(2, 0, device=device), torch.cdist(x, y))

        x = torch.randn((2, 0), device=device)
        y = torch.randn((3, 0), device=device)
        self.assertEqual(torch.zeros(2, 3, device=device), torch.cdist(x, y))

        x = torch.randn((2, 0), device=device)
        y = torch.randn((0, 0), device=device)
        self.assertEqual(torch.empty(2, 0, device=device), torch.cdist(x, y))

    def _brute_cdist(self, x, y, p=2):
        r1 = x.shape[-2]
        r2 = y.shape[-2]
        if r1 == 0 or r2 == 0:
            return torch.empty(r1, r2, device=x.device)
        return torch.norm(x[..., None, :] - y[..., None, :, :], p=p, dim=-1)

    def test_cdist_norm(self, device):
        for r1 in [3, 4, 5, 6]:
            for m in [2, 3, 4, 10]:
                for r2 in [4, 6, 7, 8]:
                    for p in [0, 1, 2, 3, 1.5, 2.5, float('inf')]:
                        x = torch.randn(r1, m, device=device)
                        y = torch.randn(r2, m, device=device)
                        if p == 2:
                            for cm in ['use_mm_for_euclid_dist', 'donot_use_mm_for_euclid_dist']:
                                actual = torch.cdist(x, y, p=2, compute_mode=cm)
                                expected = self._brute_cdist(x, y, p=2)
                                self.assertEqual(expected, actual, rtol=0, atol=0.02)
                        else:
                            actual = torch.cdist(x, y, p=p)
                            expected = self._brute_cdist(x, y, p=p)
                            self.assertEqual(expected, actual)

    def test_cdist_norm_batch(self, device):
        for r1 in [3, 4, 5, 6]:
            for m in [2, 3, 4, 10]:
                for r2 in [4, 6, 7, 8]:
                    for p in [0, 1, 2, 3, 1.5, 2.5, float('inf')]:
                        x = torch.randn(2, 3, 6, r1, m, device=device)
                        y = torch.randn(2, 3, 6, r2, m, device=device)
                        if p == 2:
                            for cm in ['use_mm_for_euclid_dist', 'donot_use_mm_for_euclid_dist']:
                                actual = torch.cdist(x, y, p=2, compute_mode=cm)
                                expected = self._brute_cdist(x, y, p=2)
                                self.assertEqual(expected, actual, rtol=0, atol=0.02)
                        else:
                            actual = torch.cdist(x, y, p=p)
                            expected = self._brute_cdist(x, y, p=p)
                            self.assertEqual(expected, actual)

    @onlyCUDA
    def test_cdist_cuda_backward(self, device):
        for l1 in [1, 511, 513]:
            for l2 in [1, 511, 513]:
                for p in [0, 1, 2, 3, 1.5, 2.5, float('inf')]:
                    x1 = torch.randn(4, l1, 32, device=device, requires_grad=True)
                    x2 = x1.clone().detach_().requires_grad_()
                    y1 = torch.randn(4, l2, 32, device=device, requires_grad=True)
                    y2 = y1.clone().detach_().requires_grad_()
                    if p == 2:
                        for cm in ['use_mm_for_euclid_dist', 'donot_use_mm_for_euclid_dist']:
                            z1 = torch.cdist(x1, y1, p=2, compute_mode=cm).mean()
                            z2 = self._brute_cdist(x2, y2, p=2).mean()
                            z1.backward()
                            z2.backward()
                            self.assertEqual(x1.grad, x2.grad, rtol=0, atol=0.001)
                            self.assertEqual(y1.grad, y2.grad, rtol=0, atol=0.001)
                    else:
                        z1 = torch.cdist(x1, y1, p=p).mean()
                        z2 = self._brute_cdist(x2, y2, p=p).mean()
                        self.assertEqual(x1.grad, x2.grad, rtol=0, atol=0.001)
                        self.assertEqual(y1.grad, y2.grad, rtol=0, atol=0.001)

    @tf32_on_and_off(0.005)
    def test_cdist_large(self, device):
        for cm in ['use_mm_for_euclid_dist_if_necessary', 'use_mm_for_euclid_dist', 'donot_use_mm_for_euclid_dist']:
            x = torch.randn(1000, 10, device=device)
            y = torch.randn(1000, 10, device=device)
            actual = torch.cdist(x, y, p=2, compute_mode=cm)
            expected = self._brute_cdist(x, y, p=2)
            self.assertEqual(expected, actual)

    @slowTest
    @tf32_on_and_off(0.01)
    def test_cdist_large_batch(self, device):
        for cm in ['use_mm_for_euclid_dist_if_necessary', 'use_mm_for_euclid_dist', 'donot_use_mm_for_euclid_dist']:
            x = torch.randn(4, 3, 1000, 10, device=device)
            y = torch.randn(4, 3, 1000, 10, device=device)
            actual = torch.cdist(x, y, p=2, compute_mode=cm)
            expected = self._brute_cdist(x, y, p=2)
            self.assertEqual(expected, actual)

    @tf32_on_and_off(0.005)
    def test_cdist_non_contiguous(self, device):
        for cm in ['use_mm_for_euclid_dist', 'donot_use_mm_for_euclid_dist']:
            x = torch.randn(5, 7, device=device).mT
            y = torch.randn(5, 3, device=device).mT
            actual = torch.cdist(x, y, p=2, compute_mode=cm)
            expected = self._brute_cdist(x, y, p=2)
            self.assertFalse(x.is_contiguous())
            self.assertFalse(y.is_contiguous())
            self.assertEqual(expected, actual)

            x = torch.randn(7, 5, device=device)
            y = torch.randn(5, 3, device=device).t()
            actual = torch.cdist(x, y, p=2, compute_mode=cm)
            expected = self._brute_cdist(x, y, p=2)
            self.assertTrue(x.is_contiguous())
            self.assertFalse(y.is_contiguous())
            self.assertEqual(expected, actual)

            x = torch.randn(5, 7, device=device).t()
            y = torch.randn(3, 5, device=device)
            actual = torch.cdist(x, y, p=2, compute_mode=cm)
            expected = self._brute_cdist(x, y, p=2)
            self.assertFalse(x.is_contiguous())
            self.assertTrue(y.is_contiguous())
            self.assertEqual(expected, actual)

    @tf32_on_and_off()
    def test_cdist_non_contiguous_batch(self, device):
        for cm in ['use_mm_for_euclid_dist', 'donot_use_mm_for_euclid_dist']:
            x = torch.randn(4, 3, 2, 5, 7, device=device).mT
            y = torch.randn(4, 3, 2, 5, 3, device=device).mT
            actual = torch.cdist(x, y, p=2, compute_mode=cm)
            expected = self._brute_cdist(x, y, p=2)
            self.assertFalse(x.is_contiguous())
            self.assertFalse(y.is_contiguous())
            self.assertEqual(expected, actual)

            x = torch.randn(7, 2, 7, 5, device=device)
            y = torch.randn(7, 2, 5, 3, device=device).mT
            actual = torch.cdist(x, y, p=2, compute_mode=cm)
            expected = self._brute_cdist(x, y, p=2)
            self.assertTrue(x.is_contiguous())
            self.assertFalse(y.is_contiguous())
            self.assertEqual(expected, actual)

            x = torch.randn(4, 5, 7, device=device).mT
            y = torch.randn(4, 3, 5, device=device)
            actual = torch.cdist(x, y, p=2, compute_mode=cm)
            expected = self._brute_cdist(x, y, p=2)
            self.assertFalse(x.is_contiguous())
            self.assertTrue(y.is_contiguous())
            self.assertEqual(expected, actual)

    def test_multinomial_constraints(self, device):
        x = torch.empty(1, 2, 3, dtype=torch.double, device=device)
        self.assertRaisesRegex(
            RuntimeError, "prob_dist must be 1 or 2 dim",
            lambda: torch.multinomial(x, 2))
        x = torch.empty(1, 2, dtype=torch.long, device=device)
        self.assertRaisesRegex(
            RuntimeError, "multinomial only supports floating-point dtypes for input",
            lambda: torch.multinomial(x, 2))
        x = torch.empty(1, 2, dtype=torch.double, device=device)
        y = torch.empty(1, 2, dtype=torch.double, device=device)
        self.assertRaisesRegex(
            RuntimeError, "multinomial expects Long tensor out",
            lambda: torch.multinomial(x, 2, out=y))
        x = torch.empty(2, dtype=torch.double, device=device)
        self.assertRaisesRegex(
            RuntimeError, "cannot sample n_sample <= 0 samples",
            lambda: torch.multinomial(x, 0))
        x = torch.empty(2, dtype=torch.double, device=device)
        self.assertRaisesRegex(
            RuntimeError, "cannot sample n_sample <= 0 samples",
            lambda: torch.multinomial(x, -1))
        x = torch.empty(2, dtype=torch.double, device=device)
        self.assertRaisesRegex(
            RuntimeError, "cannot sample n_sample > prob_dist",
            lambda: torch.multinomial(x, 3, False))
        x = torch.empty(16777217, dtype=torch.double, device=device)
        self.assertRaisesRegex(
            RuntimeError, "number of categories cannot exceed",
            lambda: torch.multinomial(x, 3))

    def test_cumsum(self, device):
        x = torch.rand(100, 100, device=device)
        res1 = torch.cumsum(x, 1)
        res2 = torch.tensor([]).to(device)
        torch.cumsum(x, 1, out=res2)
        self.assertEqual(res1, res2)
        x.cumsum_(1)
        self.assertEqual(res1, x)

        a = torch.tensor([[True, False, True],
                          [False, False, False],
                          [True, True, True]], device=device)
        b = a.byte()
        aRes = torch.cumsum(a, 0)
        bRes = torch.cumsum(b, 0)
        self.assertEqual(aRes, bRes)
        self.assertEqual(aRes, torch.tensor([[1, 0, 1],
                                             [1, 0, 1],
                                             [2, 1, 2]]))

        aRes = torch.cumsum(a, 1)
        bRes = torch.cumsum(b, 1)
        self.assertEqual(aRes, bRes)
        self.assertEqual(aRes, torch.tensor([[1, 1, 2],
                                             [0, 0, 0],
                                             [1, 2, 3]]))

        # Check that cummulative sum over a zero length dimension doesn't crash on backprop.
        # Also check that cumsum over other dimensions in a tensor with a zero-length
        # dimensiuon also works
        # Also include a basic suite of similar tests for other bases cases.
        shapes = [[2, 0], [2, 1, 4], [0, 2, 3], [1], [5]]
        for shape in shapes:
            for dim in range(len(shape)):
                raw_tensor = torch.zeros(*shape, requires_grad=True)
                integrated = raw_tensor.cumsum(dim=dim)
                # Check that backward does not crash
                integrated.sum().backward()
                # Check that output maintained correct shape
                self.assertEqual(raw_tensor.shape, raw_tensor.grad.shape)

        # Check a scalar example
        raw_tensor = torch.tensor(3., requires_grad=True)
        integrated = raw_tensor.cumsum(dim=-1)
        self.assertEqual(raw_tensor, integrated)
        # Check that backward does not crash
        integrated.sum().backward()
        # Check that output maintained correct shape
        self.assertEqual(raw_tensor.shape, raw_tensor.grad.shape)

    def test_cumprod(self, device):
        x = torch.rand(100, 100, device=device)
        res1 = torch.cumprod(x, 1)
        res2 = torch.tensor([]).to(device)
        torch.cumprod(x, 1, out=res2)
        self.assertEqual(res1, res2)
        x.cumprod_(1)
        self.assertEqual(res1, x)

        a = torch.tensor([[True, False, True],
                          [False, False, False],
                          [True, True, True]], dtype=torch.bool, device=device)
        b = a.byte()
        aRes = torch.cumprod(a, 0)
        bRes = torch.cumprod(b, 0)
        self.assertEqual(aRes, bRes)
        self.assertEqual(aRes, torch.tensor([[1, 0, 1],
                                             [0, 0, 0],
                                             [0, 0, 0]]))

        aRes = torch.cumprod(a, 1)
        bRes = torch.cumprod(b, 1)
        self.assertEqual(aRes, bRes)
        self.assertEqual(aRes, torch.tensor([[1, 0, 0],
                                             [0, 0, 0],
                                             [1, 1, 1]]))

        # Check that cummulative prod over a zero length dimension doesn't crash on backprop.
        # Also check that cumprod over other dimensions in a tensor with a zero-length
        # dimensiuon also works
        # Also include a basic suite of similar tests for other bases cases.
        shapes = [[2, 0], [2, 1, 4], [0, 2, 3], [1], [5]]
        for shape in shapes:
            for dim in range(len(shape)):
                raw_tensor = torch.zeros(*shape, requires_grad=True)
                integrated = raw_tensor.cumprod(dim=dim)
                # Check that backward does not crash
                integrated.sum().backward()
                # Check that output maintained correct shape
                self.assertEqual(raw_tensor.shape, raw_tensor.grad.shape)

        # Check a scalar example
        raw_tensor = torch.tensor(3., requires_grad=True)
        integrated = raw_tensor.cumprod(dim=-1)
        self.assertEqual(raw_tensor, integrated)
        # Check that backward does not crash
        integrated.sum().backward()
        # Check that output maintained correct shape
        self.assertEqual(raw_tensor.shape, raw_tensor.grad.shape)

    def test_cummax_cummin(self, device):
        def test_ops(op, string_of_function_name, expected_output1, expected_output2):
            x = torch.rand(100, 100, device=device)
            out1 = op(x, 1)
            res2 = torch.empty(0, device=device)
            indices2 = torch.empty(0, dtype=torch.int64, device=device)
            op(x, 1, out=(res2, indices2))
            self.assertEqual(out1[0], res2)
            self.assertEqual(out1[1], indices2)

            a = torch.tensor([[True, False, True],
                              [False, False, False],
                              [True, True, True]], dtype=torch.bool, device=device)
            b = a.byte()
            aRes = op(a, 0)
            bRes = op(b, 0)
            self.assertEqual(aRes[0], bRes[0].bool())
            self.assertEqual(aRes[0], expected_output1.bool())

            # test inf and nan input
            x = torch.tensor([4, inf, 1.5, -inf, 0, nan, 1])
            xRes = op(x, 0)[0]
            self.assertEqual(xRes, expected_output2)

            # op shouldn't support values, indices with a dtype, device type or layout
            # different from that of input tensor
            t = torch.randn(10)
            values = torch.empty(0, dtype=torch.int16)
            indices = torch.empty(0, dtype=torch.int64)
            with self.assertRaisesRegex(
                    RuntimeError,
                    'expected scalar_type Float but found Short'):
                op(t, 0, out=(values, indices))

            # Check that op over a zero length dimension doesn't crash on backprop.
            # Also check that op over other dimensions in a tensor with a zero-length
            # dimension also works
            # Also include a basic suite of similar tests for other bases cases.
            shapes = [[2, 0], [2, 1, 4], [0, 2, 3], [1], [5]]
            for shape in shapes:
                for dim in range(len(shape)):
                    raw_tensor = torch.zeros(*shape, requires_grad=True)
                    integrated = getattr(raw_tensor, string_of_function_name)(dim=dim)
                    # Check that backward does not crash
                    integrated[0].sum().backward()
                    # Check that output maintained correct shape
                    self.assertEqual(raw_tensor.shape, raw_tensor.grad.shape)

            # Check a scalar example
            raw_tensor = torch.tensor(3., requires_grad=True)
            integrated = getattr(raw_tensor, string_of_function_name)(dim=-1)
            # Check that backward does not crash
            integrated[0].sum().backward()
            # Check that output maintained correct shape
            self.assertEqual(raw_tensor.shape, raw_tensor.grad.shape)

        expected_out = torch.tensor([4, inf, inf, inf, inf, nan, nan])
        test_ops(torch.cummax, "cummax", torch.tensor([[1, 0, 1],
                                                       [1, 0, 1],
                                                       [1, 1, 1]]), expected_out)

        expected_out = torch.tensor([4, 4, 1.5, -inf, -inf, nan, nan])
        test_ops(torch.cummin, "cummin", torch.tensor([[1, 0, 1],
                                                       [0, 0, 0],
                                                       [0, 0, 0]]), expected_out)

    def test_logcumsumexp(self, device):
        def logcumsumexp(a, axis):
            return torch.cumsum(a.exp(), axis=axis).log_()

        axis = -1
        a = torch.randn(100, 100, device=device)

        actual = a.logcumsumexp(axis)
        expected = logcumsumexp(a, axis)
        self.assertEqual(a.dtype, actual.dtype)
        self.assertEqual(expected.shape, actual.shape)
        self.assertEqual(expected, actual)

        # check -inf and nan handling
        x = torch.tensor([-float('inf'), -float('inf'), 1.0, 1.0, float('inf'),
                         float('inf'), float('nan'), 1.0, 1.0], device=device)
        x2d = x.unsqueeze(0).expand(2, -1)

        for inp in (x, x2d):
            actual = inp.logcumsumexp(axis)
            expected = logcumsumexp(inp, axis)
            self.assertEqual(expected, actual)

        # Check that out is actually inplace
        b = torch.randn(5, 2, device=device)
        inplace_out = torch.zeros(5, 2, device=device)

        expected = logcumsumexp(b, axis)
        torch.logcumsumexp(b, axis=axis, out=inplace_out)

        self.assertEqual(inplace_out, expected)

        # Check input and inplace_output type mismatch
        b = torch.randn(5, 2, device=device, dtype=torch.float64)
        inplace_out = torch.zeros(5, 2, device=device, dtype=torch.float32)
        with self.assertRaisesRegex(
                RuntimeError,
                'expected scalar_type Double but found Float'):
            torch.logcumsumexp(b, axis, out=inplace_out)

    def _test_diff_numpy(self, t, dims=None):
        # Helper for test_diff to compare with NumPy reference implementation
        def to_np(t):
            if t.dtype == torch.bfloat16:
                return t.to(dtype=torch.float, device="cpu").numpy()
            else:
                return t.cpu().numpy()

        for dim in dims if dims else range(t.dim()):
            prepend = t.narrow(dim, 0, 1)
            append = t.narrow(dim, 0, 1)
            np_t = to_np(t)

            # test when prepend and append's size along dim is 1
            actual = torch.diff(t, dim=dim, prepend=prepend, append=append)
            expected = torch.from_numpy(np.diff(np_t, axis=dim, prepend=to_np(prepend), append=to_np(append)))
            self.assertEqual(actual, expected.to(t.dtype))

            # test when prepend and append's size along dim != 1
            actual = torch.diff(t, dim=dim, prepend=t, append=t)
            expected = torch.from_numpy(np.diff(np_t, axis=dim, prepend=np_t, append=np_t))
            self.assertEqual(actual, expected.to(t.dtype))

    # All tensors appear contiguous on XLA
    @onlyNativeDeviceTypes
    @dtypes(*get_all_dtypes())
    def test_diff_noncontig(self, device, dtype):
        shapes = (
            (1,),
            (1, 5),
            (3, 5),
            (1, 5, 1),
            (2, 3, 5))

        for shape in shapes:
            contig = make_tensor(shape, device, dtype, low=-9, high=9)

            non_contig = torch.empty(shape + (2, 2), device=device, dtype=dtype)[..., 0]
            non_contig = non_contig.select(-1, -1)
            non_contig.copy_(contig)
            self.assertTrue(not non_contig.is_contiguous() or shape == (1,))

            self._test_diff_numpy(non_contig)

    # RngNormal not implemented for type f16 for XLA
    @dtypes(*get_all_dtypes(include_half=False))
    @dtypesIfCPU(*get_all_dtypes())
    @dtypesIfCUDA(*get_all_dtypes())
    def test_diff(self, device, dtype):
        shapes = (
            (1,),
            (1, 5),
            (3, 5),
            (1, 5, 1),
            (2, 3, 5))

        for shape in shapes:
            contig = make_tensor(shape, device, dtype, low=-9, high=9)
            self._test_diff_numpy(contig)

        t = torch.ones(2, 3)

        with self.assertRaisesRegex(
                RuntimeError, 'diff expects prepend or append to be the same dimension as input'):
            invalid_prepend = torch.tensor([1, 2, 3], device=device, dtype=dtype)
            t.diff(dim=0, prepend=invalid_prepend)

        with self.assertRaisesRegex(
                RuntimeError, 'diff expects the shape of tensor to prepend or append to match that of input'):
            invalid_prepend = torch.tensor([[0, 1]], device=device, dtype=dtype)
            t.diff(dim=0, prepend=invalid_prepend)

        with self.assertRaisesRegex(
                RuntimeError, 'diff only supports n = 1 currently'):
            torch.diff(t, n=2)

        with self.assertRaisesRegex(
                RuntimeError, 'diff expects input to be at least one-dimensional'):
            scalar = torch.tensor(2, device=device, dtype=dtype)
            torch.diff(scalar)

    # if the given input arg is not a list, it returns a list of single element: [arg]
    def _wrap_to_list(self, input_array):
        return input_array if isinstance(input_array, list) else [input_array]

    # To ensure inf, -inf, and nan values do not cause divergence between Numpy and PyTorch.
    # There are two types of possible divergence:
    # 1. When we compute a,b both real numbers and has very small absolute values (i.e. very near to 0.0)
    # then, result of a/b be inf, -inf and nan, and this cause divergence.
    # 2. When we are dividing complex numbers by zero. For example, when a = torch.tensor(3+5j) we have
    # a/0 to be equal to nan + nan*j in PyTorch and inf + inf*j in Numpy.
    def _inf_nan_preprocess(self, actual, expected):
        for i in range(len(expected)):
            expected[i] = np.nan_to_num(expected[i], nan=nan, posinf=nan, neginf=nan)
            # nan_to_num is not defined for complex tensors in PyTorch.
            if actual[i].dtype == torch.complex64 :
                actual[i].real = torch.nan_to_num(actual[i].real, nan=nan, posinf=nan, neginf=nan)
                actual[i].imag = torch.nan_to_num(actual[i].imag, nan=nan, posinf=nan, neginf=nan)
            else:
                actual[i] = torch.nan_to_num(actual[i], nan=nan, posinf=nan, neginf=nan)

        return actual, expected

    @onlyNativeDeviceTypes
    @dtypes(torch.long, torch.float32, torch.complex64)
    def test_gradient_all(self, device, dtype):
        def create_scalar(shape):
            return make_tensor((1,), device='cpu', dtype=dtype, low=1.).item()

        def create_list(shape):
            return make_tensor((len(shape),), device='cpu', dtype=dtype, low=1.).tolist()

        def create_coordinate_tensors(shape):
            tensor_list = []
            for i in range(len(shape)):
                tensor_list.append(make_tensor((shape[i],), device=device, dtype=dtype))
            return tensor_list

        def filter_shape(shape, dim):
            filtered_shape = []
            for i in range(len(dim)):
                filtered_shape.append(shape[dim[i]])
            return filtered_shape

        # shape, dims format
        test_cases = (
            ((5,), (0,)),
            ((4, 4), (0, 1)),
            ((3, 3, 3), (-1, 0)),
            ((4, 4, 4), (2,)),
            ((4, 4, 4), (0, 1)),
            ((4, 4, 4, 3), (0, 2, 3)),
            ((4, 5, 3, 4, 3), (1, 2)),
            ((4, 3, 6, 5, 3), (2, 4)),
            ((4, 3, 3, 5, 3), (0, 1, 2, 3, 4)),
        )

        for case, contig, edge_order, space_fn in product(test_cases, [True, False], [1, 2],
                                                          (create_scalar, create_list, create_coordinate_tensors)):
            shape, dims = case
            # filter shape by dims before passing filtered shape to create_* functions
            filtered_shape = filter_shape(shape, dims)

            spacing = space_fn(filtered_shape)
            t = make_tensor(shape, device=device, dtype=dtype, noncontiguous=not contig)
            t_np = t.cpu().numpy()

            actual = torch.gradient(t, spacing=spacing, dim=dims, edge_order=edge_order)
            if space_fn == create_coordinate_tensors and spacing[0].device != 'cpu':
                spacing = [space.cpu().detach().numpy() for space in spacing]
            expected = np.gradient(t_np, *self._wrap_to_list(spacing), axis=dims, edge_order=edge_order)
            actual, expected = self._inf_nan_preprocess(list(actual), self._wrap_to_list(expected))
            self.assertEqual(actual, expected, equal_nan=True, atol=1e-4, rtol=0, exact_dtype=False)

    @onlyNativeDeviceTypes
    @dtypes(torch.long, torch.float32, torch.complex64)
    def test_gradient_extreme_cases(self, device, dtype):
        # Test behaviour for inf and nan values
        actual = torch.gradient(torch.tensor([2, -2, inf, inf, -inf, -inf, inf, 3, -inf, 2, nan, nan, 3, inf, nan]))
        expected = np.gradient(np.array([2, -2, inf, inf, -inf, -inf, inf, 3, -inf, 2, nan, nan, 3, inf, nan]))
        self.assertEqual(actual, self._wrap_to_list(expected), exact_dtype=False)

        # Test behaviour in very big tensors
        large_size = 100000
        t = make_tensor((large_size,), device, dtype)
        t_np = t.cpu().numpy()
        coordinates_np = list(np.random.randn(large_size))
        coordinates = [torch.tensor(coordinates_np, device=device)]
        actual = torch.gradient(t, spacing=coordinates, dim=0, edge_order=1)
        expected = [np.gradient(t_np, coordinates_np, axis=0, edge_order=1)]
        self.assertEqual(actual, expected, exact_dtype=False)

        actual = torch.gradient(t, spacing=coordinates, dim=0, edge_order=2)
        expected = [np.gradient(t_np, coordinates_np, axis=0, edge_order=2)]
        self.assertEqual(actual, expected, exact_dtype=False)

    @onlyNativeDeviceTypes
    def test_gradient_type_promotion(self, device):
        inputs = (
            make_tensor((4, 4), device=device, dtype=torch.float32),
            make_tensor((4, 4), device=device, dtype=torch.complex64),
            make_tensor((4, 4), device=device, dtype=torch.int64),
        )

        spacing = (
            make_tensor((1,), device='cpu', dtype=torch.float32).item(),
            make_tensor((1,), device='cpu', dtype=torch.int64).item(),
            make_tensor((1,), device='cpu', dtype=torch.complex64).item(),
            make_tensor((2,), device='cpu', dtype=torch.float32, low=0.1).tolist(),
            make_tensor((2,), device='cpu', dtype=torch.int64, low=1).tolist(),
            make_tensor((2,), device='cpu', dtype=torch.complex64).tolist(),
            [make_tensor((4,), device=device, dtype=torch.float32),
             make_tensor((4,), device=device, dtype=torch.float32)],
            [make_tensor((4,), device=device, dtype=torch.int64),
             make_tensor((4,), device=device, dtype=torch.int64)],
            [make_tensor((4,), device=device, dtype=torch.complex64),
             make_tensor((4,), device=device, dtype=torch.complex64)],
        )

        for input, spacing_or_coord, edge_order in product(inputs, spacing, [1, 2]):
            input_np = input.cpu().numpy()
            input_np = input.cpu().numpy()
            actual = torch.gradient(input, spacing=spacing_or_coord, dim=(0, 1), edge_order=edge_order)
            spacing_or_coord_wrapped = self._wrap_to_list(spacing_or_coord)
            spacing_or_coord_np = []
            if torch.is_tensor(spacing_or_coord_wrapped[0]) and torch.device(spacing_or_coord_wrapped[0].device).type != 'cpu':
                for i in range(len(spacing_or_coord_wrapped)):
                    spacing_or_coord_np.append(spacing_or_coord_wrapped[i].detach().clone().cpu().numpy())
            else:
                spacing_or_coord_np = spacing_or_coord_wrapped
            expected = np.gradient(input_np, *spacing_or_coord_np, axis=(0, 1), edge_order=edge_order)
            if actual[0].dtype == torch.complex64 and input.dtype != torch.complex64:
                for i in range(len(actual)):
                    self.assertEqual(actual[i].real, expected[i].real, exact_dtype=False)
                    # Type promotion fails on Numpy when spacing is given as complex number and input is given as real.
                    # Result is given just as real number and all the imaginary parts to be equal to zero.
                    self.assertEqual(expected[i].imag, torch.zeros(actual[i].shape), exact_dtype=False)
            else:
                actual, expected = self._inf_nan_preprocess(list(actual), expected)
                self.assertEqual(actual, expected, equal_nan=True, exact_dtype=False)

    @onlyNativeDeviceTypes
    @dtypes(torch.long, torch.float32, torch.complex64)
    def test_error_gradient(self, device, dtype):
        t = torch.tensor([[1, 2, 3], [4, 5, 6], [7, 8, 9]], device=device, dtype=dtype)
        with self.assertRaisesRegex(RuntimeError, 'torch.gradient expected spacing to be unspecified, a scalar '):
            dim = (1, 0)
            spacing = [0.1]
            torch.gradient(t, spacing=spacing, dim=dim, edge_order=1)

        with self.assertRaisesRegex(RuntimeError, 'torch.gradient only supports edge_order=1 and edge_order=2.'):
            torch.gradient(t, edge_order=3)

        with self.assertRaisesRegex(RuntimeError, 'dim 1 appears multiple times in the list of dims'):
            dim = (1, 1)
            spacing = 0.1
            torch.gradient(t, spacing=spacing, dim=dim, edge_order=1)

        with self.assertRaisesRegex(RuntimeError, 'torch.gradient expected each tensor to be on the same device,'):
            dim = (0, 1)
            coordinates = [torch.tensor([1, 2, 4], device='cpu'), torch.tensor([1, 2, 4], device='meta')]
            torch.gradient(t, spacing=coordinates, dim=dim, edge_order=1)

        with self.assertRaises(IndexError):
            torch.gradient(t, dim=3)

        with self.assertRaisesRegex(RuntimeError, 'torch.gradient expected each dimension size to be at least'):
            torch.gradient(torch.tensor([[1], [2], [3]]), edge_order=1)

        with self.assertRaisesRegex(RuntimeError, 'torch.gradient expected each dimension size to be at least'):
            torch.gradient(torch.tensor([[1, 2], [3, 4]]), edge_order=2)

    def _test_large_cum_fn_helper(self, x, fn):
        x_cpu = x.cpu().float()
        expected = fn(x_cpu)
        actual = fn(x).cpu().float()
        self.assertEqual(expected, actual.cpu().float())

    @unittest.skipIf(IS_FBCODE and IS_REMOTE_GPU, "sandcastle OOM with current tpx gpu/re configuration")
    @onlyCUDA
    @dtypesIfCUDA(torch.half)  # only small dtype not to get oom
    def test_large_cumsum(self, device, dtype):
        # initialization to avoid overflow and half caveats
        x = torch.empty(2**30 + 200, device=device, dtype=dtype)
        x[::3] = -3
        x[1::3] = 2
        x[2::3] = 1
        self._test_large_cum_fn_helper(x, lambda x: torch.cumsum(x, 0))

    @onlyCUDA
    @dtypesIfCUDA(torch.half)  # only small dtype not to get oom
    def test_large_cumprod(self, device, dtype):
        # initialization to avoid overflow and half caveats
        x = torch.empty(2**30 + 200, device=device, dtype=dtype)
        x[::3] = 8
        x[1::3] = .25
        x[2::3] = .5
        self._test_large_cum_fn_helper(x, lambda x: torch.cumprod(x, 0))

    def test_discontiguous_out_cumsum(self, device):
        x = torch.randn(4, 8, device=device)
        y = torch.empty(4, 16, device=device)[:, ::2]
        out = torch.cumsum(x, 0)
        torch.cumsum(x, 0, out=y)
        self.assertFalse(y.is_contiguous())
        self.assertEqual(out, y, atol=0., rtol=0.)

    def _test_cumminmax_helper(self, x, fn, expected_val, expected_ind):
        val, ind = fn(x, -1)
        self.assertEqual(val, expected_val, atol=0, rtol=0)
        self.assertEqual(ind, expected_ind, atol=0, rtol=0)
        out_val = torch.empty_like(val).t().contiguous().t()
        out_ind = torch.empty_like(ind).t().contiguous().t()
        fn(x, -1, out=(out_val, out_ind))
        self.assertFalse(out_val.is_contiguous())
        self.assertFalse(out_ind.is_contiguous())
        self.assertEqual(out_val, expected_val, atol=0, rtol=0)
        self.assertEqual(out_ind, expected_ind, atol=0, rtol=0)

    def test_cummax_discontiguous(self, device):
        x = torch.tensor([[0, 1, 2, 3, 2, 1], [4, 5, 6, 5, 6, 7]], device=device, dtype=torch.float).t().contiguous().t()
        expected_val = torch.tensor([[0, 1, 2, 3, 3, 3], [4, 5, 6, 6, 6, 7]], device=device, dtype=torch.float)
        expected_ind = torch.tensor([[0, 1, 2, 3, 3, 3], [0, 1, 2, 2, 4, 5]], device=device, dtype=torch.long)
        self._test_cumminmax_helper(x, torch.cummax, expected_val, expected_ind)

    def test_cummin_discontiguous(self, device):
        x = torch.tensor([[3, 2, 1, 0, 1, 2], [7, 6, 5, 4, 5, 2]], device=device, dtype=torch.float).t().contiguous().t()
        expected_val = torch.tensor([[3, 2, 1, 0, 0, 0], [7, 6, 5, 4, 4, 2]], device=device, dtype=torch.float)
        expected_ind = torch.tensor([[0, 1, 2, 3, 3, 3], [0, 1, 2, 3, 3, 5]], device=device, dtype=torch.long)
        self._test_cumminmax_helper(x, torch.cummin, expected_val, expected_ind)

    def test_bool_tensor_value_change(self, device):
        x = torch.tensor([True, False], dtype=torch.bool, device=device)
        x[0] = False
        x[1] = True
        self.assertEqual(x, torch.tensor([False, True], dtype=torch.bool, device=device))

    def test_unfold_all_devices_and_dtypes(self, device):
        for dt in get_all_dtypes():

            if dt == torch.bool:
                x = torch.empty((0, 1, 3, 0), dtype=dt, device=device)
                self.assertEqual((0, 1, 1, 0, 3), x.unfold(2, 3, 2).shape)
            else:
                x = torch.empty((0, 1, 3, 0), dtype=dt, device=device)
                self.assertEqual((0, 1, 1, 0, 3), x.unfold(2, 3, 2).shape)

    def test_unfold_scalars(self, device):
        x = torch.tensor(0.5, device=device)
        # unfold on a 0-dimensional tensor should always return a 1-d dimensional
        # tensor of shape [size] (i.e., the second parameter to unfold)

        self.assertEqual(torch.empty(0, device=device), x.unfold(0, 0, 1))
        self.assertEqual(torch.empty(0, device=device), x.unfold(0, 0, 2))
        self.assertEqual(torch.tensor([0.5], device=device), x.unfold(0, 1, 1))

    def test_copy_all_dtypes_and_devices(self, device):
        from copy import copy
        for dt in get_all_dtypes():
            x = torch.tensor([1, 2, 3, 4], dtype=dt, device=device)
            x_clone = x.clone()
            y = copy(x)
            y.fill_(1)
            # copy is a shallow copy, only copies the tensor view,
            # not the data
            self.assertEqual(x, y)

    def test_clone_all_dtypes_and_devices(self, device):
        for dt in get_all_dtypes():
            x = torch.tensor((1, 1), dtype=dt, device=device)
            y = x.clone()
            self.assertEqual(x, y)

    def test_clone_zero_stride_dim(self, device):
        # stride zero, size 1 axis, not contiguous
        x = torch.randn(10)
        y = x.as_strided([2, 1, 5], [1, 0, 2])
        self.assertEqual(y, y.clone())

    def test_clone_not_memory_dense(self):
        # github issue: https://github.com/pytorch/pytorch/issues/64176
        x = torch.randn(10, 8).t()[::2, ::2]
        y = x.clone()
        # should retain permutation after densification
        self.assertTrue(y.stride() == (1, 4))

    @dtypesIfCUDA(*set(get_all_math_dtypes('cuda')))
    @dtypes(*set(get_all_math_dtypes('cpu')))
    def test_addcmul(self, device, dtype):
        # Returns floating or integral scalar corresponding to dtype
        def _number(floating, integer, dtype):
            if dtype in [torch.half, torch.float, torch.double, torch.bfloat16]:
                return floating
            elif dtype in [torch.cfloat, torch.cdouble]:
                return floating * (1 + 1j)
            else:
                return integer

        def rand_tensor(size, dtype, device):
            if dtype.is_floating_point or dtype.is_complex:
                return torch.rand(size=size, dtype=dtype, device=device)
            if dtype == torch.uint8:
                return torch.randint(1, 5, size=size, dtype=dtype, device=device)
            else:
                return torch.randint(-5, 5, size=size, dtype=dtype, device=device)

        a = rand_tensor((2, 2), dtype=dtype, device=device)
        b = rand_tensor((2, 2), dtype=dtype, device=device)
        c = rand_tensor((2, 2), dtype=dtype, device=device)

        alpha = _number(0.5, 3, dtype)

        actual = torch.addcmul(a, b, c, value=alpha)
        expected = a + alpha * b * c

        self.assertEqual(expected, actual)

        with self.assertWarnsOnceRegex(
                UserWarning, "This overload of addcmul is deprecated"):
            self.assertEqual(actual, torch.addcmul(a, alpha, b, c))

        if self.device_type == 'cuda' and dtype == torch.half:
            a = torch.tensor([60000.0], device=device, dtype=dtype)
            b = torch.tensor([60000.0], device=device, dtype=dtype)
            c = torch.tensor([2.0], device=device, dtype=dtype)
            out = torch.addcmul(a, b, c, value=-1)
            self.assertTrue(not (out.isnan() or out.isinf()))

    def test_narrow_empty(self, device):
        x = torch.randn(2, 3, 4, device=device)
        for d in range(x.dim()):
            y = x.narrow(d, x.size(d), 0)
            sz = list(x.size())
            sz[d] = 0
            self.assertEqual(sz, y.size())

    @dtypes(*get_all_dtypes())
    def test_index_copy(self, device, dtype):
        # We just test for num_copy <= num_dest, as otherwise there are repeated indices
        # and the behavior is undefined
        num_copy, num_dest = 3, 5

        def make_arg(batch_sizes, n, dim, contig):
            size_arg = batch_sizes[:dim] + (n,) + batch_sizes[dim:]
            return make_tensor(size_arg, device, dtype, low=None, high=None, noncontiguous=not contig)

        def ref_index_copy(tgt, dim, idx, src):
            for i in range(idx.size(0)):
                idx_dest = dim * (slice(None),) + (idx[i],)
                idx_src = dim * (slice(None),) + (i,)
                tgt[idx_dest] = src[idx_src]

        # More thorough testing as in index_add
        for dest_contig, src_contig, index_contig in product([True, False], repeat=3):
            for other_sizes in ((), (4, 5)):
                for dim in range(len(other_sizes)):
                    dest = make_arg(other_sizes, num_dest, dim, dest_contig)
                    src = make_arg(other_sizes, num_copy, dim, src_contig)
                    idx = torch.randperm(num_dest, dtype=torch.int64, device=device)[:num_copy]
                    if not index_contig:
                        idx = torch.repeat_interleave(idx, 2, dim=-1)
                        idx = idx[..., ::2]
                    dest2 = dest.clone()
                    dest.index_copy_(dim, idx, src)
                    ref_index_copy(dest2, dim, idx, src)
                    self.assertEqual(dest, dest2)

    # onlyNativeDeviceTypes due to an XLA error:
    # https://github.com/pytorch/pytorch/issues/53256
    @onlyNativeDeviceTypes
    @dtypes(*get_all_dtypes())
    def test_index_copy_scalars(self, device, dtype):
        # Create the 8 possible combinations of scalar sizes for target / index / source
        scalars = ((make_tensor(size_t, dtype=dtype, device=device, low=None, high=None),
                    make_tensor(size_i, dtype=torch.int64, device=device, low=0, high=1),
                    make_tensor(size_s, dtype=dtype, device=device, low=None, high=None))
                   for size_t, size_i, size_s in product([(), (1,)], repeat=3))
        for target, idx, source in scalars:
            target.index_copy_(0, idx, source)
            self.assertEqual(target.item(), source.item())

    @onlyCPU
    def test_errors_index_copy(self, device):
        # We do not test the GPU as the CUDA_ASSERT would break the CUDA context
        idx_dim = 8
        tgt_dim = 5
        batch_dim = 3

        # Too large of an index
        a = torch.randn(batch_dim, tgt_dim, device=device)
        idx = torch.full((idx_dim,), tgt_dim, device=device)
        c = torch.zeros(batch_dim, idx_dim, device=device)
        with self.assertRaises(IndexError):
            a.index_copy_(1, idx, c)

        # Too small (negative indices)
        idx = torch.full((idx_dim,), -1, device=device)
        with self.assertRaises(IndexError):
            a.index_copy_(1, idx, c)

        # Too small (very negative indices) - they should be unsupported even
        # when support for negative indices is implemented for index_copy_
        idx = torch.full((idx_dim,), -tgt_dim - 1, device=device)
        with self.assertRaises(IndexError):
            a.index_copy_(1, idx, c)

    def _prepare_data_for_index_copy_and_add_deterministic(
        self, dim: int, device: torch.device
    ) -> Tuple[torch.Tensor, torch.Tensor, torch.Tensor]:
        assert (dim >= 0 and dim < 3)
        a = [5, 4, 3]
        a[dim] = 2000
        x = torch.zeros(a, device=device)
        b = a.copy()
        elems = a[dim] * 20
        b[dim] = elems
        src = torch.rand(b, device=device)
        index = torch.randint(a[dim], (elems,), device=device)
        return (x, index, src)

    @onlyNativeDeviceTypes
    def test_index_copy_deterministic(self, device: torch.device) -> None:
        for dim in range(3):
            x, index, src = self._prepare_data_for_index_copy_and_add_deterministic(dim, device)
            with DeterministicGuard(True):
                y0 = torch.index_copy(x, dim, index, src)

            x0 = x.clone().detach()
            index_list = index.tolist()
            for i in range(len(index_list)):
                if dim == 0:
                    x0[index_list[i], :, :] = src[i, :, :]
                elif dim == 1:
                    x0[:, index_list[i], :] = src[:, i, :]
                elif dim == 2:
                    x0[:, :, index_list[i]] = src[:, :, i]

            self.assertEqual(x0, y0, atol=0, rtol=0)

    @onlyNativeDeviceTypes
    def test_index_add_deterministic(self, device: torch.device) -> None:
        for dim in range(3):
            x, index, src = self._prepare_data_for_index_copy_and_add_deterministic(dim, device)
            alpha = random.random() + 1
            # on CPU it should be deterministic regardless of the deterministic mode
            with DeterministicGuard(True):
                y0 = torch.index_add(x, dim, index, src, alpha=alpha)
                for _ in range(3):
                    y = torch.index_add(x, dim, index, src, alpha=alpha)
                    self.assertEqual(y, y0, atol=0, rtol=0)

            with DeterministicGuard(False):
                for _ in range(3):
                    y_nd = torch.index_add(x, dim, index, src, alpha=alpha)
                    self.assertEqual(y_nd, y0, atol=1e-3, rtol=1e-5)

    @onlyNativeDeviceTypes
    def test_index_put_non_accumulate_deterministic(self, device) -> None:
        with DeterministicGuard(True):
            for i in range(3):
                m = random.randint(10, 20)
                elems = random.randint(20000, 30000)
                values = torch.rand(elems, device=device)
                indices = torch.randint(m, (elems,), device=device)
                input = torch.rand(m, device=device)
                output = input.index_put((indices,), values, accumulate=False)

                input_list = input.tolist()
                indices_list = indices.tolist()
                values_list = values.tolist()
                for i, v in zip(indices_list, values_list):
                    input_list[i] = v

                self.assertEqual(output, input_list)

    @dtypes(*get_all_dtypes())
    def test_index_fill(self, device, dtype):
        x = torch.tensor([[1, 2], [4, 5]], dtype=dtype, device=device)
        index = torch.tensor([0], device=device)
        x.index_fill_(1, index, 0)
        self.assertEqual(x, torch.tensor([[0, 2], [0, 5]], dtype=dtype, device=device))
        if not x.is_complex():
            with self.assertRaisesRegex(RuntimeError, r"Scalar"):
                x.index_fill_(1, index, 1 + 1j)
        # Make sure that the result stays 0-dim while applied to
        # a 0-dim input
        x = torch.tensor(1, dtype=dtype, device=device)
        self.assertEqual(0, x.index_fill(0, index, -1).dim())
        self.assertEqual(0, x.index_fill_(0, index, -1).dim())

    # The test fails for zero-dimensional tensors on XLA
    @onlyNativeDeviceTypes
    @dtypes(*get_all_dtypes())
    def test_index_select(self, device, dtype):
        num_src, num_out = 3, 5

        def make_arg(batch_sizes, n, dim, contig):
            size_arg = batch_sizes[:dim] + (n,) + batch_sizes[dim:]
            return make_tensor(size_arg, device, dtype, low=None, high=None, noncontiguous=not contig)

        def ref_index_select(src, dim, idx):
            # bfloat16 is just used on GPU, so it's not supported on numpy
            if dtype == torch.bfloat16:
                src = src.float()
            out = torch.from_numpy(np.take(src.cpu().numpy(), idx.cpu().numpy(), axis=dim))
            if dtype == torch.bfloat16:
                out = out.to(device=device, dtype=dtype)
            return out

        for src_contig, idx_contig in product([True, False], repeat=2):
            for other_sizes in ((), (4, 5)):
                for dim in range(len(other_sizes)):
                    src = make_arg(other_sizes, num_src, dim, src_contig)
                    idx = make_tensor((num_out,), device, dtype=torch.int64, low=0, high=num_src, noncontiguous=not idx_contig)
                    out = torch.index_select(src, dim, idx)
                    out2 = ref_index_select(src, dim, idx)
                    self.assertEqual(out, out2)

        for idx_type in (torch.int32, torch.int64):
            other_sizes = (3, 2)
            dim = 1
            src = make_arg(other_sizes, num_src, dim, True)
            idx = make_tensor((num_out,), device, dtype=idx_type, low=0, high=num_src, noncontiguous=False)
            out = torch.index_select(src, dim, idx)
            out2 = ref_index_select(src, dim, idx)
            self.assertEqual(out, out2)

        # Create the 4 possible combinations of scalar sizes for index / source
        scalars = ((make_tensor(size_s, device, dtype),
                    torch.zeros(size_i, dtype=torch.int64, device=device))
                   for size_s, size_i in product([(), (1,)], repeat=2))
        for source, idx in scalars:
            out = source.index_select(0, idx)
            self.assertEqual(out.item(), source.item())

    @dtypes(*get_all_dtypes())
    def test_take(self, device, dtype):
        idx_size = (4,)

        make_arg = partial(make_tensor, device=device, dtype=dtype)
        make_idx = partial(make_tensor, low=0, device=device, dtype=torch.int64)

        def ref_take(src, idx):
            if dtype == torch.bfloat16:
                src = src.half()
            src = src.cpu().numpy()
            idx = idx.cpu().numpy()
            out = torch.from_numpy(np.take(src, idx)).to(device=device, dtype=dtype)
            return out

        for src_contig, idx_contig, idx_reshape in product([True, False], repeat=3):
            for src_size in ((5,), (4, 5)):
                src = make_arg(src_size, noncontiguous=not src_contig)
                idx = make_idx(idx_size, high=src.numel(), noncontiguous=not idx_contig)
                if idx_reshape:
                    idx = idx.reshape(2, 2)
                out = torch.take(src, idx)
                out2 = ref_take(src, idx)
                self.assertEqual(out, out2)

        # Create the 4 possible combinations of scalar sizes for source / index
        for size_s, size_i in product([(), (1,)], repeat=2):
            source = make_arg(size_s)
            idx = make_idx(size_i, high=1)
            out = source.take(idx)
            self.assertEqual(out.item(), source.item())

    # The bool instance does not work on GPU. See
    # https://github.com/pytorch/pytorch/issues/54317
    @dtypes(*get_all_dtypes(include_bool=False))
    def test_put(self, device, dtype):
        src_size = (4,)

        make_arg = partial(make_tensor, device=device, dtype=dtype)
        make_idx = partial(make_tensor, low=0, device=device, dtype=torch.int64)

        def ref_put(dst, idx, src, accumulate):
            new_dst = dst.clone(memory_format=torch.contiguous_format).view(-1)
            new_idx = idx.contiguous().view(-1)
            new_src = src.contiguous().view(-1)
            method = new_dst.index_add_ if accumulate else new_dst.index_copy_
            return method(0, new_idx, new_src).view_as(dst)

        for dst_contig, src_contig, idx_contig, idx_reshape, accumulate in product([True, False], repeat=5):
            for dst_size in ((5,), (4, 5)):
                dst = make_arg(dst_size, noncontiguous=not dst_contig)
                src = make_arg(src_size, noncontiguous=not src_contig)

                # If accumulate=True, `put_` should be deterministic regardless of the inputs on CPU
                # On CUDA it may not be, but the test has enough tolerance to account for this
                if accumulate:
                    idx = make_idx(src_size, high=dst.numel())
                else:
                    idx = torch.randperm(dst.numel(), dtype=torch.int64, device=device)[:src_size[0]]
                if not idx_contig:
                    idx = torch.repeat_interleave(idx, 2, dim=-1)[..., ::2]
                if idx_reshape:
                    idx = idx.reshape(2, 2)
                out = torch.put(dst, idx, src, accumulate)
                # out-place
                reference = ref_put(dst, idx, src, accumulate)
                self.assertEqual(out, reference)

                # in-place
                dst.put_(idx, src, accumulate)
                self.assertEqual(dst, reference)


        # Create the 8 possible combinations of scalar sizes for target / index / source
        scalars = ((make_arg(size_t),
                    make_idx(size_i, high=1),
                    make_arg(size_s))
                   for size_t, size_i, size_s in product([(), (1,)], repeat=3))
        for (dest, idx, source), accumulate in product(scalars, [True, False]):
            dest_init = dest.clone()
            # out-place
            out = torch.put(dest, idx, source, accumulate=accumulate)
            # in-place
            dest1 = dest.clone()
            dest1.put_(idx, source, accumulate=accumulate)
            for d in [out, dest1]:
                if accumulate:
                    self.assertEqual(d.item(), (dest_init + source).item())
                else:
                    self.assertEqual(d.item(), source.item())

        # Empty case
        dest = make_arg((3, 2))
        reference = dest.clone()
        idx = make_idx((0,), high=1)
        source = make_arg((0,))
        for accumulate in [True, False]:
            out = torch.put(dest, idx, source, accumulate=accumulate)
            self.assertEqual(out, reference)
            dest.put_(idx, source, accumulate=accumulate)
            self.assertEqual(dest, reference)

    # The bool instance does not work on GPU. See
    # https://github.com/pytorch/pytorch/issues/54317
    @dtypes(*get_all_dtypes(include_bool=False))
    def test_put_accumulate(self, device, dtype):
        # Test for parallel adds with accumulate == True
        low_precision = dtype == torch.half or dtype == torch.bfloat16
        # Less numbers to avoid overflow with low_precision
        # Grainsize is 3000 for the for_loop to be parallized on CPU
        sizes = ((100,)) if low_precision else ((200,), (3002,))
        # Bfloat16 has a particularly bad performance here
        # This operation is nondeterministic on GPU, so we are generous with the rtol
        rtol, atol = (1e-1, 1e-2) if low_precision else (1e-3, 1e-4)

        make_arg = partial(make_tensor, low=-2, high=3, device=device, dtype=dtype)
        # Dump everything into the 0-th position
        make_idx = partial(torch.zeros, device=device, dtype=torch.int64)
        args = ((make_idx(size), make_arg(size)) for size in sizes)

        for idx, source in args:
            orig = make_arg((1,))
            out = orig.put(idx, source, accumulate=True)
            self.assertEqual(out, orig + source.sum(), rtol=rtol, atol=atol)

    def test_take_empty(self, device):
        for input_shape in [(0,), (0, 1, 2, 0), (1, 2, 3)]:
            for indices_shape in [(0,), (0, 1, 2, 0)]:
                input = torch.empty(input_shape, device=device)
                indices = torch.empty(indices_shape, dtype=torch.int64, device=device)
                self.assertEqual(indices, torch.take(input, indices), exact_dtype=False)

    def test_put_empty(self, device):
        for dst_shape in [(0,), (0, 1, 2, 0), (1, 2, 3)]:
            for indices_shape in [(0,), (0, 1, 2, 0)]:
                for accumulate in [False, True]:
                    dst = torch.randn(dst_shape, device=device)
                    indices = torch.empty(indices_shape, dtype=torch.int64, device=device)
                    src = torch.randn(indices_shape, device=device)
                    self.assertEqual(dst, dst.put_(indices, src, accumulate=accumulate))

    def scatter_allow_reduce(self, device, dtype, reduceop):
        device_type = torch.device(device).type
        return device_type != 'cuda' or (reduceop == 'multiply' and dtype.is_floating_point)

    # torch.{zeros, ones} do not support ComplexHalf (torch.complex32)
    # So, we are skipping it here.
    @dtypes(*(get_all_fp_dtypes(include_bfloat16=False, include_half=False) +
              get_all_complex_dtypes()))
    @dtypesIfCPU(*get_all_dtypes())
    @dtypesIfCUDA(*get_all_dtypes())
    def test_scatter_reduce_operations_to_large_input(self, device, dtype):
        index = torch.tensor([[1], [2]], device=device, dtype=torch.long)
        test_data = [
            (torch.zeros(4, 4, device=device, dtype=dtype),
             torch.ones(2, 2, device=device, dtype=dtype),
             torch.tensor([[0, 0, 0, 0],
                           [1, 0, 0, 0],
                           [1, 0, 0, 0],
                           [0, 0, 0, 0]],
                          device=device, dtype=dtype), "add"),
            (torch.tensor([2], device=device, dtype=dtype).repeat(4, 4),
             torch.tensor([6], device=device, dtype=dtype).repeat(2, 2),
             torch.tensor([[2, 2, 2, 2],
                           [12, 2, 2, 2],
                           [12, 2, 2, 2],
                           [2, 2, 2, 2]], device=device, dtype=dtype), "multiply"),
        ]

        for input, src, result, operation in test_data:
            if not self.scatter_allow_reduce(device, dtype, operation):
                continue
            input.scatter_(0, index, src, reduce=operation)
            self.assertEqual(input, result)

    # torch.{zeros, ones} do not support ComplexHalf (torch.complex32)
    # So, we are skipping it here.
    @dtypes(*(get_all_fp_dtypes(include_bfloat16=False, include_half=False) +
              get_all_complex_dtypes()))
    @dtypesIfCPU(*get_all_dtypes())
    @dtypesIfCUDA(*get_all_dtypes())
    def test_scatter_reduce_scalar(self, device, dtype):
        index = torch.tensor([[1], [2]], device=device, dtype=torch.long)
        test_data = [
            (torch.zeros(4, 4, device=device, dtype=dtype), 1,
             torch.tensor([[0, 0, 0, 0],
                           [1, 0, 0, 0],
                           [1, 0, 0, 0],
                           [0, 0, 0, 0]],
                          device=device, dtype=dtype), "add"),
            (torch.tensor([2], device=device, dtype=dtype).repeat(4, 4), 2,
             torch.tensor([[2, 2, 2, 2],
                           [4, 2, 2, 2],
                           [4, 2, 2, 2],
                           [2, 2, 2, 2]], device=device, dtype=dtype), "multiply"),
        ]

        for input, src, result, operation in test_data:
            if not self.scatter_allow_reduce(device, dtype, operation):
                continue
            input.scatter_(0, index, src, reduce=operation)
            self.assertEqual(input, result)

    # TODO: remove this after scatter_add_ is deprecated.
    def test_scatter_add_non_unique_index(self, device):
        height = 2
        width = 65536
        input = torch.ones(height, width, device=device)
        index = torch.zeros(height, width, dtype=torch.long, device=device)
        src = torch.ones(height, width, device=device)
        input.scatter_add_(0, index, src)

        self.assertEqual(input,
                         torch.tensor([[3], [1]], device=device,
                                      dtype=torch.float32).repeat(1, width))

    # torch.{zeros, ones} do not support ComplexHalf (torch.complex32)
    # So, we are skipping it here.
    @dtypes(*(get_all_fp_dtypes(include_bfloat16=False, include_half=False) +
              get_all_complex_dtypes()))
    @dtypesIfCPU(*get_all_dtypes())
    @dtypesIfCUDA(*get_all_dtypes())
    def test_scatter_reduce_non_unique_index(self, device, dtype):
        height = 2
        width = 2
        index = torch.zeros(height, width, dtype=torch.long, device=device)
        test_data = [
            (torch.ones(height, width, device=device, dtype=dtype),
             torch.ones(height, width, device=device, dtype=dtype),
             torch.tensor([[3], [1]], device=device, dtype=dtype).repeat(1, width), "add"),
            (torch.tensor([2], device=device, dtype=dtype).repeat(height, width),
             torch.tensor([2], device=device, dtype=dtype).repeat(height, width),
             torch.tensor([[8], [2]], device=device,
                          dtype=dtype).repeat(1, width), "multiply"),
        ]

        for input, src, result, operation in test_data:
            if not self.scatter_allow_reduce(device, dtype, operation):
                continue
            input.scatter_(0, index, src, reduce=operation)
            self.assertEqual(input, result, msg=f"result: {result} input: {input} method: {str(operation)}")

    # torch.{zeros, ones} do not support ComplexHalf (torch.complex32)
    # So, we are skipping it here.
    @onlyCUDA
    @dtypesIfCUDA(*(get_all_complex_dtypes() +
                    get_all_int_dtypes()))
    def test_scatter_reduce_multiply_unsupported_dtypes(self, device, dtype):
        height = 2
        width = 2
        index = torch.zeros(height, width, dtype=torch.long, device=device)
        input = torch.ones(height, width, device=device, dtype=dtype)
        src = torch.ones(height, width, device=device, dtype=dtype)
        with self.assertRaises(RuntimeError):
            input.scatter_(0, index, src, reduce="multiply")

    def test_scatter_to_large_input(self, device):
        input = torch.zeros(4, 4, device=device)
        src = torch.ones(2, 2, device=device)
        index = torch.tensor([[1], [2]], device=device, dtype=torch.long)
        input.scatter_(0, index, src)
        self.assertEqual(input, torch.tensor([[0, 0, 0, 0],
                                              [1, 0, 0, 0],
                                              [1, 0, 0, 0],
                                              [0, 0, 0, 0]], device=device, dtype=torch.float32))

    def test_scatter_add_to_large_input(self, device):
        input = torch.zeros(4, 4, device=device)
        src = torch.ones(2, 2, device=device)
        index = torch.tensor([[1], [2]], device=device, dtype=torch.long)
        input.scatter_add_(0, index, src)
        self.assertEqual(input, torch.tensor([[0, 0, 0, 0],
                                              [1, 0, 0, 0],
                                              [1, 0, 0, 0],
                                              [0, 0, 0, 0]], device=device, dtype=torch.float32))

    def test_scatter_bool(self, device):
        x = torch.tensor([[True, True, True], [True, True, True]], device=device)
        res = torch.zeros(3, 3, dtype=torch.bool, device=device)
        res = res.scatter_(0, torch.tensor([[0, 1, 2], [0, 1, 2]], device=device), x)
        self.assertEqual(res, torch.tensor([[True, False, False],
                                            [False, True, False],
                                            [False, False, True]], device=device))

    def test_scatter_add_bool(self, device):
        x = torch.tensor([[True, True, True, True, True], [True, True, True, True, True]], device=device)
        res = torch.zeros(3, 5, dtype=torch.bool, device=device)
        res = res.scatter_add_(0, torch.tensor([[0, 1, 2, 0, 0], [2, 0, 0, 1, 2]], device=device), x)
        self.assertEqual(res, torch.tensor([[True, True, True, True, True],
                                            [False, True, False, True, False],
                                            [True, False, True, False, True]], device=device))

    @onlyNativeDeviceTypes
    @dtypes(*get_all_dtypes())
    def test_masked_scatter(self, device, dtype):
        dt = dtype
        with warnings.catch_warnings(record=True) as w:
            warnings.simplefilter("always")
            for maskType in [torch.uint8, torch.bool]:
                num_copy, num_dest = 3, 10
                dest = torch.tensor([1, 2, 3, 4, 5, 6, 7, 8, 9, 10], dtype=dt, device=device)
                dest2 = dest.clone()
                dest_ones = dest.clone()
                dest_ones_expected = dest.clone()
                src = torch.tensor([0, 0, 0, 0, 0, 0, 0, 0, 0, 0], dtype=dt, device=device)
                src_ones = torch.tensor([1, 1, 1, 1, 1, 1, 1, 1, 1, 1], dtype=dt, device=device)
                mask = torch.tensor((0, 0, 0, 0, 1, 0, 1, 0, 1, 0), dtype=maskType, device=device)

                if dt == torch.bool:
                    # torch.bool is a special case and is being tested
                    # in a separate test
                    return

                dest.masked_scatter_(mask, src)
                j = 0
                for i in range(num_dest):
                    if mask[i]:
                        dest2[i] = src[j]
                        dest_ones_expected[i] = src_ones[j]
                        j += 1
                self.assertEqual(dest, dest2, atol=0, rtol=0)

                dest_ones.masked_scatter_(mask, src_ones)
                self.assertEqual(dest_ones, dest_ones_expected, atol=0, rtol=0)

                # Bound checking in CUDA is done inside a kernel
                # in order to avoid synchronization, but this means
                # we can not clear the failures. So there is no way
                # to test it then recover.
                if self.device_type != 'cuda':
                    # make src smaller. this should fail
                    src = torch.zeros(num_copy - 1, dtype=dt, device=device)
                    with self.assertRaises(RuntimeError):
                        dest.masked_scatter_(mask, src)

                # empty tensor
                dest = torch.empty((5, 0, 5), dtype=dt, device=device)
                mask = torch.ones_like(dest, dtype=maskType, device=device)
                src = torch.empty((0,), dtype=dt, device=device)
                dest.masked_scatter_(mask, src)

                dest = torch.empty((5, 0, 5), dtype=dt, device=device)
                mask = torch.ones((5, 1, 5), dtype=maskType, device=device)
                src = torch.empty((0,), dtype=dt, device=device)
                dest.masked_scatter_(mask, src)

        if self.device_type != 'cuda':
            self.assertEqual(len(w), 5)
        else:
            self.assertEqual(len(w), 4)

        warn = 'masked_scatter_ received a mask with dtype torch.uint8,'
        for wi in w:
            self.assertEqual(str(wi.message)[0:55], str(warn))

    def test_masked_scatter_bool_tensor(self, device):
        src = torch.tensor([True, True, True], device=device)
        dst = torch.tensor([False, False, False], device=device)
        mask = torch.tensor([False, True, False], device=device)

        dst.masked_scatter_(mask, src)
        self.assertEqual(dst, torch.tensor([False, True, False], device=device))

        mask = torch.tensor([True, False, True], device=device)
        dst = dst.masked_scatter(mask, src)
        self.assertEqual(dst, torch.tensor([True, True, True], device=device))

    # refer https://github.com/pytorch/pytorch/issues/60190
    @skipIfRocm
    @onlyCUDA
    @largeTensorTest('30GB')
    def test_masked_scatter_large_tensor(self, device):
        t_cpu = torch.empty(2**31 + 1, dtype=torch.bool).random_()
        t = t_cpu.to(device)
        result_cpu = t_cpu.masked_scatter(t_cpu, t_cpu)
        result = t.masked_scatter(t, t)
        self.assertEqual(result, result_cpu)

    @dtypes(*get_all_dtypes())
    def test_masked_select(self, device, dtype):
        if device == 'cpu':
            warn = 'masked_select received a mask with dtype torch.uint8,'
        else:
            warn = 'indexing with dtype torch.uint8 is now deprecated, pl'
        for maskType in [torch.uint8, torch.bool]:
            num_src = 10
            src = torch.tensor([0, 0, 0, 0, 0, 0, 0, 0, 0, 0], dtype=dtype, device=device)
            mask = torch.randint(2, (num_src,), device=device, dtype=maskType)

            with warnings.catch_warnings(record=True) as w:
                dst = src.masked_select(mask)
                if maskType is torch.uint8:
                    self.assertEqual(len(w), 1)
                    self.assertEqual(str(w[0].message)[0:53], str(warn))
            dst2 = []
            for i in range(num_src):
                if mask[i]:
                    dst2 += [src[i]]
            self.assertEqual(dst, torch.tensor(dst2), atol=0, rtol=0)

            dst3 = torch.empty(0, device=device, dtype=dtype)
            torch.masked_select(src, mask, out=dst3)
            self.assertEqual(dst3, torch.tensor(dst2, dtype=dst3.dtype), atol=0, rtol=0)

        # Since half on CPU is not supported, need to skip the remaining test cases
        if dtype == torch.half and torch.device(device).type == 'cpu':
            return

        # Ensure that masks are expanded to match tensor properly
        a = torch.rand(100, 100, device=device).mul(100).to(dtype)
        mask_first_el_each_row = torch.zeros(100, device=device, dtype=torch.bool)
        mask_first_el_each_row[0] = True
        a_masked = a.masked_select(mask_first_el_each_row)
        self.assertEqual(a_masked, a[:, 0])

        mask_first_row = torch.zeros(100, 1, device=device, dtype=torch.bool)
        mask_first_row[0][0] = True
        a_masked = a.masked_select(mask_first_row)
        self.assertEqual(a_masked, a[0, :])

        # Ensure that tensor is expanded to match mask properly
        a = torch.rand(100, device=device).mul(100).to(dtype)
        mask_copy_3_times = torch.tensor([[True], [True], [False], [True]], device=device)
        a_masked = a.masked_select(mask_copy_3_times)
        self.assertEqual(a_masked, a.unsqueeze(0).expand(3, 100).flatten())

    def test_masked_select_discontiguous(self, device):
        for size in (10, 200):
            vals = torch.rand(size, size, device=device)
            mask = torch.full((size, size), False, dtype=torch.bool, device=device)
            mask[:, ::2] = True
            vals_list = (vals, vals.t())
            mask_list = (mask, mask.t())
            out_dc = torch.empty(size * size, device=device)[::2]
            for v, m in product(vals_list, mask_list):
                if m.is_contiguous():
                    expected = v[:, ::2].clone().reshape((-1, ))
                else:
                    expected = v[::2].clone().reshape((-1, ))
                out = torch.masked_select(v, m)
                self.assertEqual(out, expected, atol=0, rtol=0)
                torch.masked_select(v, m, out=out_dc)
                self.assertEqual(out_dc, expected, atol=0, rtol=0)

    @dtypes(*product(get_all_dtypes(), (torch.uint8, torch.bool)))
    def test_masked_fill(self, device, dtypes):
        dtype = dtypes[0]
        mask_dtype = dtypes[1]
        with warnings.catch_warnings(record=True) as w:
            warnings.simplefilter("always")

            num_dest = 10
            dst = torch.zeros(num_dest, dtype=dtype)
            mask = torch.randint(2, (num_dest,), dtype=mask_dtype)
            val = random.random()
            dst2 = dst.clone()

            dst.masked_fill_(mask, val)
            for i in range(num_dest):
                if mask[i]:
                    dst2[i] = val
            self.assertEqual(dst, dst2, atol=0, rtol=0)

            # test non-contiguous case
            dst = ((torch.randn(num_dest, num_dest, num_dest) * 10).to(dtype)).permute((2, 0, 1))
            dst2 = dst.contiguous()
            if dtype.is_complex:
                mask = dst.abs() > 0
            else:
                mask = dst > 0
            self.assertTrue(not dst.is_contiguous())
            self.assertTrue(dst2.is_contiguous())
            dst.masked_fill_(mask.to(mask_dtype), val)
            dst2.masked_fill_(mask.to(mask_dtype), val)
            self.assertEqual(dst, dst2, atol=0, rtol=0)

            if mask_dtype == torch.uint8:
                self.assertEqual(len(w), 3)

                warn = 'masked_fill_ received a mask with dtype torch.uint8,'
                for wi in w:
                    self.assertEqual(str(wi.message)[0:52], str(warn))
            else:
                self.assertEqual(len(w), 0)

    def test_masked_fill_bool_tensor(self, device):
        dst = torch.tensor([True, False, True], device=device)
        mask = torch.tensor([False, True, False], device=device)

        dst.masked_fill_(mask, True)
        self.assertEqual(dst, torch.tensor([True, True, True], device=device))

        dst = dst.masked_fill(mask, False)
        self.assertEqual(dst, torch.tensor([True, False, True], device=device))

    def test_tensor_shape_empty(self, device):
        x = torch.randn((0, 1, 3, 0), device=device)
        # flatten
        self.assertEqual((0,), torch.flatten(x, 0, 3).shape)
        self.assertEqual((0, 0), torch.flatten(x, 0, 2).shape)
        self.assertEqual((0, 3, 0), torch.flatten(x, 1, 2).shape)

        # squeeze, unsqueeze
        self.assertEqual((0, 1, 1, 3, 0), torch.unsqueeze(x, 1).shape)
        self.assertEqual((0, 3, 0), torch.squeeze(x, 1).shape)
        self.assertEqual((0, 3, 0), torch.squeeze(x).shape)

        # transpose, t
        self.assertEqual((0, 0, 3, 1), torch.transpose(x, 1, 3).shape)
        y = torch.randn((5, 0), device=device)
        self.assertEqual((0, 5), y.t().shape)

        # select
        self.assertEqual((0, 1, 0), torch.select(x, 2, 2).shape)

        # repeat, permute
        self.assertEqual((9, 0, 5, 6, 0), x.repeat(9, 7, 5, 2, 3).shape)
        self.assertEqual((3, 0, 0, 1), x.permute(2, 3, 0, 1).shape)

        # diagonal, diagflat
        self.assertEqual((0,), torch.diagonal(torch.randn((5, 0), device=device)).shape)
        self.assertEqual((0,), torch.diagonal(torch.randn((0, 5), device=device)).shape)
        # off the end offsets are valid
        self.assertEqual((0,), torch.diagonal(torch.randn((5, 0), device=device), offset=1).shape)
        self.assertEqual((0,), torch.diagonal(torch.randn((0, 5), device=device), offset=1).shape)
        # check non-zero sized offsets off the end
        self.assertEqual((5, 6, 0), torch.diagonal(torch.randn((3, 4, 5, 6), device=device), offset=45252).shape)
        self.assertEqual((5, 6, 0), torch.diagonal(torch.randn((3, 4, 5, 6), device=device), offset=-45252).shape)

        self.assertEqual((0, 0), torch.diagflat(torch.tensor([], device=device)).shape)
        self.assertEqual(torch.zeros(1, 1), torch.diagflat(torch.tensor([], device=device), offset=1))
        self.assertEqual((0, 0), torch.diagflat(torch.tensor([[]], device=device)).shape)
        self.assertEqual(torch.zeros(1, 1), torch.diagflat(torch.tensor([[]], device=device), offset=1))

        # stack, split, chunk
        self.assertEqual((4, 0, 1, 3, 0), torch.stack((x, x, x, x)).shape)
        self.assertEqual([(0, 1, 3, 0)],
                         [z.shape for z in torch.chunk(x, 1, dim=0)])

        self.assertEqual([(0, 1, 3, 0), ] * 3, [z.shape for z in torch.chunk(x, 3, dim=0)])
        self.assertEqual([(0, 1, 1, 0), ] * 3, [z.shape for z in torch.chunk(x, 3, dim=2)])

        # NOTE: split_with_sizes behaves differently than NumPy in that it
        # takes sizes rather than offsets
        self.assertEqual([(0, 1, 0, 0), (0, 1, 1, 0), (0, 1, 2, 0)],
                         [z.shape for z in torch.split(x, (0, 1, 2), dim=2)])

        self.assertRaises(RuntimeError, lambda: torch.split(x, 0, dim=1))
        # This is strange because the split size is larger than the dim size, but consistent with
        # how split handles that case generally (when no 0s are involved).
        self.assertEqual([(0, 1, 3, 0)], [z.shape for z in torch.split(x, 1, dim=0)])
        self.assertEqual([(0, 1, 3, 0)], [z.shape for z in torch.split(x, 0, dim=0)])

    # functions that operate over a dimension but don't reduce.
    def test_dim_function_empty(self, device):
        shape = (0, 1, 2, 0)
        x = torch.randn(shape, device=device)

        # size stride
        self.assertEqual(0, x.size(3))
        self.assertEqual(2, x.size(2))
        self.assertEqual(2, x.stride(0))
        self.assertEqual(1, x.stride(2))

        self.assertEqual(x, torch.nn.functional.glu(x, 0))
        self.assertEqual((0, 1, 1, 0), torch.nn.functional.glu(x, 2).shape)

        # softmax, logsoftmax
        self.assertEqual(x, torch.nn.functional.softmax(x, 0))
        self.assertEqual(x, torch.nn.functional.softmax(x, 2))
        self.assertEqual(x, torch.nn.functional.softmax(x, 3))

        self.assertEqual(x, torch.nn.functional.log_softmax(x, 0))
        self.assertEqual(x, torch.nn.functional.log_softmax(x, 2))
        self.assertEqual(x, torch.nn.functional.log_softmax(x, 3))

        # cumsum, cumprod, cummax, cummin
        self.assertEqual(shape, torch.cumsum(x, 0).shape)
        self.assertEqual(shape, torch.cumsum(x, 2).shape)
        self.assertEqual(shape, torch.cumprod(x, 0).shape)
        self.assertEqual(shape, torch.cumprod(x, 2).shape)
        self.assertEqual(shape, torch.cummax(x, 0)[0].shape)
        self.assertEqual(shape, torch.cummax(x, 2)[0].shape)
        self.assertEqual(shape, torch.cummin(x, 0)[0].shape)
        self.assertEqual(shape, torch.cummin(x, 2)[0].shape)
        self.assertEqual(shape, torch.logcumsumexp(x, 0).shape)
        self.assertEqual(shape, torch.logcumsumexp(x, 2).shape)

        # flip
        self.assertEqual(x, x.flip(0))
        self.assertEqual(x, x.flip(2))

        # roll
        self.assertEqual(x, x.roll(0, 1).roll(0, -1))
        self.assertEqual(x, x.roll(1, x.size(1)))
        self.assertEqual(x, x.roll(1))
        self.assertEqual(x, x.roll((1, 1), (3, 1)))

        # unbind
        self.assertEqual((), x.unbind(0))
        self.assertEqual((torch.empty((0, 1, 0), device=device), torch.empty((0, 1, 0), device=device)),
                         x.unbind(2))

        # cross
        y = torch.randn((0, 1, 3, 0), device=device)
        self.assertEqual(y.shape, torch.cross(y, y).shape)

        # renorm
        self.assertEqual(shape, torch.renorm(x, 1, 0, 5).shape)
        self.assertEqual(shape, torch.renorm(x, 1, 2, 5).shape)

        # sort
        self.assertEqual([shape, shape], [z.shape for z in torch.sort(x, dim=0)])
        self.assertEqual([shape, shape], [z.shape for z in torch.sort(x, dim=2)])

        # topk
        self.assertEqual([shape, shape], [z.shape for z in torch.topk(x, 0, dim=0)])
        self.assertEqual([(0, 1, 1, 0), (0, 1, 1, 0)], [z.shape for z in torch.topk(x, 1, dim=2)])

        y = torch.randn((2, 3, 4), device=device)
        self.assertEqual([(2, 3, 0), (2, 3, 0)], [z.shape for z in torch.topk(y, 0)])

        # gather
        self.assertEqual(shape, torch.gather(x, 0, torch.empty(shape, dtype=torch.int64, device=device)).shape)
        self.assertEqual(shape, torch.gather(x, 2, torch.empty(shape, dtype=torch.int64, device=device)).shape)
        larger_shape = torch.empty((0, 1, 3, 0), dtype=torch.int64, device=device)
        self.assertEqual(larger_shape.shape, torch.gather(x, 2, larger_shape).shape)
        smaller_shape = torch.empty((0, 1, 0, 0), dtype=torch.int64, device=device)
        self.assertEqual(smaller_shape.shape, torch.gather(x, 2, smaller_shape).shape)
        y = torch.randn((2, 3, 4), device=device)
        self.assertEqual((0, 3, 4),
                         torch.gather(y, 0, torch.empty((0, 3, 4), dtype=torch.int64, device=device)).shape)

        # scatter, scatter_add
        for dim in [0, 2]:
            y = torch.randn(shape, device=device)
            y_src = torch.randn(shape, device=device)
            ind = torch.empty(shape, dtype=torch.int64, device=device)
            self.assertEqual(shape, y.scatter_(dim, ind, y_src).shape)
            self.assertEqual(shape, y.scatter_add_(dim, ind, y_src).shape)

        z = torch.randn((2, 3, 4), device=device)
        z_src = torch.randn((2, 3, 4), device=device)
        self.assertEqual(z, z.scatter_(2, torch.empty((2, 3, 0), dtype=torch.int64, device=device), z_src))
        self.assertEqual(z, z.scatter_add_(2, torch.empty((2, 3, 0), dtype=torch.int64, device=device), z_src))

        # index_fill, index_copy, index_add
        c = x.clone()
        c_clone = c.clone()
        ind_empty = torch.tensor([], dtype=torch.int64, device=device)
        ind_01 = torch.tensor([0, 1], dtype=torch.int64, device=device)
        self.assertEqual(c_clone, c.index_fill_(0, ind_empty, -1))
        self.assertEqual(c_clone, c.index_fill_(2, ind_empty, -1))
        self.assertEqual(c_clone, c.index_fill_(2, torch.tensor([0, 1], dtype=torch.int64, device=device), -1))
        self.assertEqual(c_clone, c.index_copy_(0, ind_empty, torch.empty((0, 1, 2, 0), device=device)))
        self.assertEqual(c_clone, c.index_copy_(2, ind_empty, torch.empty((0, 1, 0, 0), device=device)))
        self.assertEqual(c_clone, c.index_copy_(2, ind_01, torch.empty((0, 1, 2, 0), device=device)))
        self.assertEqual(c_clone, c.index_add_(0, ind_empty, torch.empty((0, 1, 2, 0), device=device)))
        self.assertEqual(c_clone, c.index_add_(2, ind_empty, torch.empty((0, 1, 0, 0), device=device)))
        self.assertEqual(c_clone, c.index_add_(2, ind_01, torch.empty((0, 1, 2, 0), device=device)))

        c = torch.randn((0, 1, 2), device=device)
        c_clone = c.clone()
        self.assertEqual(c_clone, c.index_fill_(0, ind_empty, -1))
        self.assertEqual(c_clone, c.index_copy_(0, ind_empty, torch.empty((0, 1, 2), device=device)))
        self.assertEqual(c_clone, c.index_add_(0, ind_empty, torch.empty((0, 1, 2), device=device)))
        self.assertEqual(c_clone, c.index_fill_(0, ind_empty, -1))
        self.assertEqual(c_clone, c.index_copy_(0, ind_empty, torch.empty((0, 1, 2), device=device)))
        self.assertEqual(c_clone, c.index_add_(0, ind_empty, torch.empty((0, 1, 2), device=device)))

        # index fill/copy/add non-empty
        z = torch.randn((2, 3, 4), device=device)
        self.assertEqual(z, z.index_fill_(0, ind_empty, -1))
        z = torch.randn((2, 3, 4), device=device)
        self.assertEqual(z, z.index_copy_(0, ind_empty, torch.empty((0, 3, 4), device=device)))
        z = torch.randn((2, 3, 4), device=device)
        self.assertEqual(z, z.index_add_(0, ind_empty, torch.empty((0, 3, 4), device=device)))

        # index_select
        self.assertEqual(x, x.index_select(0, ind_empty))
        self.assertEqual((0, 1, 0, 0), x.index_select(2, ind_empty).shape)
        self.assertEqual(x, x.index_select(2, ind_01))
        z = torch.randn((2, 3, 4), device=device)  # non-empty
        self.assertEqual((0, 3, 4), z.index_select(0, ind_empty).shape)
        c = torch.randn((0, 1, 2), device=device)
        self.assertEqual(c, c.index_select(0, ind_empty))
        c = torch.randn((0, 1, 2), device=device)
        self.assertEqual(c, c.index_select(0, ind_empty))

    def _brute_pdist(self, inp, p=2):
        """Computes the same as torch.pdist using primitives"""
        n = inp.shape[-2]
        k = n * (n - 1) // 2
        if k == 0:
            # torch complains about empty indices
            return torch.empty(inp.shape[:-2] + (0,), dtype=inp.dtype, device=inp.device)
        square = torch.norm(inp[..., None, :] - inp[..., None, :, :], p=p, dim=-1)
        unroll = square.view(square.shape[:-2] + (n * n,))
        inds = torch.ones(k, dtype=torch.int)
        inds[torch.arange(n - 1, 1, -1, dtype=torch.int).cumsum(0)] += torch.arange(2, n, dtype=torch.int)
        return unroll[..., inds.cumsum(0)]

    def _pdist_single(self, shape, device, p, dtype, trans, grad_check=False):
        x = torch.randn(shape, dtype=dtype, device=device)
        if trans:
            x.transpose_(-2, -1)
        if grad_check:
            x.requires_grad_()
            y = x.detach().clone().requires_grad_()
        else:
            y = x
        actual = torch.pdist(x, p=p)
        expected = self._brute_pdist(y, p=p)
        self.assertEqual(expected.shape, actual.shape)
        self.assertEqual(expected, actual)
        if grad_check and expected.size() != torch.Size([0]):
            g0 = torch.rand_like(actual)
            actual.backward(g0)
            expected.backward(g0)
            self.assertEqual(x.grad, y.grad)

    @slowTest
    def test_pdist_norm_forward(self, device):
        for shape in [(4, 5), (3, 2), (2, 1), (1500, 1)]:
            for p in [0, 1, 2, 3, 1.5, 2.5, float('inf')]:
                for trans in [False, True]:
                    for dtype in [torch.float32, torch.float64]:
                        self._pdist_single(shape, device, p, dtype, trans, grad_check=False)

        # do a simplified comparison with big inputs, see:
        # https://github.com/pytorch/pytorch/issues/15511
        for dtype in [torch.float32, torch.float64]:
            self._pdist_single((1000, 2), device, 2, dtype, trans=False, grad_check=False)

    @slowTest
    def test_pdist_norm_backward(self, device):
        for shape in [(4, 5), (3, 2), (2, 1), (1500, 1)]:
            for p in [0, 1, 2, 3, 1.5, 2.5, float('inf')]:
                for trans in [False, True]:
                    self._pdist_single(shape, device, p, torch.float64, trans, grad_check=True)

    @unittest.skipIf(IS_FBCODE and IS_REMOTE_GPU, "sandcastle OOM with current tpx gpu/re configuration")
    @skipIfRocm
    def test_pdist_norm_large(self, device):
        # use dim0>=46342 for forward, see:
        # https://github.com/pytorch/pytorch/issues/30583
        # Compare output using GPU with the CPU implementation, as brute_pdist uses too much memory
        if 'cuda' in device:
            x = torch.randn(50000, 1, dtype=torch.float32)
            expected_cpu = torch.pdist(x, p=2)
            actual_gpu = torch.pdist(x.to(device), p=2)
            self.assertEqual(expected_cpu, actual_gpu.cpu())

    @onlyNativeDeviceTypes
    @dtypesIfCUDA(*set(get_all_math_dtypes('cuda')))
    @dtypes(*set(get_all_math_dtypes('cpu')))
    def test_addcdiv(self, device, dtype):
        # Returns floating or integral scalar corresponding to dtype
        def _number(floating, integer, dtype):
            if dtype in [torch.half, torch.float, torch.double, torch.bfloat16]:
                return floating
            elif dtype in [torch.cfloat, torch.cdouble]:
                return floating * (1 + 1j)
            else:
                return integer

        def non_zero_rand(size, dtype, device):
            if dtype.is_floating_point or dtype.is_complex:
                a = torch.rand(size=size, dtype=dtype, device=device)
            elif dtype == torch.uint8:
                a = torch.randint(1, 5, size=size, dtype=dtype, device=device)
            else:
                a = torch.randint(-5, 5, size=size, dtype=dtype, device=device)
            return a + (a == 0).to(dtype)

        def _test_addcdiv():
            a = non_zero_rand((2, 2), dtype=dtype, device=device)
            b = non_zero_rand((2, 2), dtype=dtype, device=device)
            c = non_zero_rand((2, 2), dtype=dtype, device=device)
            alpha = _number(0.5, 3, dtype)

            expected = a + (alpha * b) / c
            actual = torch.addcdiv(a, b, c, value=alpha)
            self.assertEqual(expected, actual)

            with self.assertWarnsOnceRegex(
                    UserWarning, "This overload of addcdiv is deprecated"):
                self.assertEqual(actual, torch.addcdiv(a, alpha, b, c))

        if not (dtype.is_floating_point or dtype.is_complex):
            # Integer division with addcdiv is prohibited
            with self.assertRaises(RuntimeError):
                _test_addcdiv()
        else:
            _test_addcdiv()

        if self.device_type == 'cuda' and dtype == torch.half:
            a = torch.tensor([60000.0], device=device, dtype=dtype)
            b = torch.tensor([60000.0], device=device, dtype=dtype)
            c = torch.tensor([1.0], device=device, dtype=dtype)
            out = torch.addcmul(a, b, c, value=-2)
            self.assertTrue(not (out.isnan() or out.isinf()))

    def test_nullary_op_mem_overlap(self, device):
        ops = (
            ("random_", ()),
            ("uniform_", ()),
            ("cauchy_", ()),
            ("log_normal_", ()),
            ("exponential_", ()),
            ("geometric_", (0.5,)),
            ("normal_", ()),
        )

        x = torch.rand((1, 3)).expand((3, 3))
        for op, args in ops:
            with self.assertRaisesRegex(RuntimeError, 'unsupported operation'):
                getattr(x, op)(*args)

    @dtypes(torch.double)
    def test_ternary_op_mem_overlap(self, device, dtype):
        ops = [
            ("addcmul", True, True, 'cpu'),
            ("addcmul", True, True, 'cuda'),
            ("addcdiv", True, True, 'cpu'),
            ("addcdiv", True, True, 'cuda'),
            ("lerp", True, True, 'cpu'),
            ("lerp", True, True, 'cuda')
        ]

        for (fn, has_input_output_mem_overlap_check,
             has_internal_mem_overlap_check, dev) in ops:
            if dev != device:
                continue
            out_op = getattr(torch, fn)
            inplace_op = getattr(torch.Tensor, fn + '_')
            self.check_internal_mem_overlap(
                inplace_op, 3, dtype, device,
                expected_failure=not has_internal_mem_overlap_check)
            self.ternary_check_input_output_mem_overlap(out_op, dev,
                                                        expected_failure=not has_input_output_mem_overlap_check)

    @expectedFailureMeta  # RuntimeError not raised
    @dtypes(torch.double)
    @onlyNativeDeviceTypes
    def test_copy_mem_overlap(self, device, dtype):
        self.check_internal_mem_overlap(
            torch.Tensor.copy_, num_inputs=2, dtype=dtype, device=device)
        sz = 9
        doubles = torch.randn(2 * sz, dtype=dtype, device=device)
        self.unary_check_input_output_mem_overlap(
            doubles, sz, lambda input, out: out.copy_(input))

    @expectedFailureMeta  # RuntimeError not raised
    @onlyNativeDeviceTypes
    def test_index_add_mem_overlap(self, device):
        x = torch.rand((1,), device=device).expand((6,))
        y = torch.rand((6,), device=device)
        ind = torch.tensor([2, 1, 0], device=device)
        value = torch.rand((3,), device=device)
        with self.assertRaisesRegex(RuntimeError, 'unsupported operation'):
            x.index_add_(0, ind, value)
        with self.assertRaisesRegex(RuntimeError, 'unsupported operation'):
            y.index_add_(0, ind, y[:3])
        with self.assertRaisesRegex(RuntimeError, 'unsupported operation'):
            ind.index_add_(0, ind, ind.clone())
        with self.assertRaisesRegex(RuntimeError, 'unsupported operation'):
            ind.index_add_(0, ind.clone(), ind)

    @onlyNativeDeviceTypes
    def test_index_copy_mem_overlap(self, device):
        x = torch.rand((1,), device=device).expand((6,))
        y = torch.rand((6,), device=device)
        ind = torch.tensor([2, 1, 0], device=device)
        value = torch.rand((3,), device=device)
        with self.assertRaisesRegex(RuntimeError, 'unsupported operation'):
            x.index_copy_(0, ind, value)
        with self.assertRaisesRegex(RuntimeError, 'unsupported operation'):
            y.index_copy_(0, ind, y[:3])
        with self.assertRaisesRegex(RuntimeError, 'unsupported operation'):
            ind.index_copy_(0, ind, ind.clone())
        with self.assertRaisesRegex(RuntimeError, 'unsupported operation'):
            ind.index_copy_(0, ind.clone(), ind)

    @expectedFailureMeta  # Warning not triggered
    @onlyNativeDeviceTypes
    def test_index_fill_mem_overlap(self, device):
        x = torch.rand((1,), device=device).expand((6,))
        y = torch.rand((6,), device=device)
        ind = torch.tensor([2, 1, 0], device=device)
        value = torch.rand((3,), device=device)

        with self.assertWarnsRegex(UserWarning, "index_fill_ on expanded tensors"):
            x.index_fill_(0, ind, 1.0)
        with self.assertRaisesRegex(RuntimeError, 'unsupported operation'):
            ind.index_fill_(0, ind, 0)

    @expectedFailureMeta  # RuntimeError not raised
    @onlyNativeDeviceTypes
    def test_shift_mem_overlap(self, device):
        x = torch.rand(3, device=device)
        with self.assertRaisesRegex(RuntimeError, 'unsupported operation'):
            x[:-1] <<= x[1:]
        with self.assertRaisesRegex(RuntimeError, 'unsupported operation'):
            x[:-1] >>= x[1:]

    @expectedFailureMeta  # RuntimeError not raised
    @onlyNativeDeviceTypes
    def test_bernoulli_mem_overlap(self, device):
        x = torch.rand((1,), device=device).expand((6,))

        with self.assertRaisesRegex(RuntimeError, 'unsupported operation'):
            x.bernoulli_()
        with self.assertRaisesRegex(RuntimeError, 'unsupported operation'):
            x.bernoulli_(p=0.1)
        p = torch.rand(6, device=device)
        with self.assertRaisesRegex(RuntimeError, 'unsupported operation'):
            x.bernoulli_(p=p)
        with self.assertRaisesRegex(RuntimeError, 'unsupported operation'):
            torch.bernoulli(torch.rand_like(x), out=x)

    @expectedFailureMeta  # RuntimeError not raised
    @onlyNativeDeviceTypes
    def test_put_mem_overlap(self, device):
        x = torch.rand((1,), device=device).expand((6,))
        y = torch.rand((6,), device=device)
        ind = torch.tensor([2, 1, 0], device=device)
        value = torch.rand((3,), device=device)
        with self.assertRaisesRegex(RuntimeError, 'unsupported operation'):
            x.put_(ind, value)
        with self.assertRaisesRegex(RuntimeError, 'unsupported operation'):
            y.put_(ind[0], y[0])
        with self.assertRaisesRegex(RuntimeError, 'unsupported operation'):
            ind.put_(ind, ind)
        with self.assertRaisesRegex(RuntimeError, 'unsupported operation'):
            y.put_(ind, y[:3])
        with self.assertRaisesRegex(RuntimeError, 'unsupported operation'):
            ind.put_(ind, ind.clone())
        with self.assertRaisesRegex(RuntimeError, 'unsupported operation'):
            ind.put_(ind.clone(), ind)

    @expectedFailureMeta  # UserWarning not triggered
    @onlyNativeDeviceTypes
    def test_index_put_mem_overlap(self, device):
        x = torch.rand((1,), device=device).expand((6,))
        y = torch.rand((6,), device=device)
        ind = torch.tensor([2, 1, 0], device=device)
        value = torch.rand((3,), device=device)
        with self.assertWarnsRegex(UserWarning, 'expanded tensors'):
            x.index_put_((ind,), value)
        with self.assertRaisesRegex(RuntimeError, 'unsupported operation'):
            y.index_put_((ind,), y[0])
        with self.assertRaisesRegex(RuntimeError, 'unsupported operation'):
            ind.index_put_((ind,), ind)
        with self.assertRaisesRegex(RuntimeError, 'unsupported operation'):
            y.index_put_((ind,), y[:3])
        with self.assertRaisesRegex(RuntimeError, 'unsupported operation'):
            ind.index_put_((ind,), ind.clone())
        with self.assertRaisesRegex(RuntimeError, 'unsupported operation'):
            ind.index_put_((ind.clone(),), ind)

    @expectedFailureMeta  # UserWarning not triggered
    @onlyNativeDeviceTypes
    def test_masked_fill_mem_overlap(self, device):
        x = torch.rand((1,), device=device).expand((6,))
        mask = torch.tensor([True, False, True, True, False, False], device=device)
        with self.assertWarnsRegex(UserWarning, 'expanded tensors'):
            x.masked_fill_(mask, 0.)

        fill_val = torch.tensor(0., device=device)
        with self.assertWarnsRegex(UserWarning, 'expanded tensors'):
            x.masked_fill_(mask, fill_val)

        with self.assertRaisesRegex(RuntimeError, 'unsupported operation'):
            mask[1:].masked_fill_(mask[:-1], False)

    @onlyNativeDeviceTypes
    def test_masked_select_mem_overlap(self, device):
        x = torch.rand((1,), device=device).expand((3,))
        y = torch.rand((6,), device=device)
        mask = torch.tensor([True, False, True, True, False, False], device=device)
        with self.assertRaisesRegex(RuntimeError, 'unsupported operation'):
            torch.masked_select(y, mask, out=x)
        with self.assertRaisesRegex(RuntimeError, 'unsupported operation'):
            torch.masked_select(y, mask, out=y)
        with self.assertRaisesRegex(RuntimeError, 'unsupported operation'):
            torch.masked_select(mask.clone(), mask, out=mask)

    @expectedFailureMeta  # RuntimeError not raised
    @onlyNativeDeviceTypes
    def test_masked_scatter_mem_overlap(self, device):
        x = torch.rand((1,), device=device).expand((6,))
        src = torch.rand((3,), device=device)
        mask = torch.tensor([True, False, True, True, False, False], device=device)

        with self.assertRaisesRegex(RuntimeError, 'unsupported operation'):
            x.masked_scatter_(mask, src)

    @onlyNativeDeviceTypes
    def test_index_select_mem_overlap(self, device):
        x = torch.rand((1, 6), device=device).expand((2, 6))
        y = torch.rand((3, 6), device=device)
        ind = torch.tensor([0, 1], dtype=torch.int64, device=device)
        with self.assertRaisesRegex(RuntimeError, 'unsupported operation'):
            torch.index_select(y, 1, ind, out=x)

    @onlyNativeDeviceTypes
    def test_scatter_mem_overlap(self, device):
        x = torch.rand((1,), device=device).expand((6,))
        src = torch.rand((3,), device=device)
        ind = torch.tensor([2, 1, 0], device=device, dtype=torch.int64)

        with self.assertRaisesRegex(RuntimeError, 'unsupported operation'):
            x.scatter_(0, ind, src)
        with self.assertRaisesRegex(RuntimeError, 'unsupported operation'):
            src.scatter_(0, ind, src)
        with self.assertRaisesRegex(RuntimeError, 'unsupported operation'):
            ind.scatter_(0, ind, ind.clone())

    @onlyNativeDeviceTypes
    def test_gather_mem_overlap(self, device):
        x = torch.rand((1,), device=device).expand((3,))
        src = torch.rand((6,), device=device)
        ind = torch.tensor([2, 1, 0], device=device, dtype=torch.int64)
        with self.assertRaisesRegex(RuntimeError, 'unsupported operation'):
            torch.gather(src, 0, ind, out=x)
        with self.assertRaisesRegex(RuntimeError, 'unsupported operation'):
            torch.gather(src, 0, ind, out=src)
        with self.assertRaisesRegex(RuntimeError, 'unsupported operation'):
            torch.gather(ind.clone(), 0, ind[1:], out=ind[:1])

    @onlyNativeDeviceTypes
    def test_take_mem_overlap(self, device):
        x = torch.rand((1,), device=device).expand((3,))
        src = torch.rand((6,), device=device)
        ind = torch.tensor([2, 1, 0], device=device, dtype=torch.int64)
        with self.assertRaisesRegex(RuntimeError, 'unsupported operation'):
            torch.take(src, ind, out=x)
        with self.assertRaisesRegex(RuntimeError, 'unsupported operation'):
            torch.take(src, ind, out=src)
        with self.assertRaisesRegex(RuntimeError, 'unsupported operation'):
            torch.take(ind.clone(), ind[1:], out=ind[:-1])


    @onlyCUDA
    def test_multinomial_device_constrain(self, device):
        x = torch.empty(0, device="cpu")
        y = torch.empty(0, device=device)
        self.assertRaisesRegex(
            RuntimeError, "Expected all tensors to be on the same device",
            lambda: torch.multinomial(x, 2, out=y))

    @deviceCountAtLeast(2)
    @onlyCUDA
    def test_multinomial_gpu_device_constrain(self, devices):
        x = torch.empty(0, device=devices[0])
        y = torch.empty(0, device=devices[1])
        self.assertRaisesRegex(
            RuntimeError, "Expected all tensors to be on the same device",
            lambda: torch.multinomial(x, 2, out=y))

    @deviceCountAtLeast(2)
    @onlyCUDA
    def test_device_guard(self, devices):
        # verify that all operators with `device_guard: False` behave properly with multiple devices.
        # TODO: if we had operator introspection we could figure out this set of operators automatically...
        x = torch.randn((1, 2, 3), device=devices[1])
        y = torch.zeros((1, 3, 2), device=devices[1])
        scalar = torch.tensor(5, device=devices[1])

        # property ops
        torch.cudnn_is_acceptable(x)
        x.is_distributed()
        x.is_floating_point()
        x.is_complex()
        x.is_same_size(y)
        x.is_signed()
        x.size(0)
        x.stride(0)
        x.numel()
        x.is_set_to(y)
        x.data_ptr()
        scalar.is_nonzero()

        # sparse property ops
        y[0][1] = 5
        y_sparse = y.to_sparse()
        y_sparse.sparse_dim()
        y_sparse._dimI()
        y_sparse.dense_dim()
        y_sparse._dimV()
        y_sparse._nnz()
        y_sparse.is_coalesced()
        y_sparse._indices()
        y_sparse._values()
        y_sparse.indices()
        y_sparse.values()

        # in-place ops
        def inplace():
            return torch.randn((1, 2, 3), device=devices[1])
        inplace().as_strided_(y.size(), y.stride())
        inplace().resize_(y.size())
        inplace().squeeze_()
        inplace().squeeze_(0)
        inplace().unsqueeze_(2)
        inplace().transpose_(1, 2)
        inplace().squeeze_().t_()
        inplace().set_(x.storage())
        inplace().set_(x.storage(), x.storage_offset(), x.size(), x.stride())
        inplace().set_(x)
        inplace().set_()
        y_sparse._coalesced_(True)

        # shape modification
        x.as_strided(y.size(), y.stride())
        x.expand((5, 2, 3))
        x.expand_as(x)
        x.sum_to_size((1,))
        torch.broadcast_tensors(x , x)
        x.reshape((1, 3, 2))
        x.reshape_as(y)
        x.squeeze()
        x.squeeze(0)
        x.squeeze().t()
        x.transpose(1, 2)
        x.unsqueeze(2)
        x.view((1, 3, 2))
        x.view_as(y)

        # chunk, split, etc.
        x.chunk(2, dim=1)
        x.split(1, dim=2)
        x.split_with_sizes([1, 2], dim=2)
        x.unfold(dimension=2, size=1, step=1)

        x.narrow(1, 1, 1)
        x.select(1, 1)
        torch.isnan(x)

        torch.empty((1, 3, 2), out=y)
        torch.empty_like(x)
        torch.empty_like(x, dtype=torch.int64)

        # to
        x.to(x)
        x.to(y)
        x.to(x, copy=True)

    def test_is_signed(self, device):
        self.assertEqual(torch.IntTensor(5).to(device).is_signed(), True)
        self.assertEqual(torch.ByteTensor(5).to(device).is_signed(), False)
        self.assertEqual(torch.CharTensor(5).to(device).is_signed(), True)
        self.assertEqual(torch.FloatTensor(5).to(device).is_signed(), True)
        self.assertEqual(torch.HalfTensor(10).to(device).is_signed(), True)

    # Note - reports a leak of 512 bytes on CUDA device 1
    @deviceCountAtLeast(2)
    @skipCUDAMemoryLeakCheckIf(True)
    @onlyCUDA
    def test_tensor_set_errors_multigpu(self, devices):
        f_cuda0 = torch.randn((2, 3), dtype=torch.float32, device=devices[0])
        f_cuda1 = torch.randn((2, 3), dtype=torch.float32, device=devices[1])

        self.assertRaises(RuntimeError, lambda: f_cuda0.set_(f_cuda1.storage()))
        self.assertRaises(RuntimeError,
                          lambda: f_cuda0.set_(f_cuda1.storage(), 0, f_cuda1.size(), f_cuda1.stride()))
        self.assertRaises(RuntimeError, lambda: f_cuda0.set_(f_cuda1))

    @onlyCUDA
    def test_half_tensor(self, device):
        x = torch.randn(5, 5).half()
        self.assertEqual(x.to(device), x)

        xc = x.to(device)
        with tempfile.NamedTemporaryFile() as f:
            torch.save(xc, f)
            f.seek(0)
            xc2 = torch.load(f)
            self.assertIsInstance(xc2, type(xc))
            self.assertEqual(xc.float(), xc2.float())

    @onlyCUDA
    @deviceCountAtLeast(1)  # Note: Tests works with one but prefers more devices
    def test_serialization(self, devices):
        def _test_serialization(filecontext_lambda):
            t0 = torch.cuda.FloatTensor(5).fill_(1)
            with torch.cuda.device(devices[-1]):
                tn = torch.cuda.FloatTensor(3).fill_(2)
            torch.cuda.set_device(devices[0])
            b = (t0, tn)
            with filecontext_lambda() as f:
                torch.save(b, f)
                f.seek(0)
                c = torch.load(f)
                self.assertEqual(b, c, atol=0, rtol=0)
                u0, un = c
                self.assertEqual(str(u0.device), devices[0])
                self.assertEqual(str(un.device), devices[-1])

        _test_serialization(tempfile.NamedTemporaryFile)
        _test_serialization(BytesIOContext)

    def test_memory_format_preserved_after_permute(self, device):
        x = torch.randn(4, 3, 8, 8, device=device)
        nhwc = x.contiguous(memory_format=torch.channels_last)
        y = nhwc.permute(0, 1, 3, 2).permute(0, 1, 3, 2)
        self.assertTrue(y.is_contiguous(memory_format=torch.channels_last))

        x = torch.randn(4, 3, 8, 8, 8, device=device)
        ndhwc = x.contiguous(memory_format=torch.channels_last_3d)
        y = ndhwc.permute(0, 1, 4, 3, 2).permute(0, 1, 4, 3, 2)
        self.assertTrue(y.is_contiguous(memory_format=torch.channels_last_3d))

    def test_memory_format_propagation_rules(self, device):

        contiguous = torch.rand(10, 3, 5, 5, device=device)
        cl = torch.rand(10, 3, 5, 5, device=device).contiguous(memory_format=torch.channels_last)
        ambiguous = torch.rand(10, 3, 1, 1, device=device).contiguous(memory_format=torch.channels_last)
        self.assertTrue(ambiguous.is_contiguous(memory_format=torch.channels_last))
        self.assertTrue(ambiguous.is_contiguous(memory_format=torch.contiguous_format))
        bias = torch.rand(1, 1, 1, 1, device=device).contiguous(memory_format=torch.channels_last)

        def _test_propagation_rules(self, contiguous, cl, ambiguous, bias):
            options = ((ambiguous, contiguous, torch.contiguous_format),
                       (ambiguous, cl, torch.channels_last),
                       (contiguous, ambiguous, torch.contiguous_format),
                       (contiguous, cl, torch.contiguous_format),
                       (cl, ambiguous, torch.channels_last),
                       (cl, contiguous, torch.channels_last),
                       (bias, cl, torch.channels_last),
                       (cl, bias, torch.channels_last),)

            for a, b, mf in options:
                result = a + b
                self.assertTrue(result.is_contiguous(memory_format=mf))

        _test_propagation_rules(self, contiguous, cl, ambiguous, bias)

        cl = cl.to(memory_format=torch.channels_last)
        ambiguous = ambiguous.to(memory_format=torch.channels_last)
        bias = bias.to(memory_format=torch.channels_last)

        _test_propagation_rules(self, contiguous, cl, ambiguous, bias)

        # test cases when strides matter in ambiguous tensors
        for mf in (torch.channels_last, torch.contiguous_format):
            ambiguous = torch.rand(10, 3, 1, 1, device=device).to(memory_format=mf)
            bias = torch.rand(3, 1, 1, device=device)
            result = ambiguous + bias
            self.assertEqual(ambiguous.stride(), result.stride())
            result = bias + ambiguous
            self.assertEqual(ambiguous.stride(), result.stride())
            result = ambiguous * 5
            self.assertEqual(ambiguous.stride(), result.stride())

    def test_memory_format_empty_like(self, device):
        def test_helper(x, memory_format):
            xc = x.contiguous(memory_format=memory_format)

            like = torch.empty_like(xc, memory_format=torch.preserve_format)
            self.assertFalse(like.is_contiguous())
            self.assertTrue(like.is_contiguous(memory_format=memory_format))

            like_x = torch.empty_like(x, memory_format=torch.preserve_format)
            self.assertTrue(like_x.is_contiguous())
            self.assertFalse(like_x.is_contiguous(memory_format=memory_format))

            like = torch.empty_like(x, memory_format=memory_format)
            self.assertFalse(like.is_contiguous())
            self.assertTrue(like.is_contiguous(memory_format=memory_format))

            like = torch.empty_like(xc, memory_format=torch.contiguous_format)
            self.assertTrue(like.is_contiguous())
            self.assertFalse(like.is_contiguous(memory_format=memory_format))

            like = torch.empty_like(xc)
            self.assertFalse(like.is_contiguous())
            self.assertTrue(like.is_contiguous(memory_format=memory_format))

            sparse = x.to_sparse()
            with self.assertRaises(RuntimeError):
                z = torch.empty_like(sparse, memory_format=torch.preserve_format)

        test_helper(torch.randn(4, 3, 8, 8, device=device), torch.channels_last)
        test_helper(torch.randn(4, 3, 8, 8, 8, device=device), torch.channels_last_3d)

    def test_memory_format_consistency(self, device):
        x = torch.randn(10, 3, 1, 1, device=device)
        x_rep = x.as_strided(x.size(), x.stride())
        self.assertEqual(x.size(), x_rep.size())
        self.assertEqual(x.stride(), x_rep.stride())
        self.assertEqual(x.is_contiguous(), x_rep.is_contiguous())
        self.assertEqual(x.is_contiguous(memory_format=torch.channels_last), x_rep.is_contiguous(memory_format=torch.channels_last))
        self.assertEqual(
            x.is_contiguous(memory_format=torch.channels_last_3d), x_rep.is_contiguous(memory_format=torch.channels_last_3d))

    def test_memory_format_operators(self, device):
        def _chunk_op(x, y):
            x1, x2 = x.chunk(2, dim=1)
            return x1 + x2

        def _unsqueeze_op_add(x, y):
            return x[0].unsqueeze(0) + 3

        def _unsqueeze_op_clone(x, y):
            return x[0].unsqueeze(0).clone()

        def _test_helper(x, y, bias, memory_format):
            return_contig_fns = [
                lambda x, y: y + x,
                lambda x, y: y * x,
                lambda x, y: y.addcdiv(x, y, value=2),
                lambda x, y: y.addcmul(x, y, value=2),
            ]
            bias_fns = [
                lambda x, b: x + b,
                lambda x, b: b + x,
            ]
            fns = [
                lambda x, y: x.clone(),
                lambda x, y: x + 3,
                lambda x, y: 3 * x,
                lambda x, y: x + y,
                lambda x, y: x * y,
                lambda x, y: abs(x),
                lambda x, y: x.abs(),
                lambda x, y: x.abs_(),
                lambda x, y: x.acos(),
                lambda x, y: x.acos_(),
                lambda x, y: x.add(y, alpha=3),
                lambda x, y: x.add_(y, alpha=3),
                lambda x, y: x.addcdiv(y, y, value=2),
                lambda x, y: x.addcdiv_(y, y, value=2),
                lambda x, y: x.addcmul(y, y, value=2),
                lambda x, y: x.addcmul_(y, y, value=2),
                lambda x, y: x.acosh(),
                lambda x, y: x.acosh_(),
                lambda x, y: x.asinh(),
                lambda x, y: x.asinh_(),
                lambda x, y: x.atanh(),
                lambda x, y: x.atanh_(),
                lambda x, y: x.asin(),
                lambda x, y: x.asin_(),
                lambda x, y: x.atan(),
                lambda x, y: x.atan2(y),
                lambda x, y: x.atan2_(y),
                lambda x, y: x.ceil(),
                lambda x, y: x.ceil_(),
                lambda x, y: x.clamp(-1, 1),
                lambda x, y: x.cos(),
                lambda x, y: x.cosh(),
                lambda x, y: x.div(0.5),
                lambda x, y: x.div_(0.5),
                lambda x, y: x.div(y),
                lambda x, y: x.div_(y),
                lambda x, y: x.digamma(),
                lambda x, y: x.digamma_(),
                lambda x, y: x.erf(),
                lambda x, y: x.erfc(),
                lambda x, y: x.erfinv(),
                lambda x, y: x.erfinv_(),
                lambda x, y: x.exp(),
                lambda x, y: x.expm1(),
                lambda x, y: x.expm1_(),
                lambda x, y: x.floor(),
                lambda x, y: x.floor_(),
                lambda x, y: x.fmod(2),
                lambda x, y: x.frac(),
                lambda x, y: x.hypot(y),
                lambda x, y: x.hypot_(y),
                lambda x, y: x.i0(),
                lambda x, y: x.i0_(),
                lambda x, y: x.lerp(y, 0.5),
                lambda x, y: x.log(),
                lambda x, y: x.log_(),
                lambda x, y: x.log10(),
                lambda x, y: x.log10_(),
                lambda x, y: x.log1p(),
                lambda x, y: x.log1p_(),
                lambda x, y: x.log2(),
                lambda x, y: x.log2_(),
                lambda x, y: x.mul(3),
                lambda x, y: x.mul_(3),
                lambda x, y: x.neg(),
                lambda x, y: x.neg_(),
                lambda x, y: x.pow(3),
                lambda x, y: x.pow_(3),
                lambda x, y: x.pow(0.0),
                lambda x, y: x.pow(1.0),
                lambda x, y: x.reciprocal(),
                lambda x, y: x.remainder(2),
                lambda x, y: x.round(),
                lambda x, y: x.round_(),
                lambda x, y: x.rsqrt(),
                lambda x, y: x.rsqrt_(),
                lambda x, y: x.sigmoid(),
                lambda x, y: x.sigmoid_(),
                lambda x, y: x.logit(),
                lambda x, y: x.logit_(),
                lambda x, y: x.logit(1e-6),
                lambda x, y: x.logit_(1e-6),
                lambda x, y: x.sign(),
                lambda x, y: x.sign_(),
                lambda x, y: x.sgn(),
                lambda x, y: x.sgn_(),
                lambda x, y: x.sin(),
                lambda x, y: x.sin_(),
                lambda x, y: x.sinh(),
                lambda x, y: x.sinh_(),
                lambda x, y: x.sqrt(),
                lambda x, y: x.sqrt_(),
                lambda x, y: x.tan(),
                lambda x, y: x.tanh(),
                lambda x, y: x.trunc(),
                lambda x, y: x.trunc_(),
                _chunk_op,
                _unsqueeze_op_add,
                _unsqueeze_op_clone,
            ]
            for fn in fns:
                x_c = x.contiguous()
                y_c = y.contiguous()
                result_c = fn(x_c, y_c)
                result = fn(x, y)
                self.assertEqual(result, result_c)
                self.assertTrue(
                    result.is_contiguous(memory_format=memory_format),
                    "result of the '{}' is not in '{}' format".format(inspect.getsource(fn).strip(), memory_format))

            for fn in bias_fns:
                x_c = x.contiguous()
                b_c = bias.contiguous()
                result_c = fn(x_c, b_c)
                result = fn(x, bias)
                self.assertEqual(result, result_c)
                self.assertTrue(
                    result.is_contiguous(memory_format=memory_format),
                    "result of the '{}' is not in '{}' format".format(inspect.getsource(fn).strip(), memory_format))

            for fn in return_contig_fns:
                x_c = x.contiguous()
                y_c = y.contiguous()
                result_c = fn(x_c, y_c)
                result = fn(x, y)
                self.assertEqual(result, result_c)
                self.assertTrue(
                    result.is_contiguous(memory_format=torch.contiguous_format),
                    "result of the '{}' is not in '{}' format".format(inspect.getsource(fn).strip(), torch.contiguous_format))

        _test_helper(
            torch.randn((4, 3, 8, 8), device=device).contiguous(memory_format=torch.channels_last),
            abs(torch.randn((4, 3, 8, 8), device=device)) + 1,
            torch.randn((1, 3, 1, 1), device=device).contiguous(memory_format=torch.channels_last),
            torch.channels_last)
        _test_helper(
            torch.randn((4, 3, 8, 8, 8), device=device).contiguous(memory_format=torch.channels_last_3d),
            abs(torch.randn((4, 3, 8, 8, 8), device=device)) + 1,
            torch.randn((1, 3, 1, 1, 1), device=device).contiguous(memory_format=torch.channels_last_3d),
            torch.channels_last_3d)

    def test_strides_propagation(self, device):

        def _test_helper(x, op, unary=False):
            def compare_strides(s1, s2, div):
                sdiv = [s // div for s in s1]
                self.assertEqual(sdiv, s2)

            dim = x.dim()
            # we produce memory dense outputs, so when input is strided on the last dimension
            # we need to divide by that dimension stride to compare input and result strides
            div = x.stride(-1)
            for p in permutations(range(dim)):
                xp = x.permute(p)
                if not unary:
                    y = torch.randn(xp.size(-1), device=x.device, dtype=x.dtype)
                    for inputs in ((xp, xp), (xp, y), (y, xp)):
                        res = op(*inputs)
                        compare_strides(xp.stride(), res.stride(), div)
                        self.assertEqual(xp.size(), res.size())
                        out = torch.empty(0, device=xp.device, dtype=res.dtype)
                        res = op(*inputs, out=out)
                        compare_strides(xp.stride(), res.stride(), div)
                        self.assertEqual(xp.size(), res.size())
                else:
                    res = op(xp)
                    compare_strides(xp.stride(), res.stride(), div)
                    self.assertEqual(xp.size(), res.size())
                    out = torch.empty(0, device=xp.device, dtype=res.dtype)
                    res = op(xp, out=out)
                    compare_strides(xp.stride(), res.stride(), div)
                    self.assertEqual(xp.size(), res.size())

        # torch.eq by default calls TensorIterator with defined output, torch.add with undefined
        binary_ops = (torch.eq, torch.add)
        unary_ops = (torch.exp,)
        # memory dense, sliced and ambiguous sliced (ambiguous dense loses permutation information)
        xs = (torch.randn(2, 3, 4, device=device), torch.randn(2, 3, 8, device=device)[:, :, ::2],
              torch.randn(1, 1, 4, 12, device=device)[:, :, :, ::2])
        for op in binary_ops:
            for x in xs:
                _test_helper(x, op)
        for op in unary_ops:
            for x in xs:
                _test_helper(x, op, unary=True)

    @skipMeta
    @onlyNativeDeviceTypes
    @dtypes(*get_all_dtypes(include_bool=False))
    def test_dlpack_capsule_conversion(self, device, dtype):
        # DLpack does not explicitly support bool (xref dmlc/dlpack#75)
        x = make_tensor((5,), device, dtype)
        z = from_dlpack(to_dlpack(x))
        self.assertEqual(z, x)

    @skipMeta
    @onlyNativeDeviceTypes
    @dtypes(*get_all_dtypes(include_bool=False))
    def test_dlpack_protocol_conversion(self, device, dtype):
        x = make_tensor((5,), device, dtype)
        z = from_dlpack(x)
        self.assertEqual(z, x)

    @skipMeta
    @onlyNativeDeviceTypes
    def test_dlpack_shared_storage(self, device):
        x = make_tensor((5,), device, torch.float64)
        z = from_dlpack(to_dlpack(x))
        z[0] = z[0] + 20.0
        self.assertEqual(z, x)

    @skipMeta
    @onlyCUDA
    @dtypes(*get_all_dtypes(include_bool=False))
    def test_dlpack_conversion_with_streams(self, device, dtype):
        # Create a stream where the tensor will reside
        stream = torch.cuda.Stream()
        with torch.cuda.stream(stream):
            # Do an operation in the actual stream
            x = make_tensor((5,), device, dtype) + 1
        # DLPack protocol helps establish a correct stream order
        # (hence data dependency) at the exchange boundary.
        # DLPack manages this synchronization for us, so we don't need to
        # explicitly wait until x is populated
        stream = torch.cuda.Stream()
        with torch.cuda.stream(stream):
            z = from_dlpack(x)
        stream.synchronize()
        self.assertEqual(z, x)

    @skipMeta
    @onlyCUDA
    @dtypes(*get_all_dtypes(include_bool=False))
    def test_dlpack_conversion_with_diff_streams(self, device, dtype):
        from torch._C import _from_dlpack
        stream_a = torch.cuda.Stream()
        stream_b = torch.cuda.Stream()
        # DLPack protocol helps establish a correct stream order
        # (hence data dependency) at the exchange boundary.
        # the `tensor.__dlpack__` method will insert a synchronization event
        # in the current stream to make sure that it was correctly populated.
        with torch.cuda.stream(stream_a):
            x = make_tensor((5,), device, dtype) + 1
            z = _from_dlpack(x.__dlpack__(stream_b.cuda_stream))
            stream_a.synchronize()
        stream_b.synchronize()
        self.assertEqual(z, x)

    @skipMeta
    @onlyNativeDeviceTypes
    @dtypes(*get_all_dtypes(include_bool=False))
    def test_dlpack_tensor_invalid_stream(self, device, dtype):
        with self.assertRaises(TypeError):
            x = make_tensor((5,), device, dtype)
            x.__dlpack__(stream=object())

    @skipMeta
    def test_dlpack_error_on_bool_tensor(self):
        x = torch.tensor([True], dtype=torch.bool)
        with self.assertRaises(RuntimeError):
            to_dlpack(x)

    # TODO: increase tests once NumPy supports the `__dlpack__` protocol

    @skipMeta
    def test_dlpack_export_requires_grad(self):
        x = torch.zeros(10, dtype=torch.float32, requires_grad=True)
        with self.assertRaisesRegex(RuntimeError, r"require gradient"):
            x.__dlpack__()

    @skipMeta
    def test_dlpack_export_is_conj(self):
        x = torch.tensor([-1 + 1j, -2 + 2j, 3 - 3j])
        y = torch.conj(x)
        with self.assertRaisesRegex(RuntimeError, r"conjugate bit"):
            y.__dlpack__()

    @skipMeta
    def test_dlpack_export_non_strided(self):
        x = torch.sparse_coo_tensor([[0]], [1], size=(1,))
        y = torch.conj(x)
        with self.assertRaisesRegex(RuntimeError, r"strided"):
            y.__dlpack__()

    @onlyCUDA
    @unittest.skipIf(PYTORCH_CUDA_MEMCHECK, "is_pinned uses failure to detect pointer property")
    def test_pin_memory_from_constructor(self, device):
        def _get_like(t, **kwargs):
            return [
                torch.rand_like(t, **kwargs),
                torch.randn_like(t, **kwargs),
                torch.empty_like(t, **kwargs),
                torch.full_like(t, 4, **kwargs),
                torch.zeros_like(t, **kwargs),
                torch.ones_like(t, **kwargs),
            ]

        def _get_tensors(**kwargs):
            return [
                torch.tensor([10, 11], **kwargs),
                torch.randn(3, 5, **kwargs),
                torch.rand(3, **kwargs),
                # torch.randint(3, 5, **kwargs), // unsupported
                torch.zeros(3, **kwargs),
                torch.randperm(3, **kwargs),
                torch.empty(6, **kwargs),
                torch.ones(6, **kwargs),
                torch.eye(6, **kwargs),
                torch.arange(3, 5, **kwargs)]

        pinned_tensors = _get_tensors(pin_memory=True) + _get_like(torch.empty(5, dtype=torch.float64), pin_memory=True)
        for x in pinned_tensors:
            self.assertTrue(x.is_pinned())

        tensors = _get_tensors() + _get_like(torch.empty(5, dtype=torch.float64, pin_memory=True))
        for x in tensors:
            self.assertFalse(x.is_pinned())

    def test_storage_device(self, device):
        x = torch.tensor([], device=device)
        self.assertEqual(x.dtype, x.storage().dtype)

    @deviceCountAtLeast(2)
    @onlyCUDA
    def test_storage_multigpu(self, devices):
        for device in devices:
            x = torch.tensor([], device=device)
            self.assertEqual(x.dtype, x.storage().dtype)

    @dtypesIfCUDA(torch.float, torch.double, torch.half)
    @dtypes(torch.float, torch.double)
    def test_multinomial(self, device, dtype):
        def make_prob_dist(shape, is_contiguous):
            if is_contiguous:
                if dtype == torch.half:
                    return torch.zeros(shape, device=device).uniform_().to(dtype=torch.half)
                return torch.zeros(shape, device=device, dtype=dtype).uniform_()
            elif len(shape) == 1:
                if dtype == torch.half:
                    return torch.zeros((shape + [5]), device=device).uniform_().to(dtype=torch.half)[:, 2]
                return torch.zeros((shape + [5]), device=device, dtype=dtype).uniform_()[:, 2]
            else:
                # num dim = 2
                new_shape = [2, shape[1], 7, 1, shape[0], 1, 10]
                if dtype == torch.half:
                    prob_dist = torch.zeros(new_shape, device=device).uniform_().to(dtype=torch.half)
                else:
                    prob_dist = torch.zeros(new_shape, device=device, dtype=dtype).uniform_()
                prob_dist = prob_dist.transpose(1, 4)
                prob_dist = prob_dist[1, :, 5, 0, :, 0, 4]
                assert not prob_dist.is_contiguous()  # sanity check
                return prob_dist

        for is_contiguous in (True, False):
            # with replacement
            n_row = 3
            for n_col in range(4, 5 + 1):
                prob_dist = make_prob_dist([n_row, n_col], is_contiguous)
                # indices that shouldn't be sampled (<0 means none)
                zero_prob_indices = torch.LongTensor(n_row).random_(-2, n_col).tolist()
                for i, j in enumerate(zero_prob_indices):
                    if j >= 0:
                        prob_dist[i, j] = 0
                n_sample = n_col * 3
                sample_indices = torch.multinomial(prob_dist, n_sample, True)
                self.assertEqual(prob_dist.dim(), 2)
                self.assertEqual(sample_indices.size(1), n_sample)
                for i in range(n_row):
                    zero_prob_idx = zero_prob_indices[i]
                    if zero_prob_idx < 0:
                        continue
                    for j in range(n_sample):
                        self.assertNotEqual(sample_indices[i, j], zero_prob_idx,
                                            msg="sampled an index with zero probability")

            # without replacement
            n_row = 3
            for n_col in range(2, 10 + 1, 2):
                prob_dist = make_prob_dist([n_row, n_col], is_contiguous)
                # indices that shouldn't be sampled (<0 means none)
                zero_prob_indices = torch.LongTensor(n_row).random_(-1, n_col).tolist()
                for i, j in enumerate(zero_prob_indices):
                    if j >= 0:
                        prob_dist[i, j] = 0
                n_sample = max(1, n_col - 2)
                sample_indices = torch.multinomial(prob_dist, n_sample, False)
                self.assertEqual(prob_dist.dim(), 2)
                self.assertEqual(sample_indices.size(1), n_sample)
                for i in range(n_row):
                    row_samples = {}
                    zero_prob_idx = zero_prob_indices[i]
                    for j in range(n_sample):
                        sample_idx = sample_indices[i, j]
                        if zero_prob_idx >= 0:
                            self.assertNotEqual(sample_idx, zero_prob_idx,
                                                msg="sampled an index with zero probability")
                        self.assertNotIn(sample_idx, row_samples, "sampled an index twice")
                        row_samples[sample_idx] = True

            # vector
            n_col = 4
            prob_dist = make_prob_dist([n_col], is_contiguous).fill_(1)
            zero_prob_idx = 1  # index that shouldn't be sampled
            prob_dist[zero_prob_idx] = 0
            n_sample = 20
            sample_indices = torch.multinomial(prob_dist, n_sample, True)
            for sample_index in sample_indices:
                self.assertNotEqual(sample_index, zero_prob_idx, msg="sampled an index with zero probability")
            s_dim = sample_indices.dim()
            self.assertEqual(sample_indices.dim(), 1, msg="wrong number of dimensions")
            self.assertEqual(prob_dist.dim(), 1, msg="wrong number of prob_dist dimensions")
            self.assertEqual(sample_indices.size(0), n_sample, msg="wrong number of samples")

        # CUDA misalignment issue (#46702)
        n_row, n_col = 2, 3
        prob_dist = make_prob_dist([n_row, n_col], True)
        n_sample = 1
        sample_indices = torch.multinomial(prob_dist, n_sample, True)
        self.assertEqual(sample_indices.dim(), 2, msg="wrong number of dimensions")
        self.assertEqual(sample_indices.size(1), n_sample, msg="wrong number of samples")

    @onlyCUDA
    @dtypes(torch.float, torch.double, torch.half)
    def test_multinomial_deterministic(self, device, dtype):
        gen = torch.Generator(device=device)

        trials = 5
        seed = 0
        prob_dist = torch.rand(10000, 1000, device=device, dtype=dtype)
        n_sample = 1

        for i in range(trials):
            gen.manual_seed(seed)
            samples_1 = torch.multinomial(prob_dist, n_sample, True, generator=gen)

            gen.manual_seed(seed)
            samples_2 = torch.multinomial(prob_dist, n_sample, True, generator=gen)

            self.assertEqual(samples_1, samples_2)
            self.assertEqual(samples_1.dim(), 2, msg="wrong number of dimensions")
            self.assertEqual(samples_1.size(1), n_sample, msg="wrong number of samples")


    @slowTest
    @dtypes(torch.float)
    def test_multinomial_rng_state_advance(self, device, dtype):
        corpus_size = 100000
        freqs = torch.ones(corpus_size, dtype=torch.float, device=device)
        n_sample = 100
        samples1 = torch.multinomial(freqs, n_sample, replacement=True)
        samples2 = torch.multinomial(freqs, n_sample, replacement=True)
        samples = torch.cat([samples1, samples2])
        # expect no more than 1 repeating elements generated in 2 attempts
        # the probability of at least element being repeated is surprisingly large, 18%
        self.assertLessEqual(2 * n_sample - samples.unique().size(0), 2)
        samples1 = torch.multinomial(freqs, n_sample, replacement=False)
        samples2 = torch.multinomial(freqs, n_sample, replacement=False)
        samples = torch.cat([samples1, samples2])
        # expect no more than 1 repeating elements generated in 2 attempts
        self.assertLessEqual(2 * n_sample - samples.unique().size(0), 1)

    def _test_memory_format_transformations(self, device, input_generator_fn, transformation_fn,
                                            memory_format, compare_data=True, default_is_preserve=False):

        assert(memory_format == torch.channels_last or memory_format == torch.channels_last_3d)

        # xc is a channels last tensor
        xc = input_generator_fn(device)
        # xc is not memory dense, but looks like channels last
        if memory_format == torch.channels_last:
            xc = xc[..., ::2, ::2]
        else:
            xc = xc[..., ::2, ::2, ::2]

        clone = transformation_fn(xc, memory_format=torch.preserve_format)
        self.assertFalse(clone.is_contiguous())
        self.assertTrue(clone.is_contiguous(memory_format=memory_format))
        self.assertFalse(xc.is_contiguous())
        self.assertFalse(xc.is_contiguous(memory_format=memory_format))
        if compare_data:
            self.assertEqual(xc, clone.to(xc))

        xc = input_generator_fn(device)
        clone = transformation_fn(xc, memory_format=torch.contiguous_format)
        self.assertTrue(clone.is_contiguous())
        self.assertFalse(clone.is_contiguous(memory_format=memory_format))
        if compare_data:
            self.assertEqual(xc, clone.to(xc))

        xc = input_generator_fn(device)
        clone = transformation_fn(xc)

        if default_is_preserve:
            self.assertFalse(clone.is_contiguous())
            self.assertTrue(clone.is_contiguous(memory_format=memory_format))
        else:
            self.assertTrue(clone.is_contiguous())
            self.assertFalse(clone.is_contiguous(memory_format=memory_format))
        if compare_data:
            self.assertEqual(xc, clone.to(xc))

        x = torch.randn((3, 4, 5, 6, 7, 8, 9), device=device)
        for _ in range(10):
            permutation = list(range(len(x.shape)))
            random.shuffle(permutation)
            x = x.permute(permutation)
            self.assertEqual(x.stride(), transformation_fn(x, memory_format=torch.preserve_format).stride())

    def test_memory_format_to(self, device):
        def get_generator(memory_format, shape):
            def input_generator_fn(device):
                return torch.randn(shape, device=device, dtype=torch.float32).contiguous(memory_format=memory_format)
            return input_generator_fn

        def transformation_fn(tensor, **kwargs):
            return tensor.to(dtype=torch.float64, **kwargs)

        formats_shapes = (
            (torch.channels_last, (4, 3, 8, 8)),
            (torch.channels_last_3d, (4, 3, 8, 8, 8)))

        for mf, shape in formats_shapes:
            self._test_memory_format_transformations(
                device, get_generator(mf, shape), transformation_fn, mf, default_is_preserve=True)

    def test_memory_format_type(self, device):
        def get_generator(memory_format, shape):
            def input_generator_fn(device):
                return torch.randn(shape, device=device, dtype=torch.float32).contiguous(memory_format=memory_format)
            return input_generator_fn

        def transformation_fn(tensor, **kwargs):
            return tensor.to(torch.float64, **kwargs)

        formats_shapes = (
            (torch.channels_last, (4, 3, 8, 8)),
            (torch.channels_last_3d, (4, 3, 8, 8, 8)))

        for mf, shape in formats_shapes:
            self._test_memory_format_transformations(
                device, get_generator(mf, shape), transformation_fn, mf, default_is_preserve=True)

    def test_memory_format_clone(self, device):
        def get_generator(memory_format, shape):
            def input_generator_fn(device):
                return torch.randn(shape, device=device, dtype=torch.float32).contiguous(memory_format=memory_format)
            return input_generator_fn

        def transformation_fn(tensor, **kwargs):
            return tensor.clone(**kwargs)

        formats_shapes = (
            (torch.channels_last, (4, 3, 8, 8)),
            (torch.channels_last_3d, (4, 3, 8, 8, 8)))

        for mf, shape in formats_shapes:
            self._test_memory_format_transformations(
                device, get_generator(mf, shape), transformation_fn, mf, True, default_is_preserve=True)

    def test_memory_format_factory_like_functions_preserve(self, device):
        def get_generator(memory_format, shape):
            def input_generator_fn(device):
                return torch.randn(shape, device=device, dtype=torch.float32).contiguous(memory_format=memory_format)
            return input_generator_fn

        transformation_fns = [
            lambda t, **kwargs: torch.zeros_like(t, **kwargs),
            lambda t, **kwargs: torch.ones_like(t, **kwargs),
            lambda t, **kwargs: torch.randint_like(t, 10, 100, **kwargs),
            lambda t, **kwargs: torch.randint_like(t, 100, **kwargs),
            lambda t, **kwargs: torch.randn_like(t, **kwargs),
            lambda t, **kwargs: torch.rand_like(t, **kwargs),
            lambda t, **kwargs: torch.full_like(t, 7, **kwargs),
            lambda t, **kwargs: torch.empty_like(t, **kwargs)]

        formats_shapes = (
            (torch.channels_last, (4, 3, 8, 8)),
            (torch.channels_last_3d, (4, 3, 8, 8, 8)))

        for mf, shape, in formats_shapes:
            for transformation_fn in transformation_fns:
                self._test_memory_format_transformations(
                    device, get_generator(mf, shape), transformation_fn, mf, compare_data=False, default_is_preserve=True)

    def test_memory_format_type_shortcuts(self, device):
        def get_generator(memory_format, shape, dtype):
            def input_generator_fn(device):
                return torch.randn(shape, device=device, dtype=dtype).clamp(0, 1) \
                    .round().contiguous(memory_format=memory_format)
            return input_generator_fn


        def get_fn(fn_name):
            def transformation_fn(tensor, **kwargs):
                fn = getattr(tensor, fn_name)
                return fn(**kwargs)
            return transformation_fn

        shortcuts = ['byte', 'char', 'double', 'bool', 'half', 'int', 'long', 'short']
        if device == 'cpu':
            shortcuts += ['bfloat16']

        formats_shapes = (
            (torch.channels_last, (4, 3, 8, 8)),
            (torch.channels_last_3d, (4, 3, 8, 8, 8)))

        for mf, shape in formats_shapes:
            for fn_name in shortcuts:
                self._test_memory_format_transformations(
                    device, get_generator(mf, shape, torch.float32), get_fn(fn_name), mf, default_is_preserve=True)

        # Test 'float' separately to avoid float->float no-op.
        for mf, shape in formats_shapes:
            self._test_memory_format_transformations(
                device, get_generator(mf, shape, torch.float64), get_fn('float'), mf, default_is_preserve=True)

    @onlyCUDA
    def test_memory_format_cpu_and_cuda_ops(self, device):
        def get_generator(memory_format, shape):
            def input_generator_fn(device):
                return torch.randn(shape, device=device, dtype=torch.float32).contiguous(memory_format=memory_format)
            return input_generator_fn

        def transformation_cpu_fn(tensor, **kwargs):
            return tensor.cpu(**kwargs)

        def transformation_cuda_fn(tensor, **kwargs):
            return tensor.cuda(**kwargs)

        formats_shapes = (
            (torch.channels_last, (4, 3, 8, 8)),
            (torch.channels_last_3d, (4, 3, 8, 8, 8)))

        for mf, shape in formats_shapes:
            self._test_memory_format_transformations(
                'cuda', get_generator(mf, shape), transformation_cpu_fn, mf, default_is_preserve=True)
            self._test_memory_format_transformations(
                'cpu', get_generator(mf, shape), transformation_cuda_fn, mf, default_is_preserve=True)

    @dtypes(torch.complex64, torch.complex128)
    def test_complex_unsupported(self, device, dtype):
        t = torch.tensor((1 + 1j), device=device, dtype=dtype)
        # Note: this is consistent with NumPy
        with self.assertRaises(RuntimeError):
            torch.floor(t)
        with self.assertRaises(RuntimeError):
            torch.ceil(t)
        with self.assertRaises(RuntimeError):
            torch.trunc(t)

        # Tests min and max variants with complex inputs
        # Note: whether PyTorch should support min and max on complex
        # tensors is an open question.
        # See https://github.com/pytorch/pytorch/issues/36374
        with self.assertRaisesRegex(RuntimeError, '(.*not support.*)|(.*not implemented.*)'):
            torch.min(t)
        with self.assertRaisesRegex(RuntimeError, '(.*not support.*)|(.*not implemented.*)'):
            t.min()
        with self.assertRaisesRegex(RuntimeError, '(.*not support.*)|(.*not implemented.*)'):
            torch.min(t, dim=0)
        with self.assertRaisesRegex(RuntimeError, '(.*not support.*)|(.*not implemented.*)'):
            torch.min(t, t)
        with self.assertRaisesRegex(RuntimeError, '(.*not support.*)|(.*not implemented.*)'):
            torch.min(t, t, out=t)

        with self.assertRaisesRegex(RuntimeError, '(.*not support.*)|(.*not implemented.*)'):
            torch.max(t)
        with self.assertRaisesRegex(RuntimeError, '(.*not support.*)|(.*not implemented.*)'):
            t.max()
        with self.assertRaisesRegex(RuntimeError, '(.*not support.*)|(.*not implemented.*)'):
            torch.max(t, dim=0)
        with self.assertRaisesRegex(RuntimeError, '(.*not support.*)|(.*not implemented.*)'):
            torch.max(t, t)
        with self.assertRaisesRegex(RuntimeError, '(.*not support.*)|(.*not implemented.*)'):
            torch.max(t, t, out=t)

        with self.assertRaisesRegex(RuntimeError, '(.*not support.*)|(.*not implemented.*)'):
            torch.amin(t)
        with self.assertRaisesRegex(RuntimeError, '(.*not support.*)|(.*not implemented.*)'):
            t.amin()
        with self.assertRaisesRegex(RuntimeError, '(.*not support.*)|(.*not implemented.*)'):
            torch.amin(t, dim=0)

        with self.assertRaisesRegex(RuntimeError, '(.*not support.*)|(.*not implemented.*)'):
            torch.amax(t)
        with self.assertRaisesRegex(RuntimeError, '(.*not support.*)|(.*not implemented.*)'):
            t.amax()
        with self.assertRaisesRegex(RuntimeError, '(.*not support.*)|(.*not implemented.*)'):
            torch.amax(t, dim=0)

        # Tests _aminmax() variants with complex inputs,
        # which are currently not supported due to min & max being unsupported
        # for complex inputs, as per https://github.com/pytorch/pytorch/issues/36374
        # Test with a single-element tensor t, as well as a multi-element tensor x
        with self.assertRaisesRegex(RuntimeError, '(.*not support.*)|(.*not implemented.*)'):
            min_val, max_val = torch._aminmax(t)
        with self.assertRaisesRegex(RuntimeError, '(.*not support.*)|(.*not implemented.*)'):
            min_val = torch._aminmax(t, dim=0)[0]
        with self.assertRaisesRegex(RuntimeError, '(.*not support.*)|(.*not implemented.*)'):
            max_val = torch._aminmax(t, dim=0)[1]
        # Test _aminmax() with a multi-element tensor
        x = torch.tensor([(1 + 1j), (2 + 3j)], device=device, dtype=dtype)
        with self.assertRaisesRegex(RuntimeError, '(.*not support.*)|(.*not implemented.*)'):
            min_val, max_val = torch._aminmax(x)
        with self.assertRaisesRegex(RuntimeError, '(.*not support.*)|(.*not implemented.*)'):
            min_val = torch._aminmax(x, dim=0)[0]
        with self.assertRaisesRegex(RuntimeError, '(.*not support.*)|(.*not implemented.*)'):
            max_val = torch._aminmax(x, dim=0)[1]

        # Tests clamp variants with complex inputs
        # Note: whether PyTorch should support clamp on complex
        # tensors is an open question.
        # See https://github.com/pytorch/pytorch/issues/33568
        min_val = 1 + 1j
        max_val = 4 + 4j
        out = torch.empty((0,), device=device, dtype=dtype)
        with self.assertRaisesRegex(RuntimeError, '(.*not support.*)|(.*not implemented.*)'):
            torch.clamp(t, min=min_val)
        with self.assertRaisesRegex(RuntimeError, '(.*not support.*)|(.*not implemented.*)'):
            torch.clamp(t, max=max_val)
        with self.assertRaisesRegex(RuntimeError, '(.*not support.*)|(.*not implemented.*)'):
            torch.clamp(t, min_val, max_val)
        with self.assertRaisesRegex(RuntimeError, '(.*not support.*)|(.*not implemented.*)'):
            torch.clamp(t, min=min_val, out=out)
        with self.assertRaisesRegex(RuntimeError, '(.*not support.*)|(.*not implemented.*)'):
            torch.clamp(t, max=max_val, out=out)
        with self.assertRaisesRegex(RuntimeError, '(.*not support.*)|(.*not implemented.*)'):
            torch.clamp(t, min_val, max_val, out=out)

    def test_pickle_gradscaler(self, device):
        # This test is not in test_cuda.py because it should pass in 3 cases:
        #  1. cuda is not available.
        #  2. cuda is available but device is not cuda.
        #  3. cuda is available and device is cuda.
        # In case 1, a and b disable themselves on construction and shouldn't try to pickle workhorse attributes.
        # In case 2, a and b are enabled.  Workhorse attributes participate in pickling, but none are lazy-inited
        # to cuda Tensors, because I don't want to do cuda things if device is not cuda.
        # In case 3, a and b are enabled and we may also try lazy-initing _scale to a cuda tensor.
        device = torch.device(device)
        try_lazy_inits = (True, False) if device.type == "cuda" else (False,)
        for lazy_init_scale in try_lazy_inits:
            a = torch.cuda.amp.GradScaler(init_scale=3., growth_factor=4., backoff_factor=.5, growth_interval=2)
            self.assertTrue(not a.is_enabled() if torch.cuda.amp.common.amp_definitely_not_available() else a.is_enabled())
            if lazy_init_scale:
                # Dummy a.scale() call lazy-inits a._scale Tensor.
                a.scale(torch.tensor([4.0], dtype=torch.float32, device=device))
                self.assertTrue(isinstance(a._scale, torch.cuda.FloatTensor))
            # The following three lines should work whether or not cuda is available.
            serialized = pickle.dumps(a)
            b = pickle.loads(serialized)
            self.assertEqual(b.is_enabled(), a.is_enabled())
            if a.is_enabled():
                self.assertEqual(b.get_scale(), 3.)
                self.assertEqual(b.get_growth_factor(), 4.)
                self.assertEqual(b.get_backoff_factor(), .5)
                self.assertEqual(b.get_growth_interval(), 2)
                self.assertEqual(b._init_growth_tracker, 0)
                # supplies a dummy key to test the defaultdict's default_factory
                self.assertEqual(b._per_optimizer_states["fdsa"],
                                 torch.cuda.amp.grad_scaler._refresh_per_optimizer_state())
                if lazy_init_scale:
                    self.assertEqual(b.scale(torch.tensor([4.0], dtype=torch.float32, device=device)), 12.0)

    def test_multinomial_invalid(self, device):
        def test(probs):
            with self.assertRaisesRegex(RuntimeError,
                                        'probability tensor contains either `inf`, `nan` or element < 0'):
                torch.multinomial(probs.to(device), 2)
                torch.cuda.synchronize()

        test(torch.tensor([1., -1., 1.]))
        test(torch.tensor([1., inf, 1.]))
        test(torch.tensor([1., -inf, 1.]))
        test(torch.tensor([1., 1., nan]))

    def test_multinomial_invalid_distribution(self, device):
        def test(probs, replacement):
            with self.assertRaisesRegex(RuntimeError,
                                        r"invalid multinomial distribution \(sum of probabilities <= 0\)"):
                torch.multinomial(probs, 2, replacement)
                torch.cuda.synchronize()

        x = torch.zeros(3, device=device)
        y = torch.zeros(3, 3, device=device)
        z = torch.zeros(3, 3, device=device)
        z[1, :] = 1

        test(x, False)
        test(y, False)
        test(z, False)

        # Verify only for CPU as replacement=True
        # throws device side assert triggered.
        if self.device_type == 'cpu':
            test(x, True)
            test(y, True)
            test(z, True)

    def _test_multinomial_empty(self, device, replacement, num_samples):
        probs = torch.ones(0, 3, device=device)
        expected = torch.empty(0, num_samples, dtype=torch.int64)
        out = torch.multinomial(probs, num_samples=num_samples, replacement=replacement)
        self.assertEqual(out, expected)

    def test_multinomial_empty_w_replacement(self, device):
        self._test_multinomial_empty(device, True, 1)
        self._test_multinomial_empty(device, True, 2)

    def test_multinomial_empty_wo_replacement(self, device):
        self._test_multinomial_empty(device, False, 1)
        self._test_multinomial_empty(device, False, 2)

    def _generate_input(self, shape, dtype, device, with_extremal):
        if shape == ():
            x = torch.tensor((), dtype=dtype, device=device)
        else:
            if dtype.is_floating_point or dtype.is_complex:
                # work around torch.randn not being implemented for bfloat16
                if dtype == torch.bfloat16:
                    x = torch.randn(*shape, device=device) * random.randint(30, 100)
                    x = x.to(torch.bfloat16)
                else:
                    x = torch.randn(*shape, dtype=dtype, device=device) * random.randint(30, 100)
                x[torch.randn(*shape) > 0.5] = 0
                if with_extremal and dtype.is_floating_point:
                    # Use extremal values
                    x[torch.randn(*shape) > 0.5] = float('nan')
                    x[torch.randn(*shape) > 0.5] = float('inf')
                    x[torch.randn(*shape) > 0.5] = float('-inf')
                elif with_extremal and dtype.is_complex:
                    x[torch.randn(*shape) > 0.5] = complex('nan')
                    x[torch.randn(*shape) > 0.5] = complex('inf')
                    x[torch.randn(*shape) > 0.5] = complex('-inf')
            elif dtype == torch.bool:
                x = torch.zeros(shape, dtype=dtype, device=device)
                x[torch.randn(*shape) > 0.5] = True
            else:
                x = torch.randint(15, 100, shape, dtype=dtype, device=device)

        return x

    def _test_where_scalar_template(self, device, dtype, exec_fn):
        for with_extremal in [True, False]:
            for ndims in range(0, 4):
                shape = self._rand_shape(ndims, min_size=5, max_size=10)
                for n in range(ndims + 1):
                    for c in combinations(list(range(ndims)), n):
                        for scalar_type in [int, float, complex]:
                            if dtype.is_complex:
                                condition = self._generate_input(shape, dtype, device, with_extremal).abs() > 0.5
                            else:
                                condition = self._generate_input(shape, dtype, device, with_extremal) > 0.5

                            x = self._generate_input(shape, dtype, device, with_extremal)

                            if not dtype.is_complex and scalar_type == complex:
                                continue

                            scalar_1 = scalar_type(random.random())

                            exec_fn(scalar_type, dtype, condition, x, scalar_1)

    # For current implementation,
    # below are the valid `TensorDtype` and `ScalarType` combinations.
    def _where_valid_scalar_tensor_combination(self, scalar_type, dtype):
        if (scalar_type == int and dtype == torch.long):
            return True
        elif (scalar_type == float and dtype == torch.double):
            return True
        elif (scalar_type == complex and dtype == torch.complex128):
            return True
        return False

    @onlyNativeDeviceTypes
    @dtypes(*(get_all_int_dtypes() + get_all_fp_dtypes() +
              get_all_complex_dtypes()))
    def test_where_scalar_invalid_combination_raises(self, device, dtype):

        def checkRaises(scalar_type, dtype, condition, x, scalar_1):
            if not self._where_valid_scalar_tensor_combination(scalar_type, dtype):
                # Note: This should fail once `where` supports type promotion.
                with self.assertRaisesRegex(RuntimeError, "expected scalar type"):
                    torch.where(condition, x, scalar_1)

        self._test_where_scalar_template(device, dtype, checkRaises)

    @skipCUDAVersionIn([(11, 2)])  # test fails for 11.2, see https://github.com/pytorch/pytorch/issues/51980
    @dtypes(*(get_all_int_dtypes() + get_all_fp_dtypes() +
              get_all_complex_dtypes()))
    def test_where_scalar_valid_combination(self, device, dtype):

        def checkResult(scalar_type, dtype, condition, x, scalar_1):
            if self._where_valid_scalar_tensor_combination(scalar_type, dtype):
                def x_like(scalar, without_dtype=False):
                    return torch.tensor(scalar, dtype=dtype, device=device).expand_as(x)

                # X = Tensor, Y = Scalar
                scalar_out = torch.where(condition, x, scalar_1)
                tensor_out = torch.where(condition, x, x_like(scalar_1))
                self.assertEqual(scalar_out, tensor_out)

                # X = Scalar, Y = Tensor
                scalar_out = torch.where(condition, scalar_1, x)
                tensor_out = torch.where(condition, x_like(scalar_1), x)
                self.assertEqual(scalar_out, tensor_out)

        self._test_where_scalar_template(device, dtype, checkResult)

    # As the test fails with Runtime Error not raised on XLA
    @onlyNativeDeviceTypes
    def test_where_scalar_scalar(self, device):
        # Scalar-Scalar Version
        height = 5
        width = 5
        default_dtype = torch.get_default_dtype()
        for test_default_dtype in [torch.float, torch.double]:
            torch.set_default_dtype(test_default_dtype)
            for scalar_type_1 in [int, float, complex]:
                for scalar_type_2 in [int, float, complex]:
                    x1 = scalar_type_1(random.random() * random.randint(10, 20))
                    x2 = scalar_type_2(random.random() * random.randint(20, 30))
                    condition = torch.randn(height, width, device=device) > 0.5
                    if scalar_type_1 != scalar_type_2:
                        self.assertRaisesRegex(RuntimeError, "expected scalar type", lambda: torch.where(condition, x1, x2))
                    else:
                        def get_dtype(scalar_type):
                            complex_dtype = torch.complex64 if torch.float == torch.get_default_dtype() else torch.complex128
                            type_map = {int: torch.long, float: torch.get_default_dtype(), complex: complex_dtype}
                            return type_map[scalar_type]
                        expected = torch.zeros((height, width), dtype=get_dtype(scalar_type_1))
                        expected[condition] = x1
                        expected[~condition] = x2
                        result = torch.where(condition, x1, x2)
                        self.assertEqual(expected, result)

        # Reset the original dtype
        torch.set_default_dtype(default_dtype)

    def test_hook_remove(self, device):
        # Reference: https://github.com/pytorch/pytorch/issues/58354
        def _test_helper(remove_hook):
            def install_hook(tensor):
                handle = None

                def hook(tensor):
                    if remove_hook:
                        handle.remove()
                    return torch.zeros_like(tensor)
                handle = tensor.register_hook(hook)

            t = torch.ones((1, 5), device=device, requires_grad=True)
            install_hook(t)

            # First call to backward
            t.mean().backward()
            self.assertEqual(t.grad, torch.zeros_like(t))

            # Second call to backward
            t.mean().backward()
            if remove_hook:
                # After removing the hook, make sure the usual gradient is returned
                self.assertEqual(t.grad, 0.2 * torch.ones_like(t))
            else:
                self.assertEqual(t.grad, torch.zeros_like(t))

        _test_helper(remove_hook=True)
        _test_helper(remove_hook=False)

    @skipXLA
    def test_skip_xla(self, device):
        if self.device_type == 'xla':
            # Should not reach here!
            self.assertTrue(False)

    @expectedFailureXLA
    def test_expected_failure_xla(self, device):
        if self.device_type == 'xla':
            self.assertTrue(False)


# Tests that compare a device's computation with the (gold-standard) CPU's.
class TestDevicePrecision(TestCase):
    exact_dtype = True

    @onlyCUDA
    def test_index_add_bfloat16(self, device):
        inp_tensor = torch.randn(5, 3, device='cpu').bfloat16()
        t = torch.tensor([[1, 2, 3], [4, 5, 6], [7, 8, 9]], dtype=torch.bfloat16, device='cpu')
        index = torch.tensor([0, 4, 2], device='cpu')
        out_cpu = inp_tensor.index_add(0, index, t)

        inp_tensor = inp_tensor.to(device=device)
        t = t.to(device=device)
        index = index.to(device=device)
        out_gpu = inp_tensor.index_add(0, index, t)

        self.assertEqual(out_cpu, out_gpu, atol=1e-2, rtol=0)

    def test_device_serialization(self, device):
        x = torch.randn(4, 4, device=device)

        with tempfile.NamedTemporaryFile() as f:
            torch.save(x, f)
            f.seek(0)
            x_copy = torch.load(f)

        self.assertEqual(x_copy, x)
        self.assertIs(type(x_copy), type(x))
        self.assertEqual(x_copy.device, x.device)

    @deviceCountAtLeast(2)
    def test_multidevice_serialization(self, devices):
        x = [torch.randn(4, 4, device=devices[0]),
             torch.randn(4, 4, device=devices[1])]

        with tempfile.NamedTemporaryFile() as f:
            torch.save(x, f)
            f.seek(0)
            x_copy = torch.load(f)

        for original, cp in zip(x, x_copy):
            self.assertEqual(cp, original)
            self.assertIs(type(cp), type(original))
            self.assertEqual(cp.device, original.device)

    @deviceCountAtLeast(1)
    def test_copy_noncontig(self, devices):
        def do_test(d0, d1):
            x = torch.tensor([1.5, 2.5, 3.5, 4.5, 5.5, 6.5], device=d0)
            y = torch.tensor([0, 0, 0, 0, 0, 0], device=d1)
            self.assertNotEqual(x.dtype, y.dtype)

            y[::2].copy_(x[::2])
            self.assertEqual(y, [1, 0, 3, 0, 5, 0])

        do_test('cpu', devices[0])
        do_test(devices[0], 'cpu')

        if len(devices) > 1:
            do_test(devices[0], devices[1])

    @deviceCountAtLeast(2)
    def test_type_conversions_same_device(self, devices):
        x = torch.randn(5, 5, device=devices[1])
        self.assertEqual(x.int().device, torch.device(devices[1]))
        self.assertEqual(x.type(torch.int).device, torch.device(devices[1]))
        self.assertEqual(x.to(torch.int).device, torch.device(devices[1]))

    @dtypesIfCUDA(torch.half, torch.float, torch.double,
                  torch.int8, torch.short, torch.int, torch.long,
                  torch.uint8)
    @dtypes(torch.float, torch.double,
            torch.int8, torch.short, torch.int, torch.long,
            torch.uint8)
    def test_from_sequence(self, device, dtype):
        seq = [list(range(i * 4, i * 4 + 4)) for i in range(5)]
        reference = torch.arange(0, 20).resize_(5, 4)
        self.assertEqual(torch.tensor(seq, dtype=dtype, device=device), reference, exact_dtype=False)

    @deviceCountAtLeast(1)
    def test_advancedindex_mixed_cpu_devices(self, devices) -> None:
        def test(x: torch.Tensor, ia: torch.Tensor, ib: torch.Tensor) -> None:
            # test getitem
            self.assertEqual(x[:, ia, None, ib, 0].cpu(),
                             x.cpu()[:, ia.cpu(), None, ib.cpu(), 0])
            self.assertEqual(x[ia], x.cpu()[ia.cpu()])
            # test setitem
            x_clone1 = x.clone()
            x_clone2 = x.clone()
            first_shape = x[:, ia, None, ib, 0].shape
            second_shape = x[ia].shape
            x_clone1[:, ia, None, ib, 0] = torch.randn(first_shape).to(x_clone1)
            x_clone2[ia] = torch.randn(second_shape).to(x_clone2)

        cpu = torch.device('cpu')
        for device in devices:
            # Index cpu tensor with device tensor
            x = torch.randn(3, 4, 4, 4, 3)
            ia = torch.tensor([0, 2, 1]).to(device)
            ib = torch.tensor([0, 2, 1]).to(device)
            test(x, ia, ib)

            # Index device tensor with cpu tensor
            x = x.to(device)
            ia = ia.to(cpu)
            ib = ib.to(cpu)
            test(x, ia, ib)

            # Index cpu tensor with mixed cpu, device tensors
            x = x.to(cpu)
            ia = ia.to(cpu)
            ib = ib.to(device)
            test(x, ia, ib)

            # Index device tensor with mixed cpu, device tensors
            x = x.to(device)
            ia = ia.to(cpu)
            ib = ib.to(device)
            test(x, ia, ib)

            if len(devices) > 1:
                other_device = devices[0]
                if device == devices[0]:
                    other_device = devices[1]
                # Index device tensor with mixed cpu, device tensors on different devices
                x = x.to(device)
                ia = ia.to(cpu)
                ib = ib.to(other_device)
                test(x, ia, ib)

    def test_copy_broadcast(self, device) -> None:
        x = torch.randn(10, 5)
        y = torch.randn(5, device=device)
        x.copy_(y)
        self.assertEqual(x[3], y)

        x = torch.randn(10, 5, device=device)
        y = torch.randn(5)
        x.copy_(y)
        self.assertEqual(x[3], y)

    @dtypes(torch.int64, torch.float32, torch.float64)
    def test_clamp(self, device, dtype):
        test_args = [
            *product(
                [(100, 50), (10, 64), (97,)],  # shape
                (True, False),  # non-contiguous
            )
        ]

        for shape, noncontig in test_args:
            x = make_tensor(shape, device=device, dtype=dtype,
                            noncontiguous=noncontig)
            ub = make_tensor(shape, device=device, dtype=dtype,
                             noncontiguous=noncontig)
            lb = make_tensor(shape, device=device, dtype=dtype,
                             noncontiguous=noncontig)

            expect = x.max(lb).min(ub)
            actual = x.clamp(lb, ub)
            self.assertEqual(expect, actual)

            expect = np.clip(x.cpu().numpy(), lb.cpu().numpy(), ub.cpu().numpy())
            self.assertEqual(expect, actual)

            expect = x.max(lb)
            actual = x.clamp(min=lb)
            self.assertEqual(expect, actual)

            expect = x.min(ub)
            actual = x.clamp(max=ub)
            self.assertEqual(expect, actual)

            # Test broadcasting min & max
            expect = x.max(lb[0]).min(ub[..., :1])
            actual = x.clamp(lb[0], ub[..., :1])
            self.assertEqual(expect, actual)

            # Test broadcasting x
            expect = x[..., :1].max(lb).min(ub)
            actual = x[..., :1].clamp(lb, ub)
            self.assertEqual(expect, actual)


# we implemented custom deallocation for subclasses, so it behooves
# us to make sure all of these bits work.  We'll use __del__ to
# track if objects die or not
class Tracker:
    def __init__(self, marker):
        self.marker = marker

    @staticmethod
    def make():
        marker = [False]
        return marker, Tracker(marker)

    def __del__(self):
        self.marker[0] = True

@contextlib.contextmanager
def disable_gc():
    if gc.isenabled():
        try:
            gc.disable()
            yield
        finally:
            gc.enable()
    else:
        yield

class TestTorch(AbstractTestCases._TestTorchMixin):
    exact_dtype = True

    def test_tensor_ctor_scalar(self):
        x = torch.Tensor(torch.tensor(1.0))
        self.assertEqual(x, torch.tensor(1.0))

    def test_deepcopy_gradient(self):
        from copy import deepcopy
        a = torch.zeros(10)
        a.grad = torch.ones(10)
        self.assertEqual(a.grad, deepcopy(a).grad)
        s = torch.zeros(10).to_sparse()
        s.grad = torch.ones(10).to_sparse()
        self.assertEqual(s.grad, deepcopy(s).grad)

        # ensure sharing is not broken
        c = deepcopy([a, a.grad])
        self.assertTrue(c[0].grad is c[1])

    def test_tensor_base_init(self):
        # Direct construction not OK
        self.assertRaises(RuntimeError, lambda: torch._C._TensorBase())

        # But construction of subclass is OK
        class T(torch._C._TensorBase):
            pass

        T()

    def test_tensor_base_new(self):

        # OK to call super().__new__, see
        # https://github.com/pytorch/pytorch/issues/57421
        class TestTensor(torch._C._TensorBase):
            @staticmethod
            def __new__(cls, x, *args, **kwargs):
                return super().__new__(cls, x, *args, **kwargs)

        x = torch.ones(5)
        test_tensor = TestTensor(x)

    def test_pyobj_preserved(self):
        x = torch.empty(2)
        x.foo = 2  # put something on __dict__
        y = torch.empty(2)
        y.grad = x
        del x  # x is dead in Python
        self.assertEqual(y.grad.foo, 2)
        z = y.grad  # it's live
        del z  # it's dead again
        self.assertEqual(y.grad.foo, 2)

    def test_subclass_preserved(self):
        class MyTensor(torch.Tensor):
            pass

        x = MyTensor(torch.empty(2))
        y = torch.empty(2)
        y.grad = x
        del x  # x is dead in Python
        self.assertEqual(type(y.grad), MyTensor)
        z = y.grad  # it's live
        del z  # it's dead again
        self.assertEqual(type(y.grad), MyTensor)

    def test_tensor_slot_dealloc(self):

        class SlotTensor1(torch._C._TensorBase):
            __slots__ = ['slot1']

        class SlotTensor2(SlotTensor1):
            __slots__ = ['slot2']

        m1, t1 = Tracker.make()
        m2, t2 = Tracker.make()
        slot_tensor = SlotTensor2(torch.empty(2))
        slot_tensor.slot1 = t1
        slot_tensor.slot2 = t2
        del t1
        del t2
        self.assertFalse(m1[0])
        self.assertFalse(m2[0])
        del slot_tensor
        self.assertTrue(m1[0])
        self.assertTrue(m2[0])

    def test_tensor_dict_dealloc(self):
        m, t = Tracker.make()
        x = torch.empty(2)
        x.arf = t
        del t
        self.assertFalse(m[0])
        del x
        self.assertTrue(m[0])

    def test_tensor_finalizer_dealloc(self):
        m = [False]

        class FinalizerTensor(torch._C._TensorBase):
            def __del__(self):
                m[0] = True

        fin_tensor = FinalizerTensor(torch.empty(2))
        self.assertFalse(m[0])
        del fin_tensor
        self.assertTrue(m[0])

    def test_tensor_weakref_dealloc(self):

        x = torch.empty(2)
        m = [False]

        def cb(r):
            m[0] = True

        wref = weakref.ref(x, cb)
        del x
        self.assertTrue(m[0])
        self.assertEqual(wref(), None)

    def test_tensor_cycle_via_dict(self):
        m1, t1 = Tracker.make()
        x = torch.empty(2)
        x._tracker = t1
        del t1

        m2, t2 = Tracker.make()
        y = torch.empty(2)
        y._tracker = t2
        del t2

        x._loop = y
        y._loop = x

        # C++ reference should keep the cycle live!
        # This exercise THPVariable_subtype_traverse
        # NB: Because z.grad is a reference done entirely in C++, cycles
        # involving it directly are NOT broken by Python GC; you've
        # set up a good old C++ reference cycle which we cannot safely
        # break (because C++ references are allowed to be accessed
        # multithreaded-ly) (TODO: except maybe if you can prove that
        # only Python has access to the C++ object, in which case you can
        # also prove that no multithreaded access occurs)
        z = torch.empty(2)
        z.grad = x

        del x
        del y

        gc.collect()
        self.assertFalse(m1[0])
        self.assertFalse(m2[0])

        with disable_gc():
            del z
            self.assertFalse(m1[0])
            self.assertFalse(m2[0])

        gc.collect()
        self.assertTrue(m1[0])
        self.assertTrue(m2[0])

    def test_tensor_cycle_via_slots(self):
        m1 = [False]
        m2 = [False]

        class SlotTensor1(torch._C._TensorBase):
            __slots__ = ['slot1']

            def __del__(self):
                m1[0] = True

        class SlotTensor2(SlotTensor1):
            __slots__ = ['slot2']

            def __del__(self):
                m2[0] = True

        x = SlotTensor1(torch.empty(2))
        y = SlotTensor2(torch.empty(2))

        x.slot1 = y
        y.slot2 = x

        del x
        with disable_gc():
            del y
            self.assertFalse(m1[0])
            self.assertFalse(m2[0])

        gc.collect()
        self.assertTrue(m1[0])
        self.assertTrue(m2[0])

    def test_backward_hooks_traverse(self):
        m1, t1 = Tracker.make()
        m2, t2 = Tracker.make()
        x = torch.empty(2, requires_grad=True)
        x._tracker = t1
        y = torch.empty(2, requires_grad=True)
        y._tracker = t2
        del t1
        del t2

        # this hits a special setter, it's not just a __dict__ entry
        x._backward_hooks = y
        y._backward_hooks = x

        del x
        with disable_gc():
            del y
            self.assertFalse(m1[0])
            self.assertFalse(m2[0])

        gc.collect()

        self.assertTrue(m1[0])
        self.assertTrue(m2[0])

    def test_dead_weak_ref(self):
        x = torch.empty(2)
        w_x = weakref.ref(x)
        y = torch.empty(2)
        y.grad = x
        del x

        x = w_x()
        # Ideally, x would keep the tensor live.  But CPython doesn't
        # provide enough hooks to do this.  So it will go dead and x
        # will transmute into an undefined tensor.  Not great, but the
        # best we can do.
        del y

        self.assertRaises(RuntimeError, lambda: x.sigmoid())

    def test_resurrected_weak_ref(self):
        x = torch.empty(2)
        w_x = weakref.ref(x)
        y = torch.empty(2)
        y.grad = x
        del x

        x = w_x()
        # Use this to manually fix weak references after dereferencing them
        x._fix_weakref()
        del y
        x.sigmoid()

    @torch.inference_mode()
    def test_bmm_multithreaded(self):
        device = 'cpu'
        num_threads = torch.get_num_threads()

        torch.set_num_threads(4)
        batch_sizes = [1, 10]
        M, N, O = 23, 8, 12
        dtype = torch.float32
        numpy_dtype = dtype

        def invert_perm(p):
            d = {x: i for i, x in enumerate(p)}
            return (d[0], d[1], d[2])

        def generate_inputs(num_batches):
            # transposed tensors
            for perm1, perm2 in itertools.product(itertools.permutations((0, 1, 2)), repeat=2):
                b1 = make_tensor((num_batches, M, N), device, dtype, low=-1, high=1)
                b2 = make_tensor((num_batches, N, O), device, dtype, low=-1, high=1)
                b1 = b1.permute(perm1).contiguous().permute(invert_perm(perm1))
                b2 = b2.permute(perm2).contiguous().permute(invert_perm(perm2))
                yield b1, b2
            # broadcasting tensors
            for b1, b2, b3, b4, b5, b6 in itertools.product((True, False), repeat=6):
                shape1 = (num_batches if b1 else 1, M if b2 else 1, N if b3 else 1)
                shape2 = (num_batches if b4 else 1, N if b5 else 1, O if b6 else 1)
                b1 = make_tensor(shape1, device, dtype, low=-1, high=1).expand(num_batches, M, N)
                b2 = make_tensor(shape2, device, dtype, low=-1, high=1).expand(num_batches, N, O)
                yield b1, b2
            # zero-sized tensors
            for z1, z2, z3, z4 in itertools.product((True, False), repeat=4):
                shape1 = (num_batches if z1 else 0, M if z2 else 0, N if z3 else 0)
                shape2 = (num_batches if z1 else 0, N if z3 else 0, O if z4 else 0)
                b1 = torch.randn(shape1, dtype=dtype, device=device)
                b2 = torch.randn(shape2, dtype=dtype, device=device)
                yield b1, b2

        try:
            for num_batches in batch_sizes:
                for (b1, b2), perm3 in itertools.product(generate_inputs(num_batches), itertools.permutations((0, 1, 2))):
                    res1 = torch.bmm(b1, b2)
                    res2 = torch.full((num_batches, M, O), math.nan, dtype=dtype, device=device) \
                        .permute(perm3).contiguous().permute(invert_perm(perm3))
                    torch.bmm(b1, b2, out=res2)
                    expect = torch.from_numpy(
                        b1.to(numpy_dtype).cpu().numpy() @ b2.to(numpy_dtype).cpu().numpy()).to(device=device, dtype=dtype)
                    self.assertEqual(expect, res1)
                    self.assertEqual(expect, res2)
        finally:
            torch.set_num_threads(num_threads)

    def test_conj_neg_tolist(self):
        x = torch.randn(2, dtype=torch.cfloat)
        y1 = x.conj()
        y1_expect = x.conj_physical()
        y2 = y1.imag
        self.assertEqual(y1, y1_expect.tolist())
        self.assertEqual(y2, y1_expect.imag.tolist())

# TODO: these empy classes are temporarily instantiated for XLA compatibility
#   once XLA updates their test suite it should be removed
class TestViewOps(TestCase):
    pass

class TestTensorDeviceOps(TestCase):
    pass

# Generates tests
# Note: test generation must be done at file scope, not within main, or
# pytest will fail.
add_neg_dim_tests()
instantiate_device_type_tests(TestViewOps, globals())
instantiate_device_type_tests(TestVitalSignsCuda, globals())
instantiate_device_type_tests(TestTensorDeviceOps, globals())
instantiate_device_type_tests(TestTorchDeviceType, globals())
instantiate_device_type_tests(TestDevicePrecision, globals(), except_for='cpu')

if __name__ == '__main__':
    run_tests()<|MERGE_RESOLUTION|>--- conflicted
+++ resolved
@@ -3895,11 +3895,7 @@
         res = module(input)
         grad = torch.ones_like(res)
 
-<<<<<<< HEAD
-        @expectedAlertNondeterministic('avg_pool3d_backward_cuda', ['cuda'], test_warning=False)
-=======
         @expectedAlertNondeterministic('avg_pool3d_backward_cuda', ['cuda'])
->>>>>>> 0b2f68ea
         def backward_func(slf, device):
             res.backward(grad)
 
@@ -3911,11 +3907,7 @@
         res = module(input)
         grad = torch.ones_like(res)
 
-<<<<<<< HEAD
-        @expectedAlertNondeterministic('adaptive_avg_pool2d_backward_cuda', ['cuda'], test_warning=False)
-=======
         @expectedAlertNondeterministic('adaptive_avg_pool2d_backward_cuda', ['cuda'])
->>>>>>> 0b2f68ea
         def backward_func(slf, device):
             res.backward(grad)
 
@@ -3927,11 +3919,7 @@
         res = module(input)
         grad = torch.ones_like(res)
 
-<<<<<<< HEAD
-        @expectedAlertNondeterministic('adaptive_avg_pool3d_backward_cuda', ['cuda'], test_warning=False)
-=======
         @expectedAlertNondeterministic('adaptive_avg_pool3d_backward_cuda', ['cuda'])
->>>>>>> 0b2f68ea
         def backward_func(slf, device):
             res.backward(grad)
 
@@ -3943,11 +3931,7 @@
         res = module(input)
         grad = torch.ones_like(res)
 
-<<<<<<< HEAD
-        @expectedAlertNondeterministic('max_pool3d_with_indices_backward_cuda', ['cuda'], test_warning=False)
-=======
         @expectedAlertNondeterministic('max_pool3d_with_indices_backward_cuda', ['cuda'])
->>>>>>> 0b2f68ea
         def backward_func(slf, device):
             res.backward(grad)
 
@@ -3959,11 +3943,7 @@
         res = module(input)
         grad = torch.ones_like(res)
 
-<<<<<<< HEAD
-        @expectedAlertNondeterministic('adaptive_max_pool2d_backward_cuda', ['cuda'], test_warning=False)
-=======
         @expectedAlertNondeterministic('adaptive_max_pool2d_backward_cuda', ['cuda'])
->>>>>>> 0b2f68ea
         def backward_func(slf, device):
             res.backward(grad)
 
@@ -3975,11 +3955,7 @@
         res = module(input)
         grad = torch.ones_like(res)
 
-<<<<<<< HEAD
-        @expectedAlertNondeterministic('fractional_max_pool2d_backward_cuda', ['cuda'], test_warning=False)
-=======
         @expectedAlertNondeterministic('fractional_max_pool2d_backward_cuda', ['cuda'])
->>>>>>> 0b2f68ea
         def backward_func(slf, device):
             res.backward(grad)
 
@@ -3991,11 +3967,7 @@
         res = module(input)
         grad = torch.ones_like(res)
 
-<<<<<<< HEAD
-        @expectedAlertNondeterministic('fractional_max_pool3d_backward_cuda', ['cuda'], test_warning=False)
-=======
         @expectedAlertNondeterministic('fractional_max_pool3d_backward_cuda', ['cuda'])
->>>>>>> 0b2f68ea
         def backward_func(slf, device):
             res.backward(grad)
 
@@ -4010,11 +3982,7 @@
             align_corners=False)
         grad = torch.ones_like(res)
 
-<<<<<<< HEAD
-        @expectedAlertNondeterministic('upsample_linear1d_backward_out_cuda', ['cuda'], test_warning=False)
-=======
         @expectedAlertNondeterministic('upsample_linear1d_backward_out_cuda', ['cuda'])
->>>>>>> 0b2f68ea
         def backward_func(slf, device):
             res.backward(grad)
 
@@ -4029,11 +3997,7 @@
             align_corners=False)
         grad = torch.ones_like(res)
 
-<<<<<<< HEAD
-        @expectedAlertNondeterministic('upsample_bilinear2d_backward_out_cuda', ['cuda'], test_warning=False)
-=======
         @expectedAlertNondeterministic('upsample_bilinear2d_backward_out_cuda', ['cuda'])
->>>>>>> 0b2f68ea
         def backward_func(slf, device):
             res.backward(grad)
 
@@ -4048,11 +4012,7 @@
             align_corners=False)
         grad = torch.ones_like(res)
 
-<<<<<<< HEAD
-        @expectedAlertNondeterministic('upsample_bicubic2d_backward_out_cuda', ['cuda'], test_warning=False)
-=======
         @expectedAlertNondeterministic('upsample_bicubic2d_backward_out_cuda', ['cuda'])
->>>>>>> 0b2f68ea
         def backward_func(slf, device):
             res.backward(grad)
 
@@ -4067,11 +4027,7 @@
             align_corners=False)
         grad = torch.ones_like(res)
 
-<<<<<<< HEAD
-        @expectedAlertNondeterministic('upsample_trilinear3d_backward_out_cuda', ['cuda'], test_warning=False)
-=======
         @expectedAlertNondeterministic('upsample_trilinear3d_backward_out_cuda', ['cuda'])
->>>>>>> 0b2f68ea
         def backward_func(slf, device):
             res.backward(grad)
 
@@ -4083,11 +4039,7 @@
         res = module(input)
         grad = torch.ones_like(res)
 
-<<<<<<< HEAD
-        @expectedAlertNondeterministic('reflection_pad1d_backward_out_cuda', ['cuda'], test_warning=False)
-=======
         @expectedAlertNondeterministic('reflection_pad1d_backward_out_cuda', ['cuda'])
->>>>>>> 0b2f68ea
         def backward_func(slf, device):
             res.backward(grad)
 
@@ -4099,11 +4051,7 @@
         res = module(input)
         grad = torch.ones_like(res)
 
-<<<<<<< HEAD
-        @expectedAlertNondeterministic('reflection_pad2d_backward_cuda', ['cuda'], test_warning=False)
-=======
         @expectedAlertNondeterministic('reflection_pad2d_backward_cuda', ['cuda'])
->>>>>>> 0b2f68ea
         def backward_func(slf, device):
             res.backward(grad)
 
@@ -4115,11 +4063,7 @@
         res = module(input)
         grad = torch.ones_like(res)
 
-<<<<<<< HEAD
-        @expectedAlertNondeterministic('reflection_pad3d_backward_out_cuda', ['cuda'], test_warning=False)
-=======
         @expectedAlertNondeterministic('reflection_pad3d_backward_out_cuda', ['cuda'])
->>>>>>> 0b2f68ea
         def backward_func(slf, device):
             res.backward(grad)
 
@@ -4131,11 +4075,7 @@
         res = module(input)
         grad = torch.ones_like(res)
 
-<<<<<<< HEAD
-        @expectedAlertNondeterministic('replication_pad1d_backward_cuda', ['cuda'], test_warning=False)
-=======
         @expectedAlertNondeterministic('replication_pad1d_backward_cuda', ['cuda'])
->>>>>>> 0b2f68ea
         def backward_func(slf, device):
             res.backward(grad)
 
@@ -4147,11 +4087,7 @@
         res = module(input)
         grad = torch.ones_like(res)
 
-<<<<<<< HEAD
-        @expectedAlertNondeterministic('replication_pad2d_backward_cuda', ['cuda'], test_warning=False)
-=======
         @expectedAlertNondeterministic('replication_pad2d_backward_cuda', ['cuda'])
->>>>>>> 0b2f68ea
         def backward_func(slf, device):
             res.backward(grad)
 
@@ -4163,11 +4099,7 @@
         res = module(input)
         grad = torch.ones_like(res)
 
-<<<<<<< HEAD
-        @expectedAlertNondeterministic('replication_pad3d_backward_cuda', ['cuda'], test_warning=False)
-=======
         @expectedAlertNondeterministic('replication_pad3d_backward_cuda', ['cuda'])
->>>>>>> 0b2f68ea
         def backward_func(slf, device):
             res.backward(grad)
 
@@ -4193,16 +4125,9 @@
         res = module(input, target, input_lengths, target_lengths)
         grad = torch.ones_like(res)
 
-<<<<<<< HEAD
-        @expectedAlertNondeterministic('ctc_loss_backward_gpu', ['cuda'], test_warning=False)
-        def backward_func(slf, device):
-            with warnings.catch_warnings(record=True) as w:
-                res.backward(grad)
-=======
         @expectedAlertNondeterministic('ctc_loss_backward_gpu', ['cuda'])
         def backward_func(slf, device):
             res.backward(grad, retain_graph=True)
->>>>>>> 0b2f68ea
 
         backward_func(self, device)
 
@@ -4214,11 +4139,7 @@
         res = module(input)
         grad = torch.ones_like(res)
 
-<<<<<<< HEAD
-        @expectedAlertNondeterministic('embedding_bag_backward_cuda_max', ['cuda'], test_warning=False)
-=======
         @expectedAlertNondeterministic('embedding_bag_backward_cuda_max', ['cuda'])
->>>>>>> 0b2f68ea
         def backward_func(slf, device):
             res.backward(grad)
 
@@ -4331,11 +4252,7 @@
             res = op_call(a, dim, index)
             grad = torch.ones_like(res)
 
-<<<<<<< HEAD
-            @expectedAlertNondeterministic('scatter_add_cuda_kernel', ['cuda'], test_warning=False)
-=======
             @expectedAlertNondeterministic('scatter_add_cuda_kernel', ['cuda'])
->>>>>>> 0b2f68ea
             def backward_func(slf, device):
                 res.backward(grad)
 
@@ -4350,11 +4267,7 @@
         res = torch.nn.functional.grid_sample(input, grid, align_corners=False)
         grad = torch.ones_like(res)
 
-<<<<<<< HEAD
-        @expectedAlertNondeterministic('grid_sampler_2d_backward_cuda', ['cuda'], test_warning=False)
-=======
         @expectedAlertNondeterministic('grid_sampler_2d_backward_cuda', ['cuda'])
->>>>>>> 0b2f68ea
         def backward_func(slf, device):
             res.backward(grad)
 
@@ -4366,11 +4279,7 @@
         res = torch.nn.functional.grid_sample(input, grid, align_corners=False)
         grad = torch.ones_like(res)
 
-<<<<<<< HEAD
-        @expectedAlertNondeterministic('grid_sampler_3d_backward_cuda', ['cuda'], test_warning=False)
-=======
         @expectedAlertNondeterministic('grid_sampler_3d_backward_cuda', ['cuda'])
->>>>>>> 0b2f68ea
         def backward_func(slf, device):
             res.backward(grad)
 
