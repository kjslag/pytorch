
r"""
The torch package contains data structures for multi-dimensional
tensors and defines mathematical operations over these tensors.
Additionally, it provides many utilities for efficient serialization of
Tensors and arbitrary types, and other useful utilities.

It has a CUDA counterpart, that enables you to run your tensor computations
on an NVIDIA GPU with compute capability >= 3.0.
"""

import math
import os
import sys
import platform
import textwrap
import ctypes
import inspect
if sys.version_info < (3,):
    raise Exception("Python 2 has reached end-of-life and is no longer supported by PyTorch.")

from ._utils import _import_dotted_name, classproperty
from ._utils_internal import get_file_path, prepare_multiprocessing_environment, \
    USE_RTLD_GLOBAL_WITH_LIBTORCH, USE_GLOBAL_DEPS
# TODO(torch_deploy) figure out how to freeze version.py in fbcode build
if sys.executable == 'torch_deploy':
    __version__ = "torch-deploy-1.8"
else:
    from .torch_version import __version__ as __version__

from ._six import string_classes as _string_classes

from typing import Any, Callable, Dict, Optional, Set, Type, TYPE_CHECKING, Union
import builtins

__all__ = [
    'typename', 'is_tensor', 'is_storage', 'set_default_tensor_type',
    'set_rng_state', 'get_rng_state', 'manual_seed', 'initial_seed', 'seed',
    'save', 'load', 'set_printoptions', 'chunk', 'split', 'stack', 'matmul',
    'no_grad', 'enable_grad', 'rand', 'randn', 'inference_mode',
    'DoubleStorage', 'FloatStorage', 'LongStorage', 'IntStorage',
    'ShortStorage', 'CharStorage', 'ByteStorage', 'BoolStorage',
    'TypedStorage', 'UntypedStorage',
    'DoubleTensor', 'FloatTensor', 'LongTensor', 'IntTensor',
    'ShortTensor', 'CharTensor', 'ByteTensor', 'BoolTensor', 'Tensor',
    'lobpcg', 'use_deterministic_algorithms',
    'are_deterministic_algorithms_enabled',
    'is_deterministic_algorithms_warn_only_enabled',
    'set_deterministic_debug_mode', 'get_deterministic_debug_mode',
    'set_float32_matmul_precision', 'get_float32_matmul_precision',
    'set_warn_always', 'is_warn_always_enabled', 'SymInt', 'SymFloat',
    'sym_int', 'sym_float', 'compile', 'vmap'
]

################################################################################
# Load the extension module
################################################################################

if sys.platform == 'win32':
    pfiles_path = os.getenv('ProgramFiles', 'C:\\Program Files')
    py_dll_path = os.path.join(sys.exec_prefix, 'Library', 'bin')
    th_dll_path = os.path.join(os.path.dirname(__file__), 'lib')

    # When users create a virtualenv that inherits the base environment,
    # we will need to add the corresponding library directory into
    # DLL search directories. Otherwise, it will rely on `PATH` which
    # is dependent on user settings.
    if sys.exec_prefix != sys.base_exec_prefix:
        base_py_dll_path = os.path.join(sys.base_exec_prefix, 'Library', 'bin')
    else:
        base_py_dll_path = ''

    dll_paths = list(filter(os.path.exists, [th_dll_path, py_dll_path, base_py_dll_path]))

    if all([not os.path.exists(os.path.join(p, 'nvToolsExt64_1.dll')) for p in dll_paths]):
        nvtoolsext_dll_path = os.path.join(
            os.getenv('NVTOOLSEXT_PATH', os.path.join(pfiles_path, 'NVIDIA Corporation', 'NvToolsExt')), 'bin', 'x64')
    else:
        nvtoolsext_dll_path = ''

    from .version import cuda as cuda_version
    import glob
    if cuda_version and all([not glob.glob(os.path.join(p, 'cudart64*.dll')) for p in dll_paths]):
        cuda_version_1 = cuda_version.replace('.', '_')
        cuda_path_var = 'CUDA_PATH_V' + cuda_version_1
        default_path = os.path.join(pfiles_path, 'NVIDIA GPU Computing Toolkit', 'CUDA', 'v' + cuda_version)
        cuda_path = os.path.join(os.getenv(cuda_path_var, default_path), 'bin')
    else:
        cuda_path = ''

    dll_paths.extend(filter(os.path.exists, [nvtoolsext_dll_path, cuda_path]))

    kernel32 = ctypes.WinDLL('kernel32.dll', use_last_error=True)
    with_load_library_flags = hasattr(kernel32, 'AddDllDirectory')
    prev_error_mode = kernel32.SetErrorMode(0x0001)

    kernel32.LoadLibraryW.restype = ctypes.c_void_p
    if with_load_library_flags:
        kernel32.AddDllDirectory.restype = ctypes.c_void_p
        kernel32.LoadLibraryExW.restype = ctypes.c_void_p

    for dll_path in dll_paths:
        if sys.version_info >= (3, 8):
            os.add_dll_directory(dll_path)
        elif with_load_library_flags:
            res = kernel32.AddDllDirectory(dll_path)
            if res is None:
                err = ctypes.WinError(ctypes.get_last_error())
                err.strerror += f' Error adding "{dll_path}" to the DLL directories.'
                raise err

    try:
        ctypes.CDLL('vcruntime140.dll')
        ctypes.CDLL('msvcp140.dll')
        ctypes.CDLL('vcruntime140_1.dll')
    except OSError:
        print('''Microsoft Visual C++ Redistributable is not installed, this may lead to the DLL load failure.
                 It can be downloaded at https://aka.ms/vs/16/release/vc_redist.x64.exe''')

    dlls = glob.glob(os.path.join(th_dll_path, '*.dll'))
    path_patched = False
    for dll in dlls:
        is_loaded = False
        if with_load_library_flags:
            res = kernel32.LoadLibraryExW(dll, None, 0x00001100)
            last_error = ctypes.get_last_error()
            if res is None and last_error != 126:
                err = ctypes.WinError(last_error)
                err.strerror += f' Error loading "{dll}" or one of its dependencies.'
                raise err
            elif res is not None:
                is_loaded = True
        if not is_loaded:
            if not path_patched:
                os.environ['PATH'] = ';'.join(dll_paths + [os.environ['PATH']])
                path_patched = True
            res = kernel32.LoadLibraryW(dll)
            if res is None:
                err = ctypes.WinError(ctypes.get_last_error())
                err.strerror += f' Error loading "{dll}" or one of its dependencies.'
                raise err

    kernel32.SetErrorMode(prev_error_mode)


def _preload_cuda_deps():
    """ Preloads cudnn/cublas deps if they could not be found otherwise """
    # Should only be called on Linux if default path resolution have failed
    assert platform.system() == 'Linux', 'Should only be called on Linux'
    for path in sys.path:
        nvidia_path = os.path.join(path, 'nvidia')
        if not os.path.exists(nvidia_path):
            continue
        cublas_path = os.path.join(nvidia_path, 'cublas', 'lib', 'libcublas.so.11')
        cudnn_path = os.path.join(nvidia_path, 'cudnn', 'lib', 'libcudnn.so.8')
        if not os.path.exists(cublas_path) or not os.path.exists(cudnn_path):
            continue
        break

    ctypes.CDLL(cublas_path)
    ctypes.CDLL(cudnn_path)


# See Note [Global dependencies]
def _load_global_deps():
    if sys.executable == 'torch_deploy' or platform.system() == 'Windows':
        return

    lib_name = 'libtorch_global_deps' + ('.dylib' if platform.system() == 'Darwin' else '.so')
    here = os.path.abspath(__file__)
    lib_path = os.path.join(os.path.dirname(here), 'lib', lib_name)

    try:
        ctypes.CDLL(lib_path, mode=ctypes.RTLD_GLOBAL)
    except OSError as err:
        # Can only happen of wheel with cublas as PYPI deps
        # As PyTorch is not purelib, but nvidia-cublas-cu11 is
        if 'libcublas.so.11' not in err.args[0]:
            raise err
        _preload_cuda_deps()
        ctypes.CDLL(lib_path, mode=ctypes.RTLD_GLOBAL)


if (USE_RTLD_GLOBAL_WITH_LIBTORCH or os.getenv('TORCH_USE_RTLD_GLOBAL')) and \
        (sys.executable == "torch_deploy" or platform.system() != 'Windows'):
    # Do it the hard way.  You might want to load libtorch with RTLD_GLOBAL in a
    # few circumstances:
    #
    #   1. You're in a build environment (e.g., fbcode) where
    #      libtorch_global_deps is not available, but you still need
    #      to get mkl to link in with RTLD_GLOBAL or it will just
    #      not work.
    #
    #   2. You're trying to run PyTorch under UBSAN and you need
    #      to ensure that only one copy of libtorch is loaded, so
    #      vptr checks work properly
    #
    # If you're using this setting, you must verify that all the libraries
    # you load consistently use the same libstdc++, or you may have
    # mysterious segfaults.
    #
    old_flags = sys.getdlopenflags()
    sys.setdlopenflags(os.RTLD_GLOBAL | os.RTLD_LAZY)
    from torch._C import *  # noqa: F403
    sys.setdlopenflags(old_flags)
    del old_flags

else:
    # Easy way.  You want this most of the time, because it will prevent
    # C++ symbols from libtorch clobbering C++ symbols from other
    # libraries, leading to mysterious segfaults.
    #
    # If building in an environment where libtorch_global_deps isn't available
    # like parts of fbsource, but where RTLD_GLOBAL causes segfaults, you will
    # want USE_RTLD_GLOBAL_WITH_LIBTORCH = False and USE_GLOBAL_DEPS = False
    #
    # See Note [Global dependencies]
    if USE_GLOBAL_DEPS:
        _load_global_deps()
    from torch._C import *  # noqa: F403

# Appease the type checker; ordinarily this binding is inserted by the
# torch._C module initialization code in C
if TYPE_CHECKING:
    import torch._C as _C

class SymInt:
    """
    Like an int (including magic methods), but redirects all operations on the
    wrapped node. This is used in particular to symbolically record operations
    in the symbolic shape workflow.
    """

    def __init__(self, node):
        # This field MUST be named node; C++ binding code assumes that this
        # class has a field named node that stores SymNode
        self.node = node

    def __bool__(self):
        return self.node.bool_()

    def __int__(self):
        return self.node.int_()

    # Magic methods installed by torch.fx.experimental.symbolic_shapes

    def __eq__(self, other: object) -> builtins.bool:
        raise AssertionError("type stub not overridden")

    def __lt__(self, other) -> builtins.bool:
        raise AssertionError("type stub not overridden")

    def __gt__(self, other) -> builtins.bool:
        raise AssertionError("type stub not overridden")

    def __le__(self, other) -> builtins.bool:
        raise AssertionError("type stub not overridden")

    def __ge__(self, other) -> builtins.bool:
        raise AssertionError("type stub not overridden")

    def __sym_float__(self):
        raise AssertionError("type stub not overridden")

    def __repr__(self):
        return str(self.node)

    # For BC; direct access of node is OK too
    def get_pyobj(self):
        return self.node

class SymFloat:
    """
    Like an float (including magic methods), but redirects all operations on the
    wrapped node. This is used in particular to symbolically record operations
    in the symbolic shape workflow.
    """

    def __init__(self, node):
        from torch.fx.experimental.symbolic_shapes import SymNode
        assert isinstance(node, SymNode)
        # This field MUST be named node; C++ binding code assumes that this
        # class has a field named node that stores SymNode
        self.node = node

    def __bool__(self):
        return self.node.bool_()

    # Magic methods installed by torch.fx.experimental.symbolic_shapes

    def __eq__(self, other: object) -> builtins.bool:
        raise AssertionError("type stub not overridden")

    def __lt__(self, other) -> builtins.bool:
        raise AssertionError("type stub not overridden")

    def __gt__(self, other) -> builtins.bool:
        raise AssertionError("type stub not overridden")

    def __le__(self, other) -> builtins.bool:
        raise AssertionError("type stub not overridden")

    def __ge__(self, other) -> builtins.bool:
        raise AssertionError("type stub not overridden")

    def __repr__(self):
        return self.node.str()

    # For BC; direct access of node is OK too
    def get_pyobj(self):
        return self.node

def sym_float(a):
    r""" SymInt-aware utility for float casting.

    Args:
        a (SymInt, SymFloat, or object): Object to cast
    """
    if isinstance(a, SymFloat):
        return a
    elif hasattr(a, '__sym_float__'):
        return a.__sym_float__()
    return py_float(a)  # type: ignore[operator]

# Drop in replacement for math.floor/ceil.  Actually, math.floor/ceil
# directly usable, but this has a more relaxed type signature for mypy
# (mypy requires SupportFloat which is too strict)
def _sym_floor(x):
    return math.floor(x)  # type: ignore[type]

def _sym_ceil(x):
    return math.ceil(x)  # type: ignore[type]

def sym_int(a):
    r""" SymInt-aware utility for int casting.

    Args:
        a (SymInt, SymFloat, or object): Object to cast
    """
    if isinstance(a, SymInt):
        return a
    elif isinstance(a, SymFloat):
        return _sym_floor(a) if a > 0 else _sym_ceil(a)
    return py_int(a)  # type: ignore[operator]

# Check to see if we can load C extensions, and if not provide some guidance
# on what the problem might be.
try:
    # _initExtension is chosen (arbitrarily) as a sentinel.
    from torch._C import _initExtension
except ImportError:
    import torch._C as _C_for_compiled_check

    # The __file__ check only works for Python 3.7 and above.
    if sys.version_info >= (3, 7) and _C_for_compiled_check.__file__ is None:
        raise ImportError(textwrap.dedent('''
            Failed to load PyTorch C extensions:
                It appears that PyTorch has loaded the `torch/_C` folder
                of the PyTorch repository rather than the C extensions which
                are expected in the `torch._C` namespace. This can occur when
                using the `install` workflow. e.g.
                    $ python setup.py install && python -c "import torch"

                This error can generally be solved using the `develop` workflow
                    $ python setup.py develop && python -c "import torch"  # This should succeed
                or by running Python from a different directory.
            ''').strip()) from None
    raise  # If __file__ is not None the cause is unknown, so just re-raise.

for name in dir(_C):
    if name[0] != '_' and not name.endswith('Base'):
        __all__.append(name)
        obj = getattr(_C, name)
        if (isinstance(obj, Callable) or inspect.isclass(obj)):  # type: ignore[arg-type]
            if (obj.__module__ != 'torch'):
                # TODO: fix their module from C++ side
                if name not in ['DisableTorchFunctionSubclass', 'Generator']:
                    obj.__module__ = 'torch'

if not TYPE_CHECKING:
    # issue 38137 and python issue 43367. Submodules of a C extension are
    # non-standard, and attributes of those submodules cannot be pickled since
    # pickle expect to be able to import them as "from _C.sub import attr"
    # which fails with "_C is not a package
    for attr in dir(_C):
        candidate = getattr(_C, attr)
        if type(candidate) is type(_C):
            # submodule
            if f'torch._C.{attr}' not in sys.modules:
                sys.modules[f'torch._C.{attr}'] = candidate


################################################################################
# Define basic utilities
################################################################################


def typename(o):
    if isinstance(o, torch.Tensor):
        return o.type()

    module = ''
    class_name = ''
    if hasattr(o, '__module__') and o.__module__ != 'builtins' \
            and o.__module__ != '__builtin__' and o.__module__ is not None:
        module = o.__module__ + '.'

    if hasattr(o, '__qualname__'):
        class_name = o.__qualname__
    elif hasattr(o, '__name__'):
        class_name = o.__name__
    else:
        class_name = o.__class__.__name__

    return module + class_name


def is_tensor(obj):
    r"""Returns True if `obj` is a PyTorch tensor.

    Note that this function is simply doing ``isinstance(obj, Tensor)``.
    Using that ``isinstance`` check is better for typechecking with mypy,
    and more explicit - so it's recommended to use that instead of
    ``is_tensor``.

    Args:
        obj (Object): Object to test
    Example::

        >>> x = torch.tensor([1, 2, 3])
        >>> torch.is_tensor(x)
        True

    """
    return isinstance(obj, torch.Tensor)


def is_storage(obj):
    r"""Returns True if `obj` is a PyTorch storage object.

    Args:
        obj (Object): Object to test
    """
    return type(obj) in _storage_classes


def set_default_tensor_type(t):
    r"""Sets the default ``torch.Tensor`` type to floating point tensor type
    ``t``. This type will also be used as default floating point type for
    type inference in :func:`torch.tensor`.

    The default floating point tensor type is initially ``torch.FloatTensor``.

    Args:
        t (type or string): the floating point tensor type or its name

    Example::

        >>> # xdoctest: +SKIP("Other tests may have changed the default type. Can we reset it?")
        >>> torch.tensor([1.2, 3]).dtype    # initial default for floating point is torch.float32
        torch.float32
        >>> torch.set_default_tensor_type(torch.DoubleTensor)
        >>> torch.tensor([1.2, 3]).dtype    # a new floating point tensor
        torch.float64

    """
    if isinstance(t, _string_classes):
        t = _import_dotted_name(t)
    _C._set_default_tensor_type(t)


def set_default_dtype(d):
    r"""

    Sets the default floating point dtype to :attr:`d`. Supports torch.float32
    and torch.float64 as inputs. Other dtypes may be accepted without complaint
    but are not supported and are unlikely to work as expected.

    When PyTorch is initialized its default floating point dtype is torch.float32,
    and the intent of set_default_dtype(torch.float64) is to facilitate NumPy-like
    type inference. The default floating point dtype is used to:

    1. Implicitly determine the default complex dtype. When the default floating point
       type is float32 the default complex dtype is complex64, and when the default
       floating point type is float64 the default complex type is complex128.
    2. Infer the dtype for tensors constructed using Python floats or complex Python
       numbers. See examples below.
    3. Determine the result of type promotion between bool and integer tensors and
       Python floats and complex Python numbers.

    Args:
        d (:class:`torch.dtype`): the floating point dtype to make the default.
                                  Either torch.float32 or torch.float64.

    Example:
        >>> # xdoctest: +SKIP("Other tests may have changed the default type. Can we reset it?")
        >>> # initial default for floating point is torch.float32
        >>> # Python floats are interpreted as float32
        >>> torch.tensor([1.2, 3]).dtype
        torch.float32
        >>> # initial default for floating point is torch.complex64
        >>> # Complex Python numbers are interpreted as complex64
        >>> torch.tensor([1.2, 3j]).dtype
        torch.complex64

        >>> torch.set_default_dtype(torch.float64)

        >>> # Python floats are now interpreted as float64
        >>> torch.tensor([1.2, 3]).dtype    # a new floating point tensor
        torch.float64
        >>> # Complex Python numbers are now interpreted as complex128
        >>> torch.tensor([1.2, 3j]).dtype   # a new complex tensor
        torch.complex128

    """
    _C._set_default_dtype(d)

def use_deterministic_algorithms(mode, *, warn_only=False):
    r""" Sets whether PyTorch operations must use "deterministic"
    algorithms. That is, algorithms which, given the same input, and when
    run on the same software and hardware, always produce the same output.
    When enabled, operations will use deterministic algorithms when available,
    and if only nondeterministic algorithms are available they will throw a
    :class:`RuntimeError` when called.

    .. note:: This setting alone is not always enough to make an application
        reproducible. Refer to :ref:`reproducibility` for more information.

    .. note:: :func:`torch.set_deterministic_debug_mode` offers an alternative
        interface for this feature.

    The following normally-nondeterministic operations will act
    deterministically when ``mode=True``:

        * :class:`torch.nn.Conv1d` when called on CUDA tensor
        * :class:`torch.nn.Conv2d` when called on CUDA tensor
        * :class:`torch.nn.Conv3d` when called on CUDA tensor
        * :class:`torch.nn.ConvTranspose1d` when called on CUDA tensor
        * :class:`torch.nn.ConvTranspose2d` when called on CUDA tensor
        * :class:`torch.nn.ConvTranspose3d` when called on CUDA tensor
        * :func:`torch.bmm` when called on sparse-dense CUDA tensors
        * :func:`torch.Tensor.__getitem__` when attempting to differentiate a CPU tensor
          and the index is a list of tensors
        * :func:`torch.Tensor.index_put` with ``accumulate=False``
        * :func:`torch.Tensor.index_put` with ``accumulate=True`` when called on a CPU
          tensor
        * :func:`torch.Tensor.put_` with ``accumulate=True`` when called on a CPU
          tensor
        * :func:`torch.Tensor.scatter_add_` when called on a CUDA tensor
        * :func:`torch.gather` when called on a CUDA tensor that requires grad
        * :func:`torch.index_add` when called on CUDA tensor
        * :func:`torch.index_select` when attempting to differentiate a CUDA tensor
        * :func:`torch.repeat_interleave` when attempting to differentiate a CUDA tensor
        * :func:`torch.Tensor.index_copy` when called on a CPU or CUDA tensor

    The following normally-nondeterministic operations will throw a
    :class:`RuntimeError` when ``mode=True``:

        * :class:`torch.nn.AvgPool3d` when attempting to differentiate a CUDA tensor
        * :class:`torch.nn.AdaptiveAvgPool2d` when attempting to differentiate a CUDA tensor
        * :class:`torch.nn.AdaptiveAvgPool3d` when attempting to differentiate a CUDA tensor
        * :class:`torch.nn.MaxPool3d` when attempting to differentiate a CUDA tensor
        * :class:`torch.nn.AdaptiveMaxPool2d` when attempting to differentiate a CUDA tensor
        * :class:`torch.nn.FractionalMaxPool2d` when attempting to differentiate a CUDA tensor
        * :class:`torch.nn.FractionalMaxPool3d` when attempting to differentiate a CUDA tensor
        * :class:`torch.nn.MaxUnpool1d`
        * :class:`torch.nn.MaxUnpool2d`
        * :class:`torch.nn.MaxUnpool3d`
        * :func:`torch.nn.functional.interpolate` when attempting to differentiate a CUDA tensor
          and one of the following modes is used:

          - ``linear``
          - ``bilinear``
          - ``bicubic``
          - ``trilinear``

        * :class:`torch.nn.ReflectionPad1d` when attempting to differentiate a CUDA tensor
        * :class:`torch.nn.ReflectionPad2d` when attempting to differentiate a CUDA tensor
        * :class:`torch.nn.ReflectionPad3d` when attempting to differentiate a CUDA tensor
        * :class:`torch.nn.ReplicationPad1d` when attempting to differentiate a CUDA tensor
        * :class:`torch.nn.ReplicationPad2d` when attempting to differentiate a CUDA tensor
        * :class:`torch.nn.ReplicationPad3d` when attempting to differentiate a CUDA tensor
        * :class:`torch.nn.NLLLoss` when called on a CUDA tensor
        * :class:`torch.nn.CTCLoss` when attempting to differentiate a CUDA tensor
        * :class:`torch.nn.EmbeddingBag` when attempting to differentiate a CUDA tensor when
          ``mode='max'``
        * :func:`torch.Tensor.put_` when ``accumulate=False``
        * :func:`torch.Tensor.put_` when ``accumulate=True`` and called on a CUDA tensor
        * :func:`torch.histc` when called on a CUDA tensor
        * :func:`torch.bincount` when called on a CUDA tensor
        * :func:`torch.kthvalue` with called on a CUDA tensor
        * :func:`torch.median` with indices output when called on a CUDA tensor
        * :func:`torch.nn.functional.grid_sample` when attempting to differentiate a CUDA tensor
        * :func:`torch.cumsum` when called on a CUDA tensor when dtype is floating point or complex

    A handful of CUDA operations are nondeterministic if the CUDA version is
    10.2 or greater, unless the environment variable ``CUBLAS_WORKSPACE_CONFIG=:4096:8``
    or ``CUBLAS_WORKSPACE_CONFIG=:16:8`` is set. See the CUDA documentation for more
    details: `<https://docs.nvidia.com/cuda/cublas/index.html#cublasApi_reproducibility>`_
    If one of these environment variable configurations is not set, a :class:`RuntimeError`
    will be raised from these operations when called with CUDA tensors:

        * :func:`torch.mm`
        * :func:`torch.mv`
        * :func:`torch.bmm`

    Note that deterministic operations tend to have worse performance than
    nondeterministic operations.

    .. note::

        This flag does not detect or prevent nondeterministic behavior caused
        by calling an inplace operation on a tensor with an internal memory
        overlap or by giving such a tensor as the :attr:`out` argument for an
        operation. In these cases, multiple writes of different data may target
        a single memory location, and the order of writes is not guaranteed.

    Args:
        mode (:class:`bool`): If True, makes potentially nondeterministic
            operations switch to a deterministic algorithm or throw a runtime
            error. If False, allows nondeterministic operations.

    Keyword args:
        warn_only (:class:`bool`, optional): If True, operations that do not
            have a deterministic implementation will throw a warning instead of
            an error. Default: ``False``

    Example::

        >>> # xdoctest: +SKIP
        >>> torch.use_deterministic_algorithms(True)

        # Forward mode nondeterministic error
        >>> torch.randn(10, device='cuda').kthvalue(0)
        ...
        RuntimeError: kthvalue CUDA does not have a deterministic implementation...

        # Backward mode nondeterministic error
        >>> torch.nn.AvgPool3d(1)(torch.randn(3, 4, 5, 6, requires_grad=True).cuda()).sum().backward()
        ...
        RuntimeError: avg_pool3d_backward_cuda does not have a deterministic implementation...
    """
    _C._set_deterministic_algorithms(mode, warn_only=warn_only)

def are_deterministic_algorithms_enabled():
    r"""Returns True if the global deterministic flag is turned on. Refer to
    :func:`torch.use_deterministic_algorithms` documentation for more details.
    """
    return _C._get_deterministic_algorithms()

def is_deterministic_algorithms_warn_only_enabled():
    r"""Returns True if the global deterministic flag is set to warn only.
    Refer to :func:`torch.use_deterministic_algorithms` documentation for more
    details.
    """
    return _C._get_deterministic_algorithms_warn_only()

def set_deterministic_debug_mode(debug_mode: Union[builtins.int, str]) -> None:
    r"""Sets the debug mode for deterministic operations.

    .. note:: This is an alternative interface for
        :func:`torch.use_deterministic_algorithms`. Refer to that function's
        documentation for details about affected operations.

    Args:
        debug_mode(str or int): If "default" or 0, don't error or warn on
            nondeterministic operations. If "warn" or 1, warn on
            nondeterministic operations. If "error" or 2, error on
            nondeterministic operations.
    """

    # NOTE: builtins.int is used here because int in this scope resolves
    # to torch.int
    if not isinstance(debug_mode, (builtins.int, str)):
        raise TypeError(f'debug_mode must be str or int, but got {type(debug_mode)}')

    if isinstance(debug_mode, str):
        if debug_mode == 'default':
            debug_mode = 0
        elif debug_mode == 'warn':
            debug_mode = 1
        elif debug_mode == 'error':
            debug_mode = 2
        else:
            raise RuntimeError(
                'invalid value of debug_mode, expected one of `default`, '
                f'`warn`, `error`, but got {debug_mode}')

    if debug_mode == 0:
        _C._set_deterministic_algorithms(False)
    elif debug_mode == 1:
        _C._set_deterministic_algorithms(True, warn_only=True)
    elif debug_mode == 2:
        _C._set_deterministic_algorithms(True)
    else:
        raise RuntimeError(
            'invalid value of debug_mode, expected 0, 1, or 2, '
            f'but got {debug_mode}')

def get_deterministic_debug_mode() -> builtins.int:
    r"""Returns the current value of the debug mode for deterministic
    operations. Refer to :func:`torch.set_deterministic_debug_mode`
    documentation for more details.
    """

    if _C._get_deterministic_algorithms():
        if _C._get_deterministic_algorithms_warn_only():
            return 1
        else:
            return 2
    else:
        return 0

def get_float32_matmul_precision() -> builtins.str:
    r"""Returns the current value of float32 matrix multiplication precision. Refer to
    :func:`torch.set_float32_matmul_precision` documentation for more details.
    """
    return _C._get_float32_matmul_precision()

def set_float32_matmul_precision(precision):
    r"""Sets the internal precision of float32 matrix multiplications.

    Running float32 matrix multiplications in lower precision may significantly increase
    performance, and in some programs the loss of precision has a negligible impact.

    Supports three settings:

        * "highest", float32 matrix multiplications use the float32 datatype for
          internal computations.
        * "high", float32 matrix multiplications use the TensorFloat32 or bfloat16_3x
          datatypes for internal computations, if fast matrix multiplication algorithms
          using those datatypes internally are available. Otherwise float32
          matrix multiplications are computed as if the precision is "highest".
        * "medium", float32 matrix multiplications use the bfloat16 datatype for
          internal computations, if a fast matrix multiplication algorithm
          using that datatype internally is available. Otherwise float32
          matrix multiplications are computed as if the precision is "high".

    .. note::

        This does not change the output dtype of float32 matrix multiplications,
        it controls how the internal computation of the matrix multiplication is performed.

    .. note::

        This does not change the precision of convolution operations. Other flags,
        like `torch.backends.cudnn.allow_tf32`, may control the precision of convolution
        operations.

    .. note::

        This flag currently only affects one native device type: CUDA.
        If "high" or "medium" are set then the TensorFloat32 datatype will be used
        when computing float32 matrix multiplications, equivalent to setting
        `torch.backends.cuda.matmul.allow_tf32 = True`. When "highest" (the default)
        is set then the float32 datatype is used for internal computations, equivalent
        to setting `torch.backends.cuda.matmul.allow_tf32 = False`.

    Args:
        precision(str): can be set to "highest" (default), "high", or "medium" (see above).

    """
    _C._set_float32_matmul_precision(precision)

def set_warn_always(b):
    r"""When this flag is False (default) then some PyTorch warnings may only
    appear once per process. This helps avoid excessive warning information.
    Setting it to True causes these warnings to always appear, which may be
    helpful when debugging.

    Args:
        b (:class:`bool`): If True, force warnings to always be emitted
                           If False, set to the default behaviour
    """
    _C._set_warnAlways(b)

def is_warn_always_enabled():
    r"""Returns True if the global warn_always flag is turned on. Refer to
    :func:`torch.set_warn_always` documentation for more details.
    """
    return _C._get_warnAlways()

################################################################################
# Define numeric constants
################################################################################

# For Python Array API (https://data-apis.org/array-api/latest/API_specification/constants.html) and
# NumPy consistency (https://numpy.org/devdocs/reference/constants.html)
from math import e , nan , inf , pi
__all__.extend(['e', 'pi', 'nan', 'inf'])

################################################################################
# Define Storage and Tensor classes
################################################################################

from ._tensor import Tensor
from .storage import _StorageBase, TypedStorage, _LegacyStorage, UntypedStorage, _warn_typed_storage_removal

# NOTE: New <type>Storage classes should never be added. When adding a new
# dtype, use torch.storage.TypedStorage directly.

class ByteStorage(_LegacyStorage):
    @classproperty
    def dtype(self):
        _warn_typed_storage_removal()
        return self._dtype

    @classproperty
    def _dtype(self):
        return torch.uint8

class DoubleStorage(_LegacyStorage):
    @classproperty
    def dtype(self):
        _warn_typed_storage_removal()
        return self._dtype

    @classproperty
    def _dtype(self):
        return torch.double

class FloatStorage(_LegacyStorage):
    @classproperty
    def dtype(self):
        _warn_typed_storage_removal()
        return self._dtype

    @classproperty
    def _dtype(self):
        return torch.float

class HalfStorage(_LegacyStorage):
    @classproperty
    def dtype(self):
        _warn_typed_storage_removal()
        return self._dtype

    @classproperty
    def _dtype(self):
        return torch.half

class LongStorage(_LegacyStorage):
    @classproperty
    def dtype(self):
        _warn_typed_storage_removal()
        return self._dtype

    @classproperty
    def _dtype(self):
        return torch.long

class IntStorage(_LegacyStorage):
    @classproperty
    def dtype(self):
        _warn_typed_storage_removal()
        return self._dtype

    @classproperty
    def _dtype(self):
        return torch.int

class ShortStorage(_LegacyStorage):
    @classproperty
    def dtype(self):
        _warn_typed_storage_removal()
        return self._dtype

    @classproperty
    def _dtype(self):
        return torch.short

class CharStorage(_LegacyStorage):
    @classproperty
    def dtype(self):
        _warn_typed_storage_removal()
        return self._dtype

    @classproperty
    def _dtype(self):
        return torch.int8

class BoolStorage(_LegacyStorage):
    @classproperty
    def dtype(self):
        _warn_typed_storage_removal()
        return self._dtype

    @classproperty
    def _dtype(self):
        return torch.bool

class BFloat16Storage(_LegacyStorage):
    @classproperty
    def dtype(self):
        _warn_typed_storage_removal()
        return self._dtype

    @classproperty
    def _dtype(self):
        return torch.bfloat16

class ComplexDoubleStorage(_LegacyStorage):
    @classproperty
    def dtype(self):
        _warn_typed_storage_removal()
        return self._dtype

    @classproperty
    def _dtype(self):
        return torch.cdouble

class ComplexFloatStorage(_LegacyStorage):
    @classproperty
    def dtype(self):
        _warn_typed_storage_removal()
        return self._dtype

    @classproperty
    def _dtype(self):
        return torch.cfloat

class QUInt8Storage(_LegacyStorage):
    @classproperty
    def dtype(self):
        _warn_typed_storage_removal()
        return self._dtype

    @classproperty
    def _dtype(self):
        return torch.quint8

class QInt8Storage(_LegacyStorage):
    @classproperty
    def dtype(self):
        _warn_typed_storage_removal()
        return self._dtype

    @classproperty
    def _dtype(self):
        return torch.qint8

class QInt32Storage(_LegacyStorage):
    @classproperty
    def dtype(self):
        _warn_typed_storage_removal()
        return self._dtype

    @classproperty
    def _dtype(self):
        return torch.qint32

class QUInt4x2Storage(_LegacyStorage):
    @classproperty
    def dtype(self):
        _warn_typed_storage_removal()
        return self._dtype

    @classproperty
    def _dtype(self):
        return torch.quint4x2

class QUInt2x4Storage(_LegacyStorage):
    @classproperty
    def dtype(self):
        _warn_typed_storage_removal()
        return self._dtype

    @classproperty
    def _dtype(self):
        return torch.quint2x4

_storage_classes = {
    UntypedStorage, DoubleStorage, FloatStorage, LongStorage, IntStorage,
    ShortStorage, CharStorage, ByteStorage, HalfStorage, BoolStorage,
    QUInt8Storage, QInt8Storage, QInt32Storage, BFloat16Storage,
    ComplexFloatStorage, ComplexDoubleStorage, QUInt4x2Storage, QUInt2x4Storage,
    TypedStorage
}

# The _tensor_classes set is initialized by the call to _C._initialize_tensor_type_bindings()
_tensor_classes: Set[Type] = set()

# If you edit these imports, please update torch/__init__.py.in as well
from .random import set_rng_state, get_rng_state, manual_seed, initial_seed, seed
from .serialization import save, load
from ._tensor_str import set_printoptions

################################################################################
# Initialize extension
################################################################################

def manager_path():
    if sys.executable == 'torch_deploy' or platform.system() == 'Windows':
        return b""
    path = get_file_path('torch', 'bin', 'torch_shm_manager')
    prepare_multiprocessing_environment(get_file_path('torch'))
    if not os.path.exists(path):
        raise RuntimeError("Unable to find torch_shm_manager at " + path)
    return path.encode('utf-8')

from torch.amp import autocast

# Initializing the extension shadows the built-in python float / int classes;
# store them for later use by SymInt / SymFloat.
py_float = float
py_int = int

# Shared memory manager needs to know the exact location of manager executable
_C._initExtension(manager_path())
del manager_path

# Appease the type checker: it can't deal with direct setting of globals().
# Note that we will see "too many" functions when reexporting this way; there
# is not a good way to fix this problem.  Perhaps, try to redesign VariableFunctions
# so that this import is good enough
if TYPE_CHECKING:
    # Some type signatures pulled in from _VariableFunctions here clash with
    # signatures already imported. For now these clashes are ignored; see
    # PR #43339 for details.
    from torch._C._VariableFunctions import *  # type: ignore[misc] # noqa: F403

# Ops not to be exposed in `torch` namespace,
# mostly helper ops.
PRIVATE_OPS = (
    'unique_dim',
)

for name in dir(_C._VariableFunctions):
    if name.startswith('__') or name in PRIVATE_OPS:
        continue
    obj = getattr(_C._VariableFunctions, name)
    obj.__module__ = 'torch'
    globals()[name] = obj
    if not name.startswith("_"):
        __all__.append(name)

################################################################################
# Import interface functions defined in Python
################################################################################

# needs to be after the above ATen bindings so we can overwrite from Python side
from .functional import *  # noqa: F403


################################################################################
# Remove unnecessary members
################################################################################

del _StorageBase
del _LegacyStorage

################################################################################
# Define _assert
################################################################################

# needs to be before the submodule imports to avoid circular dependencies
def _assert(condition, message):
    r"""A wrapper around Python's assert which is symbolically traceable.
    """
    from .overrides import has_torch_function, handle_torch_function

    if type(condition) is not torch.Tensor and has_torch_function((condition,)):
        return handle_torch_function(_assert, (condition,), condition, message)
    assert condition, message

################################################################################
# Import most common subpackages
################################################################################

# Use the redundant form so that type checkers know that these are a part of
# the public API. The "regular" import lines are there solely for the runtime
# side effect of adding to the imported module's members for other users.
from torch import cuda as cuda
from torch import cpu as cpu
from torch import autograd as autograd
from torch.autograd import (
    no_grad as no_grad,
    enable_grad as enable_grad,
    set_grad_enabled as set_grad_enabled,
    inference_mode as inference_mode,
)
from torch import fft as fft
from torch import futures as futures
from torch import nested as nested
from torch import nn as nn
from torch.signal import windows as windows
from torch import optim as optim
import torch.optim._multi_tensor
from torch import multiprocessing as multiprocessing
from torch import sparse as sparse
from torch import special as special
import torch.utils.backcompat
from torch import onnx as onnx
from torch import jit as jit
from torch import linalg as linalg
from torch import hub as hub
from torch import random as random
from torch import distributions as distributions
from torch import testing as testing
import torch.backends.cuda
import torch.backends.mps
import torch.backends.cudnn
import torch.backends.mkl
import torch.backends.mkldnn
import torch.backends.openmp
import torch.backends.quantized
import torch.utils.data
from torch import __config__ as __config__
from torch import __future__ as __future__
from torch import profiler as profiler

# Quantized, sparse, AO, etc. should be last to get imported, as nothing
# is expected to depend on them.
from torch import ao as ao
# nn.quant* depends on ao -- so should be after those.
import torch.nn.quantizable
import torch.nn.quantized
import torch.nn.qat
import torch.nn.intrinsic

_C._init_names(list(torch._storage_classes))

# attach docstrings to torch and tensor functions
from . import _torch_docs, _tensor_docs, _storage_docs
del _torch_docs, _tensor_docs, _storage_docs


def compiled_with_cxx11_abi():
    r"""Returns whether PyTorch was built with _GLIBCXX_USE_CXX11_ABI=1"""
    return _C._GLIBCXX_USE_CXX11_ABI


# Import the ops "namespace"
from torch._ops import ops
from torch._classes import classes

# quantization depends on torch.fx
# Import quantization
from torch import quantization as quantization

# Import the quasi random sampler
from torch import quasirandom as quasirandom

# If you are seeing this, it means that this call site was not checked if
# the memory format could be preserved, and it was switched to old default
# behaviour of contiguous
legacy_contiguous_format = contiguous_format

# Register fork handler to initialize OpenMP in child processes (see gh-28389)
from torch.multiprocessing._atfork import register_after_fork
register_after_fork(torch.get_num_threads)
del register_after_fork

# Import tools that require fully imported torch (for applying
# torch.jit.script as a decorator, for instance):
from ._lobpcg import lobpcg as lobpcg

# These were previously defined in native_functions.yaml and appeared on the
# `torch` namespace, but we moved them to c10 dispatch to facilitate custom
# class usage. We add these lines here to preserve backward compatibility.
quantized_lstm = torch.ops.aten.quantized_lstm
quantized_gru = torch.ops.aten.quantized_gru

from torch.utils.dlpack import from_dlpack, to_dlpack

# Import experimental masked operations support. See
# [RFC-0016](https://github.com/pytorch/rfcs/pull/27) for more
# information.
from . import masked

# Import removed ops with error message about removal
from ._linalg_utils import (  # type: ignore[misc]
    matrix_rank,
    eig,
    solve,
    lstsq,
)

class _TorchCompileInductorWrapper:
    def __init__(self, mode, passes):
        from torch._dynamo.eval_frame import lookup_backend
        from torch._inductor.config import InductorConfigContext

        self.compile_fn = lookup_backend("inductor")
        self.cm = InductorConfigContext(mode if mode is not None else passes)
        self._torchdynamo_orig_callable = self.compile_fn

    def __call__(self, model_, inputs_):
        with self.cm:
            return self.compile_fn(model_, inputs_)


def compile(model: Optional[Callable] = None, *,
            fullgraph: builtins.bool = False,
            dynamic: builtins.bool = False,
            backend: Union[str, Callable] = "inductor",
            mode: Union[str, None] = None,
            passes: Optional[Dict[str, Union[str, builtins.int, builtins.bool]]] = None,
            **kwargs) -> Callable:
    """
    Optimizes given model/function using Dynamo and specified backend

    Args:
       model (Callable): Module/function to optimize
       fullgraph (bool): Whether it is ok to break model into several subgraphs
       dynamic (bool): Use dynamic shape tracing
       backend (str or Callable): backend to be used
       mode (str): Can be either "default", "reduce-overhead" or "max-autotune"
       passes (dict): A dictionary of passes to the backend. Passes currently recognized by inductor backend:
                       - static-memory
                       - matmul-tune
                       - matmul-padding
                       - triton-autotune
                       - triton-bmm
                       - triton-mm
                       - triton-convolution
                       - rematerialize-threshold
                       - rematerialize-acc-threshold

    Example::

        @torch.compile(passes={"matmul-padding": True}, fullgraph=True)
        def foo(x):
            return torch.sin(x) + torch.cos(x)

    """
    _C._log_api_usage_once("torch.compile")
    # Decorator mode
    if model is None:
        def fn(model: Callable):
            if model is None:
                raise RuntimeError("Model can't be None")
            return compile(model,
                           fullgraph=fullgraph,
                           dynamic=dynamic,
                           backend=backend,
                           mode=mode,
                           passes=passes,
                           **kwargs)
        return fn

    import torch._dynamo
    if mode is not None and passes is not None:
        raise RuntimeError("Either mode or passes can be specified, but both can't be specified at the same time.")
    if mode is None and passes is None:
        mode = "default"
    if backend == "inductor":
        backend = _TorchCompileInductorWrapper(mode, passes)
    return torch._dynamo.optimize(backend=backend, nopython=fullgraph, dynamic=dynamic, **kwargs)(model)


def _register_device_module(device_type, module):
    r"""Register an external runtime module of the specific :attr:`device_type`
    supported by torch.

    After the :attr:`module` is registered correctly, the user can refer
    the external runtime module as part of torch with attribute torch.xxx.
    """
    # Make sure the device_type represent a supported device type for torch.
    device_type = torch.device(device_type).type
    m = sys.modules[__name__]
    if hasattr(m, device_type):
        raise RuntimeError("The runtime module of '{}' has already "
                           "been registered with '{}'".format(device_type, getattr(m, device_type)))
    setattr(m, device_type, module)
    torch_module_name = '.'.join([__name__, device_type])
    sys.modules[torch_module_name] = module

# expose return_types
from . import return_types
from . import library
if not TYPE_CHECKING:
    from . import _meta_registrations

# Enable CUDA Sanitizer
if 'TORCH_CUDA_SANITIZER' in os.environ:
    import torch.cuda._sanitizer as csan

    csan.enable_cuda_sanitizer()

# Populate magic methods on SymInt and SymFloat
import torch.fx.experimental.symbolic_shapes

<<<<<<< HEAD
from . import _sparse_triton_registrations
=======
from torch import func as func
from torch.func import vmap
>>>>>>> 630ef6c7
<|MERGE_RESOLUTION|>--- conflicted
+++ resolved
@@ -1281,9 +1281,8 @@
 # Populate magic methods on SymInt and SymFloat
 import torch.fx.experimental.symbolic_shapes
 
-<<<<<<< HEAD
-from . import _sparse_triton_registrations
-=======
 from torch import func as func
 from torch.func import vmap
->>>>>>> 630ef6c7
+
+# Triton registrations for Sparse
+from . import _sparse_triton_registrations