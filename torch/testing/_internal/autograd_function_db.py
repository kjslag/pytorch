--- conflicted
+++ resolved
@@ -32,14 +32,9 @@
         return torch.tensor(input_np ** 3, device=input.device), dinput
 
     @staticmethod
-<<<<<<< HEAD
-    def setup_context(ctx, outputs, input):
-        ctx.save_for_backward(input, outputs[1])
-        ctx.save_for_forward(input, outputs[1])
-=======
     def setup_context(ctx, inputs, outputs):
         ctx.save_for_backward(inputs[0], outputs[1])
->>>>>>> 44f34d03
+        ctx.save_for_forward(inputs[0], outputs[1])
 
     @staticmethod
     def backward(ctx, grad_output, grad_saved):
@@ -86,14 +81,9 @@
         return torch.tensor(to_numpy(x) * to_numpy(y), device=x.device)
 
     @staticmethod
-<<<<<<< HEAD
-    def setup_context(ctx, outputs, x, y):
-        ctx.save_for_backward(x, y)
-        ctx.save_for_forward(x, y)
-=======
     def setup_context(ctx, inputs, outputs):
         ctx.save_for_backward(*inputs)
->>>>>>> 44f34d03
+        ctx.save_for_forward(*inputs)
 
     @staticmethod
     def backward(ctx, grad_output):
@@ -273,14 +263,11 @@
         x = x.movedim(x_bdim, 1)
         return Select.apply(x, idx), 0
 
-<<<<<<< HEAD
     @staticmethod
     def jvp(ctx, x_tangent, _):
         return Select.apply(x_tangent, ctx.idx)
 
 
-=======
->>>>>>> 44f34d03
 def sample_inputs_select(opinfo, device, dtype, requires_grad, **kwargs):
     make_arg = partial(make_tensor, device=device, dtype=dtype, requires_grad=requires_grad)
     yield SampleInput(make_arg(3, 5), args=(2,))
@@ -296,16 +283,16 @@
         dtypes=all_types_and(torch.bool, torch.half),
         supports_out=False,
     ),
-    # OpInfo(
-    #     'NumpyExpAutogradFunction',
-    #     op=lambda x: NumpyExp_.apply(x.clone()),
-    #     inplace_variant=NumpyExp_.apply,
-    #     supports_forward_ad=True,
-    #     supports_fwgrad_bwgrad=True,
-    #     sample_inputs_func=sample_inputs_numpy_cube,
-    #     dtypes=all_types_and(torch.bool, torch.half),
-    #     supports_out=False,
-    # ),
+    OpInfo(
+        'NumpyExpAutogradFunction',
+        op=lambda x: NumpyExp_.apply(x.clone()),
+        inplace_variant=NumpyExp_.apply,
+        supports_forward_ad=True,
+        supports_fwgrad_bwgrad=True,
+        sample_inputs_func=sample_inputs_numpy_cube,
+        dtypes=all_types_and(torch.bool, torch.half),
+        supports_out=False,
+    ),
     OpInfo(
         'NumpyMulAutogradFunction',
         op=NumpyMul.apply,
