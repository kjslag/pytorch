#include <torch/csrc/autograd/profiler.h>
#include <torch/csrc/autograd/function.h>
#include <torch/csrc/jit/frontend/code_template.h>

#include <torch/csrc/jit/frontend/tracer.h>
#include <torch/csrc/jit/runtime/operator.h>

#include <ATen/core/op_registration/op_registration.h>
#include <torch/library.h>

#include <fstream>
#include <list>
#include <mutex>
#include <sstream>
#include <string>
#include <vector>

#include <ATen/record_function.h>
#include <c10/core/Allocator.h>
#include <c10/util/ThreadLocalDebugInfo.h>
#include <c10/util/irange.h>

#include <iostream>

namespace torch { namespace autograd { namespace profiler {

std::vector<FileLineFunc> prepareCallstack(const std::vector<jit::StackEntry>& cs) {
  std::vector<FileLineFunc> entries;
  entries.reserve(cs.size());
  for (const auto& entry : cs) {
    auto& range = entry.range;
    if (range.source()) {
      auto& src = range.source();
      if (src && src->filename()) {
        auto line = src->starting_line_no() +
            src->lineno_for_offset(range.start());
        entries.emplace_back(FileLineFunc{*(src->filename()), line, entry.filename});
      }
    }
  }
  return entries;
}

std::vector<std::string> callstackStr(const std::vector<FileLineFunc>& cs) {
  std::vector<std::string> cs_str;
  cs_str.reserve(cs.size());
  for (const auto& entry : cs) {
    std::stringstream loc;
    loc << entry.filename << "(" << entry.line << "): " << entry.funcname;
    cs_str.push_back(loc.str());
  }
  return cs_str;
}

// We decompose the profiler logic into the following components:
//
// ThreadLocalDebugInfo:
//
// ThreadLocalDebugInfo is a thread local mapping from slots into
// the debug information structs.
// ThreadLocalDebugInfo is automatically propagated across thread
// boundaries, including the cases of:
//  - launching async jobs with at::launch
//  - executing JIT continuations
//  - moving from the forward threads into autograd (backward) threads
//
// Entries in ThreadLocalDebugInfo are managed by DebugInfoGuard
// which can be used to add or overwrite an entry in the thread local
// mapping. A corresponding entry is removed when the guard is destroyed,
// potentially revealing the previously set value for the same slot.
//
// For the async tasks, slots previuosly set in the main thread before
// launching of an async task are shared and visible in the async task.
//
// On the other hand, any adding or overwriting of the mapping by the
// async task is not visible to the main thread and any modification
// (including removal of the entries) in the main thread is not visible
// to the async task if it happends after launching the task.
//
// We use ThreadLocalDebugInfo (slot PROFILER_STATE) to store profiler config,
// as well as a list of events that happen during profiling.
// An instance of ThreadLocalDebugInfo is created each time we enter
// profiler (i.e. enter profiling context manager/call enableConfig) and
// uniquely identifies a profiling run.
//
// We automatically propagate ThreadLocalDebugInfo into async tasks,
// as well as across JIT continuations and autograd thread, so all
// the operations that happen between profiling start and end
// (not necessarily within the same thread) are recorded.
// Unless the profiling slot is overwritten as in the case of nested
// profiling ranges (in this case events for the subrange are handled
// by the nested profiler)
//
// When we exit a profiling range (either by exiting profiling context
// manager or by calling disableProfiler), we remove the previously set
// profiling entry for the given thread local mapping, and consolidate
// events in the profiling result
//
//
// ThreadLocalState:
//
// ThreadLocalState takes a 'snapshot' of thread local variables
// using provided getters. It is used together with ThreadLocalStateGuard
// to transfer the snapshot across thread boundary and set the thread local
// values as in the parent task.
//
// Profiler uses ThreadLocalState to propagate profiler's thread local state.
// ThreadLocalState also automatically propagates profiler callbacks.
//
//
// at::RecordFunction and observers
//
// Profiler uses observers mechanism to add a pair of thread local callbacks
// that are executed on a number of predetermined ranges, including:
//  - c10/ATen ops
//  - TorchScript functions/methods
//  - user defined named ranges (see `record_function` python context manager)
//
// Profiler setups a pair of callbacks that record profiling events and save
// them into the thread local profiler struct (ThreadLocalDebugInfo,
// PROFILER_STATE slot)
//
//
// Thus, the overall logic is:
//
// enableProfiler:
//  - checks that profiler is not enabled (otherwise throws)
//  - pushes new ThreadLocalDebugInfo (slot PROFILER_STATE) as the profiler
//    config for the current thread
//  - pushes profiling callbacks for the current thread
//
// disableProfiler:
//  - pops PROFILER_STATE slot from the current ThreadLocalDebugInfo and
//    consolidates events
//  - removes profiling callbacks
//
// ThreadLocalState:
//  - propagates ThreadLocalDebugInfo across threads
//  - propagates profiler callbacks across threads
//
// Profiler callbacks:
//  - get the current profiling state (PROFILER slot in ThreadLocalDebugInfo)
//  - save profiling events into the profiling state
//

thread_event_lists ProfilerLegacyThreadLocalState::consolidate() {
  std::lock_guard<std::mutex> g(state_mutex_);
  thread_event_lists result;
  for (auto& kv : event_lists_map_) {
    auto& list = kv.second;
    result.emplace_back(list->consolidate());
  }
  // Consolidate remote events if applicable as well.
  if (remoteProfiledEvents_) {
    result.insert(
        result.end(),
        std::make_move_iterator(remoteProfiledEvents_->begin()),
        std::make_move_iterator(remoteProfiledEvents_->end()));
  }
  return result;
}

void ProfilerLegacyThreadLocalState::mark(std::string name, bool include_cuda) {
  if (config_.state == torch::profiler::impl::ProfilerState::Disabled) {
    return;
  }
  if (config_.state == torch::profiler::impl::ProfilerState::NVTX) {
    torch::profiler::impl::cudaStubs()->nvtxMarkA(name.c_str());
  } else {
    LegacyEvent evt(
        EventKind::Mark,
        at::StringView(std::move(name)),
        at::RecordFunction::currentThreadId(),
        include_cuda && config_.state == torch::profiler::impl::ProfilerState::CUDA);
    evt.setNodeId(at::RecordFunction::getDefaultNodeId());
    getEventList().record(std::move(evt));
  }
}

void ProfilerLegacyThreadLocalState::setOrAddRemoteProfiledEvents(
    std::vector<LegacyEvent>&& remoteProfiledEvents) {
  // Lock to serialize access from multiple callback threads.
  std::lock_guard<std::mutex> guard(state_mutex_);
  if (remoteProfiledEvents_) {
    (*remoteProfiledEvents_).emplace_back(remoteProfiledEvents);
  } else {
    remoteProfiledEvents_ = {std::move(remoteProfiledEvents)};
  }
}

void ProfilerLegacyThreadLocalState::pushRange(
    const at::RecordFunction& fn,
    const bool record_cuda,
    std::vector<std::vector<int64_t>>&& shapes) {
  if (config_.state == torch::profiler::impl::ProfilerState::Disabled) {
    return;
  }
<<<<<<< HEAD
  if (config_.state == ProfilerState::NVTX) {
    cuda_stubs()->nvtxRangePushA(getNvtxStr(
=======
  if (config_.state == torch::profiler::impl::ProfilerState::NVTX) {
    torch::profiler::impl::cudaStubs()->nvtxRangePushA(torch::profiler::impl::getNvtxStr(
>>>>>>> d100d98d
        fn.name(), fn.seqNr(), shapes).c_str());
  } else {
    LegacyEvent evt(
        EventKind::PushRange,
        at::StringView(std::string(fn.name())),
        at::RecordFunction::currentThreadId(),
        record_cuda,
        fn.handle(),
        std::move(shapes),
        at::RecordFunction::getDefaultNodeId(),
        fn.isAsync());
    evt.setSequenceNr(fn.seqNr());
    evt.setFwdThreadId(fn.forwardThreadId());
    evt.setScope((uint8_t)fn.scope());
    if (config_.with_flops) {
      evt.setExtraArgs(saveExtraArgs(fn));
      evt.setFlops(computeFlops(std::string(fn.name()), evt.extraArgs()));
    }

// TODO: will unify the two macros BUILD_LITE_INTERPRETER and C10_MOBILE soon.
#if !defined BUILD_LITE_INTERPRETER && !defined C10_MOBILE
    // backward nodes source range corresponds to the forward node
    // TODO: consider using C++ stack trace
    if (config_.with_stack && fn.scope() != at::RecordScope::BACKWARD_FUNCTION) {
      auto cs = prepareCallstack(jit::currentCallstack());
      if (cs.empty()) {
        cs = prepareCallstack(jit::tracer::pythonCallstack());
      }
      evt.setStack(callstackStr(cs));
    }
#endif
    getEventList().record(std::move(evt));
  }
}

void ProfilerLegacyThreadLocalState::popRange(const at::RecordFunction& fn, const bool record_cuda) {
  if (config_.state == torch::profiler::impl::ProfilerState::Disabled) {
    return;
  }
  if (config_.state == torch::profiler::impl::ProfilerState::NVTX) {
    torch::profiler::impl::cudaStubs()->nvtxRangePop();
  } else {
    // In some cases RecordFunction (and popRange) may be
    // called on a different thread than pushRange
    // As a convention, we put the async pop on the original
    // thread and save current thread id in pop event
    LegacyEvent evt(
        EventKind::PopRange,
        at::StringView(""),
        at::RecordFunction::currentThreadId(),
        record_cuda,
        fn.handle());
    evt.setNodeId(at::RecordFunction::getDefaultNodeId());
    getEventList(fn.threadId()).record(std::move(evt));
  }
}

void ProfilerLegacyThreadLocalState::reportMemoryUsage(
    void* /* unused */,
    int64_t alloc_size,
    int64_t /* total_allocated, unused for legacy */,
    int64_t /* total_reserved, unused for legacy */,
    c10::Device device) {
  if (config_.profile_memory && config_.state != torch::profiler::impl::ProfilerState::Disabled) {
    uint64_t thread_id = at::RecordFunction::currentThreadId();
    LegacyEvent evt(
        EventKind::MemoryAlloc,
        at::StringView(""),
        thread_id,
        config_.state == torch::profiler::impl::ProfilerState::CUDA);
    evt.updateMemoryStats(alloc_size, device);
    getEventList(thread_id).record(std::move(evt));
  }
}

<<<<<<< HEAD
bool ProfilerThreadLocalState::memoryProfilingEnabled() const {
  return config_.profile_memory;
}

std::string getNvtxStr(
    const char* name,
    int64_t sequence_nr,
    const std::vector<std::vector<int64_t>>& shapes) {
  if (sequence_nr >= -1 || shapes.size() > 0) {
    std::stringstream s;
#if defined(USE_ROCM)
    s << name;
#endif
    if (sequence_nr >= 0) {
#if defined(USE_ROCM)
      s << ", seq = " << sequence_nr;
#else
      s << name << ", seq = " << sequence_nr;
#endif
    } else if (sequence_nr == -1) {
#if !defined(USE_ROCM)
      s << name;
#endif
    }
    if (shapes.size() > 0) {
      s << ", sizes = [";
      for (const auto idx : c10::irange(shapes.size())) {
        if (shapes[idx].size() > 0) {
          s << "[";
          for (size_t dim = 0; dim < shapes[idx].size(); ++dim) {
            s << shapes[idx][dim];
            if (dim < shapes[idx].size() - 1) {
              s << ", ";
            }
          }
          s << "]";
        } else {
          s << "[]";
        }
        if (idx < shapes.size() - 1) {
          s << ", ";
        }
      }
      s << "]";
    }
    return s.str();
  } else {
    return name;
  }
}

RangeEventList& ProfilerThreadLocalState::getEventList(int64_t thread_id) {
=======
RangeEventList& ProfilerLegacyThreadLocalState::getEventList(int64_t thread_id) {
>>>>>>> d100d98d
  if (thread_id < 0) {
    thread_id = at::RecordFunction::currentThreadId();
  }
  RangeEventList* list_ptr = nullptr;
  std::lock_guard<std::mutex> guard(state_mutex_);
  auto it = event_lists_map_.find(thread_id);
  if (it != event_lists_map_.end()) {
    list_ptr = it->second.get();
  } else {
    auto event_list = std::make_shared<RangeEventList>();
    event_lists_map_[thread_id] = event_list;
    list_ptr = event_list.get();
  }
  return *list_ptr;
}

std::vector<std::vector<int64_t>> inputSizes(const at::RecordFunction& fn) {
  std::vector<std::vector<int64_t>> sizes;
  sizes.reserve(fn.inputs().size());
  for (const c10::IValue& input : fn.inputs()) {
    if (!input.isTensor()) {
      sizes.emplace_back();
      continue;
    }
    const at::Tensor& tensor = input.toTensor();
    if (tensor.defined()) {
      sizes.push_back(input.toTensor().sizes().vec());
    } else {
      sizes.emplace_back();
    }
  }
  return sizes;
}

namespace {

enum EventIValueIdx {
  KIND = 0,
  NAME,
  THREAD_ID,
  HANDLE,
  NODE_ID,
  CPU_MEM_USAGE,
  CPU_NS,
  CUDA_RECORDED,
  CUDA_MEM_USAGE,
  CUDA_DEVICE,
  CUDA_US,
  SHAPES,
  NUM_EVENT_IVALUE_IDX // must be last in list
};

const std::unordered_set<std::string> disable_cuda_profiling = {
  "aten::view",
  "aten::t",
  "aten::transpose",
  "aten::stride",
  "aten::empty",
  "aten::empty_like",
  "aten::empty_strided",
  "aten::as_strided",
  "aten::expand",
  "aten::resize_",
  "aten::squeeze",
  "aten::unsqueeze",
  "aten::slice",
  "aten::_unsafe_view",
  "aten::size"
};

ProfilerLegacyThreadLocalState* getProfilerTLSState() {
  return static_cast<ProfilerLegacyThreadLocalState*>(
      c10::ThreadLocalDebugInfo::get(c10::DebugInfoKind::PROFILER_STATE));
}

void pushProfilingCallbacksLegacy() {
  auto state_ptr = getProfilerTLSState();
  TORCH_INTERNAL_ASSERT(state_ptr, "Expected profiler state set");
  auto handle = at::addThreadLocalCallback(at::RecordFunctionCallback(
      [](const at::RecordFunction& fn) -> std::unique_ptr<at::ObserverContext> {
        auto state_ptr = getProfilerTLSState();
        if (!state_ptr || state_ptr->config().state == torch::profiler::impl::ProfilerState::Disabled) {
          return nullptr;
        }
        bool record_cuda =
            state_ptr->config().state == torch::profiler::impl::ProfilerState::CUDA;
        if (record_cuda && disable_cuda_profiling.find(fn.name()) != disable_cuda_profiling.end()) {
          record_cuda = false;
        }

        if (state_ptr->config().report_input_shapes) {
          auto sizes = inputSizes(fn);
          state_ptr->pushRange(fn, record_cuda, std::move(sizes));
        } else {
          state_ptr->pushRange(fn, record_cuda);
        }

        return nullptr;
      },
      [](const at::RecordFunction& fn, at::ObserverContext*) {
        auto state_ptr = getProfilerTLSState();
        if (!state_ptr || state_ptr->config().state == torch::profiler::impl::ProfilerState::Disabled) {
          return;
        }
        bool record_cuda =
            state_ptr->config().state == torch::profiler::impl::ProfilerState::CUDA;
        if (record_cuda && disable_cuda_profiling.find(fn.name()) != disable_cuda_profiling.end()) {
          record_cuda = false;
        }
        state_ptr->popRange(fn, record_cuda);
      })
    .needsInputs(state_ptr->config().report_input_shapes)
    .needsIds(true));
  state_ptr->setCallbackHandle(handle);
}

} // namespace

void enableProfilerLegacy(const torch::profiler::impl::ProfilerConfig& new_config) {
  TORCH_CHECK(new_config.state != torch::profiler::impl::ProfilerState::NVTX || torch::profiler::impl::cudaStubs()->enabled(),
    "Can't use NVTX profiler - PyTorch was compiled without CUDA");

  TORCH_CHECK(new_config.state != torch::profiler::impl::ProfilerState::KINETO);

  auto state_ptr = getProfilerTLSState();
  TORCH_CHECK(!state_ptr, "Profiler is already enabled on this thread");
  auto state = std::make_shared<ProfilerLegacyThreadLocalState>(new_config);
  c10::ThreadLocalDebugInfo::_push(c10::DebugInfoKind::PROFILER_STATE, state);

  pushProfilingCallbacksLegacy();

  state->mark("__start_profile", false);
}

thread_event_lists disableProfilerLegacy(c10::optional<ProfilerDisableOptions> profilerDisableOptions) {
  auto cleanupTLSState = profilerDisableOptions ? profilerDisableOptions->cleanupTLSState : true;
  auto consolidate = profilerDisableOptions ? profilerDisableOptions->consolidate : true;
  // all the DebugInfoBase objects are scope based and supposed to use DebugInfoGuard
  std::shared_ptr<c10::DebugInfoBase> state;
  if (cleanupTLSState) {
    state = c10::ThreadLocalDebugInfo::_pop(c10::DebugInfoKind::PROFILER_STATE);
  } else {
    state = c10::ThreadLocalDebugInfo::_peek(c10::DebugInfoKind::PROFILER_STATE);
  }

  auto state_ptr = static_cast<ProfilerLegacyThreadLocalState*>(state.get());
  TORCH_CHECK(state_ptr && state_ptr->config().state != torch::profiler::impl::ProfilerState::Disabled,
      "Can't disable profiler when it's not running");

  if (cleanupTLSState) {
    at::removeCallback(state_ptr->callbackHandle());
  }

  if (!consolidate || state_ptr->config().state == torch::profiler::impl::ProfilerState::NVTX) {
    return thread_event_lists();
  }

  state_ptr->mark("__stop_profile", false);
  // Note that this will erase the underlying events.
  return state_ptr->consolidate();
}

void addEventList(std::vector<LegacyEvent>&& profiledEvents) {
  auto state_ptr = getProfilerTLSState();
  TORCH_CHECK(state_ptr, "Profiler must be enabled.");
  state_ptr->setOrAddRemoteProfiledEvents(std::move(profiledEvents));
}

void LegacyEvent::record(bool record_cuda) {
  if (record_cuda) {
    torch::profiler::impl::cudaStubs()->record(&device_, &cuda_event, &cpu_ns_);
    return;
  }
  cpu_ns_ = getTime();
}

/* static */ LegacyEvent LegacyEvent::fromIValue(const at::IValue& eventIValue) {
  TORCH_INTERNAL_ASSERT(
      eventIValue.isList(),
      "Expected IValue to contain type c10::impl::GenericList");
  auto ivalues = eventIValue.toList();
  TORCH_INTERNAL_ASSERT(
      ivalues.size() >= NUM_EVENT_IVALUE_IDX,
      "Expected at least ",
      NUM_EVENT_IVALUE_IDX,
      " elements to reconstruct LegacyEvent.");

  // Reconstruct input shapes from ivalues.
  auto shapeListIValue = ivalues.get(EventIValueIdx::SHAPES);
  TORCH_INTERNAL_ASSERT(
    shapeListIValue.isList(),
    "Expected profiler shapes IValue to contain type c10::impl::GenericList."
  );

  auto shapeList = shapeListIValue.toList();
  std::vector<std::vector<int64_t>> shapes;
  shapes.reserve(shapeList.size());
  for (const auto i : c10::irange(shapeList.size())) {
    std::vector<int64_t> s;
    auto shapeIValue = shapeList.get(i);
    TORCH_INTERNAL_ASSERT(
        shapeIValue.isList(),
        "Expected each profiler shape element to contain shapes of type c10::impl::GenericList.")
    auto curShapesList = shapeIValue.toList();
    s.reserve(curShapesList.size());
    for (const auto j : c10::irange(curShapesList.size())) {
      s.emplace_back(curShapesList.get(j).toInt());
    }
    shapes.emplace_back(s);
  }

  LegacyEvent evt(
      static_cast<EventKind>(
          ivalues.get(EventIValueIdx::KIND).toInt()), // EventKind
      at::StringView(ivalues.get(EventIValueIdx::NAME).toStringRef()), // name
      ivalues.get(EventIValueIdx::THREAD_ID).toInt(), // thread_id
      static_cast<at::RecordFunctionHandle>(
          ivalues.get(EventIValueIdx::HANDLE).toDouble()), // handle
      std::move(shapes), // input shapes
      ivalues.get(EventIValueIdx::NODE_ID).toInt(), // node id
      true, // is remote
      ivalues.get(EventIValueIdx::CPU_MEM_USAGE).toInt(), // cpu_mem_usage
      ivalues.get(EventIValueIdx::CPU_NS).toInt(), // cpu_ns
      ivalues.get(EventIValueIdx::CUDA_RECORDED).toBool(), // was cuda recorded
      ivalues.get(EventIValueIdx::CUDA_MEM_USAGE).toInt(), // cuda memory usage
      ivalues.get(EventIValueIdx::CUDA_DEVICE).toInt(), // device
      ivalues.get(EventIValueIdx::CUDA_US).toInt() // cuda_us
  );
  return evt;
}

at::IValue LegacyEvent::toIValue() const {
  c10::impl::GenericList eventIValueList(at::AnyType::get());
  eventIValueList.reserve(NUM_EVENT_IVALUE_IDX);
  eventIValueList.emplace_back(static_cast<int64_t>(kind_));
  eventIValueList.emplace_back(std::string(name_.str()));
  eventIValueList.emplace_back(static_cast<int64_t>(thread_id_));
  eventIValueList.emplace_back(static_cast<double>(handle_));
  eventIValueList.emplace_back(node_id_);
  eventIValueList.emplace_back(cpu_memory_usage_);
  eventIValueList.emplace_back(cpu_ns_);
  // CUDA event information
  bool cuda_profiling_enabled = hasCuda();
  eventIValueList.emplace_back(cuda_profiling_enabled);
  eventIValueList.emplace_back(static_cast<int64_t>(cuda_memory_usage_));
  eventIValueList.emplace_back(device_);
  eventIValueList.emplace_back(cuda_us_);
  // Shapes
  c10::impl::GenericList shapesList =
      c10::impl::GenericList(at::ListType::create(at::IntType::get()));
  shapesList.reserve(shapes_.size());
  for (const auto& shape : shapes_) {
    c10::impl::GenericList s = c10::impl::GenericList(at::IntType::get());
    s.reserve(shape.size());
    for (const auto& k : shape) {
      s.emplace_back(k);
    }
    shapesList.emplace_back(s);
  }
  eventIValueList.emplace_back(shapesList);
  return at::IValue(eventIValueList);
}

double LegacyEvent::cudaElapsedUs(const LegacyEvent& e) const {
  TORCH_CHECK(e.hasCuda() && hasCuda(), "Events were not recorded for CUDA");
  TORCH_CHECK(
      e.device() == device(),
      c10::str(
          "Events are not on the same device: ", e.device(), " vs ", device()));
  if (isRemote() && e.isRemote()) {
    // validate that cuda_us_ has been set properly.
    TORCH_INTERNAL_ASSERT(cuda_us_ >= 0 && e.cuda_us_ >= 0);
    return static_cast<double>(e.cuda_us_ - cuda_us_);
  }
  return torch::profiler::impl::cudaStubs()->elapsed(&cuda_event, &e.cuda_event);
}

static const jit::CodeTemplate event_template(R"(
{
  "name": "${name}",
  "ph": "X",
  "ts": ${ts},
  "dur": ${dur},
  "tid": ${tid},
  "pid": "CPU Functions",
  "args": {}
})");

void writeProfilerEventsToStream(std::ostream& out, const std::vector<LegacyEvent*>& events) {
  TORCH_CHECK(out, "Could not open file");
  LegacyEvent* profiler_start = nullptr;
  for (LegacyEvent* e : events) {
    if (0 == strcmp(e->name(), "__start_profile")) {
      profiler_start = e;
      break;
    }
  }
  TORCH_CHECK(profiler_start, "Could not find __start_profile mark");

  struct PairHash {
    size_t operator()(std::pair<at::RecordFunctionHandle, int> p) const
        noexcept {
      return std::hash<at::RecordFunctionHandle>()(p.first) ^ std::hash<int64_t>()(p.second);
    }
  };
  std::unordered_map<std::pair<at::RecordFunctionHandle, int64_t>, LegacyEvent*, PairHash> events_map;
  out << "[\n";
  bool first = true;
  for (LegacyEvent* evt : events) {
    if (evt->kindStr() == "push") {
      events_map[std::make_pair(evt->handle(), evt->nodeId())] = evt;
    } else if (evt->kindStr() == "pop") {
      if (!first) {
        out << ",\n";
      }
      first = false;
      auto it = events_map.find(std::make_pair(evt->handle(), evt->nodeId()));
      TORCH_CHECK(it != events_map.end(), "Unmatched pop event");
      LegacyEvent* evt_start = it->second;
      events_map.erase(it);

      jit::TemplateEnv env;
      env.s("name", evt_start->name());
      env.d("ts", profiler_start->cpuElapsedUs(*evt_start));
      env.d("dur", evt_start->cpuElapsedUs(*evt));
      env.d("tid", evt_start->threadId());
      out << event_template.format(env);
    }
  }
  out << "]\n";
}

RecordProfile::RecordProfile(std::ostream& out)
: out_(out) {
  init();
}

RecordProfile::RecordProfile(const std::string& filename)
: file_(new std::ofstream(filename)), out_(*file_) {
  init();
}

void RecordProfile::init() {
  enableProfilerLegacy(torch::profiler::impl::ProfilerConfig(torch::profiler::impl::ProfilerState::CPU));
}

RecordProfile::~RecordProfile() {
  try {
    thread_event_lists event_lists = disableProfilerLegacy();
    std::vector<LegacyEvent*> events;
    for (auto& l : event_lists) {
      for (auto& e : l) {
          events.push_back(&e);
      }
    }
    processEvents(events);
  } catch (const std::exception& e) {
    LOG(ERROR) << e.what() << std::endl;
  } catch (...) {
    LOG(ERROR) << "Unknown error" << std::endl;
  }
}

void RecordProfile::processEvents(const std::vector<LegacyEvent*>& events) {
  writeProfilerEventsToStream(out_, events);
}

}}}<|MERGE_RESOLUTION|>--- conflicted
+++ resolved
@@ -1,4 +1,5 @@
-#include <torch/csrc/autograd/profiler.h>
+#include <torch/csrc/autograd/profiler_legacy.h>
+
 #include <torch/csrc/autograd/function.h>
 #include <torch/csrc/jit/frontend/code_template.h>
 
@@ -23,34 +24,6 @@
 #include <iostream>
 
 namespace torch { namespace autograd { namespace profiler {
-
-std::vector<FileLineFunc> prepareCallstack(const std::vector<jit::StackEntry>& cs) {
-  std::vector<FileLineFunc> entries;
-  entries.reserve(cs.size());
-  for (const auto& entry : cs) {
-    auto& range = entry.range;
-    if (range.source()) {
-      auto& src = range.source();
-      if (src && src->filename()) {
-        auto line = src->starting_line_no() +
-            src->lineno_for_offset(range.start());
-        entries.emplace_back(FileLineFunc{*(src->filename()), line, entry.filename});
-      }
-    }
-  }
-  return entries;
-}
-
-std::vector<std::string> callstackStr(const std::vector<FileLineFunc>& cs) {
-  std::vector<std::string> cs_str;
-  cs_str.reserve(cs.size());
-  for (const auto& entry : cs) {
-    std::stringstream loc;
-    loc << entry.filename << "(" << entry.line << "): " << entry.funcname;
-    cs_str.push_back(loc.str());
-  }
-  return cs_str;
-}
 
 // We decompose the profiler logic into the following components:
 //
@@ -195,13 +168,8 @@
   if (config_.state == torch::profiler::impl::ProfilerState::Disabled) {
     return;
   }
-<<<<<<< HEAD
-  if (config_.state == ProfilerState::NVTX) {
-    cuda_stubs()->nvtxRangePushA(getNvtxStr(
-=======
   if (config_.state == torch::profiler::impl::ProfilerState::NVTX) {
     torch::profiler::impl::cudaStubs()->nvtxRangePushA(torch::profiler::impl::getNvtxStr(
->>>>>>> d100d98d
         fn.name(), fn.seqNr(), shapes).c_str());
   } else {
     LegacyEvent evt(
@@ -217,8 +185,8 @@
     evt.setFwdThreadId(fn.forwardThreadId());
     evt.setScope((uint8_t)fn.scope());
     if (config_.with_flops) {
-      evt.setExtraArgs(saveExtraArgs(fn));
-      evt.setFlops(computeFlops(std::string(fn.name()), evt.extraArgs()));
+      evt.setExtraArgs(torch::profiler::impl::saveExtraArgs(fn));
+      evt.setFlops(torch::profiler::impl::computeFlops(std::string(fn.name()), evt.extraArgs()));
     }
 
 // TODO: will unify the two macros BUILD_LITE_INTERPRETER and C10_MOBILE soon.
@@ -226,9 +194,9 @@
     // backward nodes source range corresponds to the forward node
     // TODO: consider using C++ stack trace
     if (config_.with_stack && fn.scope() != at::RecordScope::BACKWARD_FUNCTION) {
-      auto cs = prepareCallstack(jit::currentCallstack());
+      auto cs = torch::profiler::impl::prepareCallstack(jit::currentCallstack());
       if (cs.empty()) {
-        cs = prepareCallstack(jit::tracer::pythonCallstack());
+        cs = torch::profiler::impl::prepareCallstack(jit::tracer::pythonCallstack());
       }
       evt.setStack(callstackStr(cs));
     }
@@ -277,62 +245,7 @@
   }
 }
 
-<<<<<<< HEAD
-bool ProfilerThreadLocalState::memoryProfilingEnabled() const {
-  return config_.profile_memory;
-}
-
-std::string getNvtxStr(
-    const char* name,
-    int64_t sequence_nr,
-    const std::vector<std::vector<int64_t>>& shapes) {
-  if (sequence_nr >= -1 || shapes.size() > 0) {
-    std::stringstream s;
-#if defined(USE_ROCM)
-    s << name;
-#endif
-    if (sequence_nr >= 0) {
-#if defined(USE_ROCM)
-      s << ", seq = " << sequence_nr;
-#else
-      s << name << ", seq = " << sequence_nr;
-#endif
-    } else if (sequence_nr == -1) {
-#if !defined(USE_ROCM)
-      s << name;
-#endif
-    }
-    if (shapes.size() > 0) {
-      s << ", sizes = [";
-      for (const auto idx : c10::irange(shapes.size())) {
-        if (shapes[idx].size() > 0) {
-          s << "[";
-          for (size_t dim = 0; dim < shapes[idx].size(); ++dim) {
-            s << shapes[idx][dim];
-            if (dim < shapes[idx].size() - 1) {
-              s << ", ";
-            }
-          }
-          s << "]";
-        } else {
-          s << "[]";
-        }
-        if (idx < shapes.size() - 1) {
-          s << ", ";
-        }
-      }
-      s << "]";
-    }
-    return s.str();
-  } else {
-    return name;
-  }
-}
-
-RangeEventList& ProfilerThreadLocalState::getEventList(int64_t thread_id) {
-=======
 RangeEventList& ProfilerLegacyThreadLocalState::getEventList(int64_t thread_id) {
->>>>>>> d100d98d
   if (thread_id < 0) {
     thread_id = at::RecordFunction::currentThreadId();
   }
@@ -347,24 +260,6 @@
     list_ptr = event_list.get();
   }
   return *list_ptr;
-}
-
-std::vector<std::vector<int64_t>> inputSizes(const at::RecordFunction& fn) {
-  std::vector<std::vector<int64_t>> sizes;
-  sizes.reserve(fn.inputs().size());
-  for (const c10::IValue& input : fn.inputs()) {
-    if (!input.isTensor()) {
-      sizes.emplace_back();
-      continue;
-    }
-    const at::Tensor& tensor = input.toTensor();
-    if (tensor.defined()) {
-      sizes.push_back(input.toTensor().sizes().vec());
-    } else {
-      sizes.emplace_back();
-    }
-  }
-  return sizes;
 }
 
 namespace {
@@ -424,7 +319,7 @@
         }
 
         if (state_ptr->config().report_input_shapes) {
-          auto sizes = inputSizes(fn);
+          auto sizes = torch::profiler::impl::inputSizes(fn);
           state_ptr->pushRange(fn, record_cuda, std::move(sizes));
         } else {
           state_ptr->pushRange(fn, record_cuda);
@@ -506,7 +401,7 @@
     torch::profiler::impl::cudaStubs()->record(&device_, &cuda_event, &cpu_ns_);
     return;
   }
-  cpu_ns_ = getTime();
+  cpu_ns_ = torch::profiler::impl::getTime();
 }
 
 /* static */ LegacyEvent LegacyEvent::fromIValue(const at::IValue& eventIValue) {
