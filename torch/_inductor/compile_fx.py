--- conflicted
+++ resolved
@@ -287,22 +287,9 @@
             if isinstance(t, torch.Tensor)
         )
 
-<<<<<<< HEAD
-        if (
-            set(compiled_graph.device_types) == {"cuda"}
-            and not compiled_graph.mutated_inputs
-            and not has_incompatible_cudagraph_ops(gm)
-            and not complex_memory_overlap_inputs
-            and all(isinstance(t, torch.Tensor) for t in example_inputs)
-            and (
-                len(compiled_graph.device_idxs) == 1
-                or not config.triton.cudagraph_trees
-            )
-        ):
-=======
         cudagraph_tests = [
-            (set(graph.device_types) == {"cuda"}, "non-cuda device in graph"),
-            (not graph.mutated_inputs, "mutated inputs"),
+            (set(compiled_graph.device_types) == {"cuda"}, "non-cuda device in graph"),
+            (not compiled_graph.mutated_inputs, "mutated inputs"),
             (not has_incompatible_cudagraph_ops(gm), "incompatible ops"),
             (not complex_memory_overlap_inputs, "complex memory overlap"),
             (
@@ -312,7 +299,10 @@
                 "non-Tensor inputs",
             ),
             (
-                (len(graph.device_idxs) == 1 or not config.triton.cudagraph_trees),
+                (
+                    len(compiled_graph.device_idxs) == 1
+                    or not config.triton.cudagraph_trees
+                ),
                 "multiple device indices without cudagraph_trees",
             ),
         ]
@@ -324,7 +314,6 @@
                 if isinstance(t, torch.SymInt):
                     int(t)  # guard
 
->>>>>>> 45401ef7
             if (
                 boxed_forward_device_index is not None
                 and not is_inference
