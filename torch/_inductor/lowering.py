import functools
import itertools
import logging
import os
import warnings
from collections import defaultdict
from collections.abc import Iterable
from typing import Any, List, Optional, Tuple, Union

import sympy

import torch
import torch.fx
import torch.utils._pytree as pytree
from torch._prims_common import (
    canonicalize_dim,
    canonicalize_dims,
    check,
    dtype_to_type,
    elementwise_dtypes,
    ELEMENTWISE_TYPE_PROMOTION_KIND,
    is_boolean_dtype,
    is_float_dtype,
    is_integer_dtype,
    Number,
    type_to_dtype,
)
from torch.fx.experimental.symbolic_shapes import magic_methods, method_to_operator
from torch.utils._pytree import tree_flatten
from torch.utils._sympy.functions import CeilDiv, FloorDiv, ModularIndexing
from .._dynamo.utils import import_submodule

from . import config, inductor_prims, ir, test_operators  # NOQA: F401
from .decomposition import decompositions, get_decompositions
from .ir import (
    ExpandView,
    IndexingConstant,
    is_triton,
    ops_wrapper,
    PermuteView,
    Pointwise,
    Reduction,
    SqueezeView,
    TensorBox,
    validate_ir,
    View,
)
from .utils import ceildiv, decode_device, pad_listlike, sympy_product
from .virtualized import ops, V

log = logging.getLogger(__name__)
lowerings = {}
layout_constraints = {}
fallbacks = set()
aten = torch.ops.aten
tr_c10d = torch.ops.tr_c10d
prims = torch.ops.prims
needs_realized_inputs = set()
foreach_ops = set()


def assert_nyi(cond, msg):
    if not cond:
        raise NotImplementedError(f"inductor does not support {msg}")


def add_needs_realized_inputs(fn):
    if isinstance(fn, (list, tuple, set)):
        return [add_needs_realized_inputs(x) for x in fn]
    needs_realized_inputs.add(fn)
    if isinstance(fn, torch._ops.OpOverloadPacket):
        for overload in fn.overloads():
            needs_realized_inputs.add(getattr(fn, overload))


def add_layout_constraint(fn, constraint):
    if isinstance(fn, torch._ops.OpOverloadPacket):
        for overload in fn.overloads():
            layout_constraints[getattr(fn, overload)] = constraint
    else:
        layout_constraints[fn] = constraint


add_needs_realized_inputs(
    [
        aten.as_strided,
        aten.avg_pool2d,
        aten.avg_pool2d_backward,
        aten.bmm,
        aten.convolution,
        aten.convolution_backward,
        aten.max_pool2d_with_indices,
        aten.max_pool2d_with_indices_backward,
        aten.mm,
        aten.upsample_nearest2d,
        aten.upsample_bicubic2d,
        aten._int_mm,
    ]
)

# TODO(jansel): ezyang says we won't need this in the future, try removing it
# based on https://github.com/pytorch/pytorch/blob/9e3eb329df8f701/c10/core/ScalarType.h#L28
DTYPE_ID_LOOKUP = {
    0: torch.uint8,
    1: torch.int8,
    2: torch.int16,
    3: torch.int32,
    4: torch.int64,
    5: torch.float16,
    6: torch.float32,
    7: torch.float64,
    8: torch.complex32,
    9: torch.complex64,
    10: torch.complex32,
    11: torch.bool,
    15: torch.bfloat16,
    # TODO(jansel): add quantized types?
    #  _(c10::qint8, QInt8) /* 12 */
    # _(c10::quint8, QUInt8) /* 13 */
    # _(c10::qint32, QInt32) /* 14 */
    # _(c10::quint4x2, QUInt4x2) /* 16 */
    # _(c10::quint2x4, QUInt2x4) /* 17 */
}


def decode_dtype(dtype: int):
    if not isinstance(dtype, int):
        return dtype
    assert dtype in DTYPE_ID_LOOKUP, f"id {dtype} missing from DTYPE_ID_LOOKUP"
    dtype = DTYPE_ID_LOOKUP[dtype]
    return dtype


def is_integer_type(x):
    if isinstance(x, TensorBox):
        return is_integer_dtype(x.get_dtype()) or is_boolean_dtype(x.get_dtype())
    elif isinstance(x, sympy.Symbol):
        return x.is_integer is True  # type: ignore[attr-defined]
    else:
        return isinstance(x, int)


def is_boolean_type(x):
    if isinstance(x, TensorBox):
        return is_boolean_dtype(x.get_dtype())
    else:
        return isinstance(x, bool)


def get_promoted_dtype(*args, type_promotion_kind: ELEMENTWISE_TYPE_PROMOTION_KIND):
    def construct_input(inp):
        if isinstance(inp, (Number, sympy.Symbol)):
            return inp
        else:
            assert hasattr(inp, "get_dtype")
            dim = len(inp.get_size())
            # construct a tmp tensor to feed into torch.result_type
            return torch.zeros([1] * dim, dtype=inp.get_dtype())

    inps = [construct_input(arg) for arg in args]
    _, dtype = elementwise_dtypes(*inps, type_promotion_kind=type_promotion_kind)
    return dtype


def get_overloads(aten_fn):
    if not isinstance(aten_fn, (list, tuple)):
        aten_fn = [aten_fn]
    else:
        aten_fn = list(aten_fn)

    for fn in list(aten_fn):
        if isinstance(fn, torch._ops.OpOverloadPacket):
            for overload in fn.overloads():
                other_fn = getattr(fn, overload)
                if other_fn not in lowerings:
                    aten_fn.append(other_fn)

    return aten_fn


def transform_args(args, broadcast, type_promotion_kind, convert_input_to_bool):
    indices = [i for i, x in enumerate(args) if isinstance(x, TensorBox)]
    if (type_promotion_kind or convert_input_to_bool) and indices:
        if convert_input_to_bool:
            dtype = torch.bool
        else:
            # FIXME that's a crude approximation for promoting args
            promoting_args = [
                a for a in args if isinstance(a, Number) or hasattr(a, "get_dtype")
            ]
            dtype = get_promoted_dtype(
                *promoting_args, type_promotion_kind=type_promotion_kind
            )

        # sometimes args are an immutable list so we can't mutate them
        def promote(arg):
            if isinstance(arg, TensorBox):
                return to_dtype(arg, dtype)
            elif isinstance(arg, ir.Constant):
                return ir.Constant(arg.value, dtype, args[indices[0]].get_device())
            else:
                return arg

        args = [promote(a) for a in args]
    if broadcast and indices:
        for i, x in zip(indices, broadcast_tensors(*[args[i] for i in indices])):
            args[i] = x
        for i in range(len(args)):
            if isinstance(args[i], ir.Constant):
                args[i] = ExpandView.create(args[i], list(args[indices[0]].get_size()))

    return args


def _register_foreach_lowering(aten_fn, decomp_fn):
    """
    Add a foreach lowering to lowerings dict.

    Arguments:
        aten_fn: torch.ops.aten.* fn we are lowering
        decomp_fn: alternate implementation on our IR
        broadcast: True to apply broadcasting to tensor inputs
        type_promotion_kind: kind of type promotion applied to tensor inputs, `None` means no type promotion
        convert_input_to_bool: some logical ops require inputs are converted to bool
    """

    @functools.wraps(decomp_fn)
    def wrapped(*args, **kwargs):
        assert len(args) <= 2
        out = decomp_fn(*args, **kwargs)
        validate_ir(out)
        return out

    aten_fns = get_overloads(aten_fn)
    foreach_ops.update(aten_fns)
    lowerings.update({fn: wrapped for fn in aten_fns})
    return wrapped


def _register_lowering(
    aten_fn, decomp_fn, broadcast, type_promotion_kind, convert_input_to_bool
):
    """
    Add a lowering to lowerings dict

    Arguments:
        aten_fn: torch.ops.aten.* fn we are lowering
        decomp_fn: alternate implementation on our IR
        broadcast: True to apply broadcasting to tensor inputs
        type_promotion_kind: kind of type promotion applied to tensor inputs, `None` means no type promotion
        convert_input_to_bool: some logical ops require inputs are converted to bool
    """

    @functools.wraps(decomp_fn)
    def wrapped(*args, **kwargs):
        args: Union[List[Any], Tuple[Any, ...]] = list(args)
        unpacked = False
        # TODO maybe we need to use pytrees here
        if len(args) == 1 and isinstance(args[0], (list, tuple)):
            unpacked = True
            args = args[0]

        # explicitly assert for "out=" ops for better error messages
        assert not any(
            x == "out" for x in kwargs.keys()
        ), "out= ops aren't yet supported"
        # kwargs tensors not supported yet unless it's a fallback op
        assert not any(isinstance(x, TensorBox) for x in kwargs.values()) or all(
            fn in fallbacks for fn in aten_fn
        )

        args = transform_args(
            args, broadcast, type_promotion_kind, convert_input_to_bool
        )

        if unpacked:
            args = [args]

        out = decomp_fn(*args, **kwargs)
        validate_ir(out)

        return out

    aten_fn = get_overloads(aten_fn)

    lowerings.update({fn: wrapped for fn in aten_fn})
    return wrapped


def register_lowering(
    aten_fn,
    broadcast=False,
    type_promotion_kind=ELEMENTWISE_TYPE_PROMOTION_KIND.DEFAULT,
    convert_input_to_bool=False,
):
    """
    Shim to support decorator syntax.
    """
    return functools.partial(
        _register_lowering,
        aten_fn,
        broadcast=broadcast,
        type_promotion_kind=type_promotion_kind,
        convert_input_to_bool=convert_input_to_bool,
    )


def broadcast_symbolic_shapes(a, b):
    """
    Broadcasting logic based on symbolic shapes.

    We give the shapes 0 and 1 concrete values, while all other shapes
    are symbolic sympy formulas.
    """
    output = []
    for a, b in itertools.zip_longest(
        reversed(a), reversed(b), fillvalue=sympy.Integer(1)
    ):
        if b == 1:
            output.append(a)
        elif a == 1:
            output.append(b)
        else:
            V.graph.sizevars.guard_equals(a, b)
            if len(sympy.expand(b).free_symbols) < len(sympy.expand(a).free_symbols):
                output.append(b)  # prefer shorter formula
            else:
                output.append(a)
    return tuple(reversed(output))


def promote_constants(inputs, override_return_dtype=None):
    if not any(isinstance(x, (sympy.Expr, int, float)) for x in inputs):
        return inputs
    if all(isinstance(x, (int, float, sympy.Symbol)) for x in inputs):
        dtype = override_return_dtype or get_promoted_dtype(
            *inputs, type_promotion_kind=ELEMENTWISE_TYPE_PROMOTION_KIND.DEFAULT
        )

        def const_func(x):
            if isinstance(x, sympy.Symbol):
                return ir.IndexingConstant(x, dtype, decode_device(None))
            else:
                return ir.Constant(x, dtype, decode_device(None))

        return [const_func(x) for x in inputs]
    ex = next(x for x in inputs if isinstance(x, (TensorBox, ExpandView)))
    out = []
    for x in inputs:
        if isinstance(x, (int, float)):
            out.append(
                ExpandView.create(
                    ir.Constant(x, ex.get_dtype(), ex.get_device()), list(ex.get_size())
                )
            )
        elif isinstance(x, sympy.Expr):
            out.append(IndexingConstant(x, ex.get_dtype(), ex.get_device()))
        else:
            out.append(x)

    return out


def make_pointwise(
    fn,
    override_return_dtype=None,
    override_device=None,
    override_fn_when_input_bool=None,
    override_fn_when_cuda_float64=None,
    allow_alpha=False,
):
    def inner(*inputs: List[TensorBox], alpha=None):
        inputs = promote_constants(inputs, override_return_dtype)
        if allow_alpha:
            if alpha is not None and alpha != 1:
                inputs = list(inputs)
                inputs[-1] = mul(inputs[-1], alpha)
        else:
            assert alpha is None
        loaders = [x.make_loader() for x in inputs]
        ranges = inputs[0].get_size()
        dtype = override_return_dtype or inputs[0].get_dtype()
        is_cuda = decode_device(inputs[0].get_device()).type == "cuda"

        for other in inputs[1:]:
            assert isinstance(other, ir.BaseConstant) or len(ranges) == len(
                other.get_size()
            ), f"ndim mismatch {fn} {ranges} {other.get_size()}"

        def inner_fn(index):
            assert len(index) == len(ranges), f"wrong ndim {index} {ranges}"
            if dtype == torch.bool and override_fn_when_input_bool is not None:
                return override_fn_when_input_bool(*[load(index) for load in loaders])
            elif override_fn_when_cuda_float64 and is_cuda and dtype == torch.float64:
                return override_fn_when_cuda_float64(*[load(index) for load in loaders])
            else:
                return fn(*[load(index) for load in loaders])

        if not override_device:
            device = None
            for i in inputs:
                if i.get_device().type == "cuda":
                    device = i.get_device()
                    break
            if not device:
                device = inputs[0].get_device()

        device = override_device or device

        return Pointwise.create(
            device=device,
            dtype=dtype,
            inner_fn=inner_fn,
            ranges=ranges,
        )

    return inner


def make_foreach_pointwise(pw_fn, allow_alpha=False):
    def inner(*inputs: List[List[TensorBox]], alpha=1):
        def is_dynamic(*args):
            return any(
                isinstance(t, TensorBox)
                and any(x.free_symbols for x in t.data.get_size())  # type: ignore[attr-defined]
                for t in args
            )

        # group by device, whether any of the inputs are dynamic, and whether their types match
        # (proxy for type promotion)
        def group_args(arg_pairs):
            out = defaultdict(list)
            for i, args in enumerate(arg_pairs):
                use_foreach = not is_dynamic(*args)
                device = None
                for t in args:
                    if isinstance(t, TensorBox):
                        device = t.data.get_device()  # type: ignore[attr-defined]
                        break
                assert (
                    device is not None
                ), "foreach op should have at least one tensor arg"
                out[(device, use_foreach)].append((i, args))
            return out

        realize_outputs = False
        for node in V.graph.current_node.users:
            for user in node.users:
                if not (user.op == "call_function" and user.target in foreach_ops):
                    realize_outputs = True

        a_list_input = None
        for input in inputs:
            if isinstance(input, (list, tuple)):
                a_list_input = input
                break
        assert (
            a_list_input is not None
        ), "at least one input must be a list to a foreach op"

        # broadcast scalar inputs to match length of list inputs
        broadcast_inputs = []
        for input in inputs:
            if not isinstance(input, (list, tuple)):
                broadcast_inputs.append([input] * len(a_list_input))
            else:
                broadcast_inputs.append(input)

        groups = group_args(zip(*broadcast_inputs))

        outputs = [None] * len(a_list_input)
        for (device, use_foreach), group in groups.items():
            buffer_list = []
            for (
                output_ind,
                args,
            ) in group:
                if allow_alpha:
                    output = pw_fn(*args, alpha=alpha)
                else:
                    output = pw_fn(*args)

                outputs[output_ind] = output

                if device.type == "cuda" and use_foreach and realize_outputs:
                    buffer_list.append(output.realize())

            if buffer_list:
                V.graph.register_list(buffer_list)

        assert all(x is not None for x in outputs)
        return outputs

    return inner


def to_dtype(x: TensorBox, dtype: torch.dtype, copy=False):
    if x.get_dtype() == dtype:
        return clone(x) if copy else x

    def _to_dtype(x):
        return ops.to_dtype(x, dtype)

    return make_pointwise(_to_dtype, override_return_dtype=dtype)(x)


@register_lowering(prims.convert_element_type, type_promotion_kind=None)
def _convert_element_type(x: TensorBox, dtype: torch.dtype):
    return to_dtype(x, dtype, copy=True)


def to_dtype_bitcast(x: TensorBox, dtype: torch.dtype, *, copy=False):
    if x.get_dtype() == dtype:
        return clone(x) if copy else x

    def _get_primitive_bitwidth(dtype):
        if dtype.is_floating_point:
            return torch.finfo(dtype).bits
        else:
            return torch.iinfo(dtype).bits

    src_bits = _get_primitive_bitwidth(x.get_dtype())
    dst_bits = _get_primitive_bitwidth(dtype)
    if src_bits != dst_bits:
        raise NotImplementedError(
            f"bitcast {x.get_dtype()} to different bitwidth type {dtype} is not supported yet."
        )

    def _to_dtype_bitcast(x):
        return ops.to_dtype_bitcast(x, dtype)

    return make_pointwise(_to_dtype_bitcast, override_return_dtype=dtype)(x)


@register_lowering(aten.view.dtype, type_promotion_kind=None)
def _view_dtype(x: TensorBox, dtype: torch.dtype):
    return to_dtype_bitcast(x, dtype, copy=True)


def to_device(x: TensorBox, device: torch.device, *, copy=False):
    device = decode_device(device)
    if x.get_device() == device:
        return clone(x) if copy else x
    return TensorBox.create(ir.DeviceCopy.create(x, device))


@register_lowering(prims.device_put, type_promotion_kind=None)
def _device_put(x: TensorBox, device: torch.device):
    return to_device(x, device, copy=True)


def register_pointwise(
    aten_fn,
    name=None,
    broadcast=True,
    type_promotion_kind=ELEMENTWISE_TYPE_PROMOTION_KIND.DEFAULT,
    convert_input_to_bool=False,
    override_return_dtype=None,
    override_fn_when_input_bool=None,
    allow_alpha=False,
    use_libdevice_for_f64=False,
):
    """A pointwise function that maps ops.{name} to inputs"""
    name = name or aten_fn.__name__
    fn = ops_wrapper(name)
    if use_libdevice_for_f64:
        fn_libdevice = ops_wrapper("libdevice_" + name)
    if override_fn_when_input_bool is not None:
        override_fn_when_input_bool = ops_wrapper(override_fn_when_input_bool)

    fn = make_pointwise(
        fn,
        override_return_dtype=override_return_dtype,
        override_fn_when_input_bool=override_fn_when_input_bool,
        override_fn_when_cuda_float64=fn_libdevice if use_libdevice_for_f64 else None,
        allow_alpha=allow_alpha,
    )
    fn = register_lowering(
        aten_fn,
        broadcast=broadcast,
        type_promotion_kind=type_promotion_kind,
        convert_input_to_bool=convert_input_to_bool,
    )(fn)

    if hasattr(prims, name):
        register_lowering(
            getattr(prims, name),
            type_promotion_kind=None,
            convert_input_to_bool=convert_input_to_bool,
        )(fn)
    return fn


def register_foreach_pointwise(
    aten_fn,
    pointwise_lowering_fn,
    allow_alpha=False,
):
    fn = make_foreach_pointwise(pointwise_lowering_fn, allow_alpha=allow_alpha)
    fn = _register_foreach_lowering(aten_fn, fn)
    return fn


@register_lowering(aten.where, broadcast=False, type_promotion_kind=None)
def where(cond, a, b):
    def fn(*args):
        return ops.where(*args)

    if isinstance(a, (float, int)):
        a = constant_like(a)(b)
    if isinstance(b, (float, int)):
        b = constant_like(b)(a)

    args = [cond, a, b]
    dtype = get_promoted_dtype(
        args[1], args[2], type_promotion_kind=ELEMENTWISE_TYPE_PROMOTION_KIND.DEFAULT
    )
    indices = [i for i, x in enumerate(args) if isinstance(x, TensorBox)]
    for i, x in zip(indices, broadcast_tensors(*[args[i] for i in indices])):
        args[i] = x
    for i in range(len(args)):
        if isinstance(args[i], ir.Constant):
            args[i] = ExpandView.create(args[i], list(args[indices[0]].get_size()))
    return make_pointwise(fn, override_return_dtype=dtype)(
        args[0], to_dtype(args[1], dtype), to_dtype(args[2], dtype)
    )


@register_lowering(aten.broadcast_tensors, broadcast=False, type_promotion_kind=None)
def broadcast_tensors(*inputs):
    if len(inputs) == 1 and isinstance(inputs[0], (list, tuple)):
        return broadcast_tensors(*inputs[0])
    target: List[sympy.Expr] = functools.reduce(
        broadcast_symbolic_shapes, [x.get_size() for x in inputs], []
    )
    outputs = []
    for x in inputs:
        sizes = x.get_size()
        if len(sizes) != len(target) or any(
            ((a == 1 and b != 1) or (a != 1 and b == 1)) for a, b in zip(sizes, target)
        ):
            x = expand(x, target)
        outputs.append(x)
    return outputs


@register_lowering([aten.alias, aten.detach, aten.detach_, aten.lift, prims.view_of])
def nop(x):
    return x  # AOT autograd handles this for us


if hasattr(aten, "lift_fresh"):
    register_lowering(aten.lift_fresh)(nop)


@register_lowering(aten.squeeze, type_promotion_kind=None)
def squeeze(x, dim=None):
    assert isinstance(x, TensorBox)
    if dim is None:
        return TensorBox(SqueezeView.create(x.data))

    dim = canonicalize_dims(len(x.get_size()), dim)
    dims = set((dim,) if not isinstance(dim, tuple) else dim)

    new_shape = []
    for d, s in enumerate(x.get_size()):
        if not (d in dims and V.graph.sizevars.evaluate_expr(sympy.Eq(s, 1))):
            new_shape.append(s)

    # squeeze does nothing if the size isn't 1
    return view(x, new_shape) if new_shape != x.get_size() else x


@register_lowering(aten.squeeze_copy, type_promotion_kind=None)
def squeeze_copy(x, dim=None):
    return clone(squeeze(x, dim))


@register_lowering([aten.squeeze_])
def squeeze_(x, dim=None):
    val = squeeze(x, dim)
    assert isinstance(x, TensorBox)
    assert isinstance(val, TensorBox)
    x.data = val.data
    return x


@register_lowering(aten.isinf)
def isinf(x):
    if is_integer_type(x):
        return full_like(x, False, dtype=torch.bool)
    fn = ops_wrapper("isinf")
    return make_pointwise(fn, override_return_dtype=torch.bool)(x)


@register_lowering(aten.isnan)
def isnan(x):
    if is_integer_type(x):
        return full_like(x, False, dtype=torch.bool)
    fn = ops_wrapper("isnan")
    return make_pointwise(fn, override_return_dtype=torch.bool)(x)


@register_lowering(aten.ceil)
def ceil(x):
    if is_integer_type(x):
        return clone(x)
    fn = ops_wrapper("ceil")
    return make_pointwise(fn)(x)


@register_lowering(aten.floor)
def floor(x):
    if is_integer_type(x):
        return clone(x)
    fn = ops_wrapper("floor")
    return make_pointwise(fn)(x)


@register_lowering(aten.round)
def round(x):
    if is_integer_type(x):
        return clone(x)
    fn = ops_wrapper("round")
    return make_pointwise(fn)(x)


@register_lowering(aten.trunc)
def trunc(x):
    if is_integer_type(x):
        return clone(x)
    fn = ops_wrapper("trunc")
    return make_pointwise(fn)(x)


@register_lowering(aten.expand, type_promotion_kind=None)
def expand(x, sizes):
    (x,) = promote_constants([x])
    if isinstance(x, ir.BaseConstant):
        return ExpandView.create(x, tuple(sizes))
    assert isinstance(x, TensorBox)
    assert isinstance(sizes, (list, tuple))
    if tuple(x.get_size()) == tuple(sizes):
        return x

    x_size_product = V.graph.sizevars.size_hint(sympy_product(x.get_size()))
    if x_size_product > 0:
        # maybe realize input before broadcasting it
        x.mark_reuse(V.graph.sizevars.size_hint(sympy_product(sizes)) // x_size_product)
    return TensorBox(ExpandView.create(x.data, tuple(sizes)))


@register_lowering(prims.broadcast_in_dim, type_promotion_kind=None)
def broadcast_in_dim(a, shape, broadcast_dimensions):
    s = list(shape)
    for broadcast_dimension in broadcast_dimensions:
        s[broadcast_dimension] = -1

    v = a
    for idx, x in enumerate(s):
        if x != -1:
            v = unsqueeze(v, idx)

    return expand(v, shape)


@register_lowering(aten.expand_as, type_promotion_kind=None)
def expand_as(x, y):
    return expand(x, y.get_size())


@register_lowering(aten.repeat)
def repeat(x, repeats):
    old_size = list(x.get_size())
    if len(repeats) > len(old_size):
        old_size = [sympy.Integer(1)] * (len(repeats) - len(old_size)) + old_size
        x = view(x, list(old_size))
    assert len(repeats) == len(x.get_size())

    new_size = list(x.get_size())

    zero_tensor = False
    for i in range(len(repeats)):
        if repeats[i] == 0:
            zero_tensor = True
        new_size[i] = new_size[i] * repeats[i]

    if zero_tensor:
        return empty(new_size, dtype=x.get_dtype(), device=x.get_device())
    if all((a == 1 or b == 1) for a, b in zip(repeats, old_size)):
        return expand(x, new_size)

    def inner_fn(index):
        assert len(index) == len(repeats)
        index = list(index)
        for i in range(len(repeats)):
            if repeats[i] != 1:
                if old_size[i] == 1:
                    index[i] = sympy.Integer(0)
                else:
                    index[i] = ModularIndexing(index[i], 1, old_size[i])
        return x_loader(index)

    old_size_product = V.graph.sizevars.size_hint(sympy_product(old_size))
    if old_size_product > 0:
        # maybe realize the input
        x.mark_reuse(
            V.graph.sizevars.size_hint(sympy_product(new_size)) // old_size_product
        )

    x_loader = x.make_loader()
    return Pointwise.create(
        device=x.get_device(),
        dtype=x.get_dtype(),
        inner_fn=inner_fn,
        ranges=list(new_size),
    )


@register_lowering(aten._unsafe_view, type_promotion_kind=None)
@register_lowering(aten.view, type_promotion_kind=None)
@register_lowering(aten.reshape, type_promotion_kind=None)
def view(x, sizes):
    assert isinstance(x, TensorBox)
    assert isinstance(sizes, (list, tuple))
    return TensorBox(View.create(x.data, sizes))


@register_lowering(aten.permute, type_promotion_kind=None)
def permute(x, dims):
    assert isinstance(x, TensorBox)
    assert isinstance(dims, (list, tuple))
    return TensorBox(PermuteView.create(x.data, tuple(dims)))


@register_lowering(aten.slice, type_promotion_kind=None)
def slice_(x, dim=0, start=0, end=2**63, step=1):
    assert isinstance(x, TensorBox)
    dim = _validate_dim(x, dim, 0)
    dim_size = x.get_size()[dim]
    if V.graph.sizevars.evaluate_expr(sympy.Lt(start + dim_size, 0)):
        start = 0
    if V.graph.sizevars.evaluate_expr(sympy.Lt(end + dim_size, 0)):
        end = 0
    return TensorBox(ir.SliceView.create(x.data, dim, start, end, step))


@register_lowering(aten.roll, type_promotion_kind=None)
def roll(a, shifts, dims=tuple()):
    """
    This is based on torch._refs.roll(), but uses ModularIndexing().

    We can't use the ref here because it is based on multiple calls to
    torch.cat() that this will result in terrible code.
    """
    # ATen specifies int[1] type for shifts and dims which expands integers to tuples of length 1
    if not isinstance(shifts, Iterable):
        shifts = (shifts,)
    if not isinstance(dims, Iterable):
        dims = (dims,)
    dims = [_validate_dim(a, d) for d in dims]

    if sympy_product(a.get_size()) == 0:
        return clone(a)

    len_shifts = len(shifts)
    len_dims = len(dims)
    if len_shifts != 1 or len_dims != 1:
        if len_shifts == 0:
            raise RuntimeError("`shifts` required")
        # Takes care of the case when dims is not specified (default)
        # By default, the tensor is flattened before shifting, after which the original shape is restored
        if len_dims == 0 and len_shifts == 1:
            flat = view(a, [sympy_product(a.get_size())])
            rolled = roll(flat, shifts, 0)
            return view(rolled, list(a.get_size()))
        if len_shifts != len_dims:
            raise RuntimeError(
                f"shifts and dimensions must align. shifts: {len_shifts}, dims: {len_dims}"
            )
        tail_shifts = shifts[1:]
        tail_dims = dims[1:]
        first_dim_rolled = roll(a, shifts[0], dims[0])
        return roll(first_dim_rolled, tail_shifts, tail_dims)

    (dim,) = dims
    # TODO: Avoid guarding on shape here
    size = V.graph.sizevars.evaluate_static_shape(a.get_size()[dim])
    start = (size - shifts[0]) % size
    a_loader = a.make_loader()

    def fn(index):
        index = list(index)
        index[dim] = ModularIndexing(
            index[dim] + start, sympy.Integer(1), sympy.expand(size)
        )
        return a_loader(index)

    return Pointwise.create(
        device=a.get_device(),
        dtype=a.get_dtype(),
        inner_fn=fn,
        ranges=a.get_size(),
    )


@register_lowering(aten.as_strided, type_promotion_kind=None)
def as_strided(x, size, stride, storage_offset=None):
    if isinstance(x, TensorBox) and isinstance(x.data, ir.BaseView):
        # as_strided ignores views
        x = x.data.unwrap_view()
    x.realize()
    if not ir.is_storage_and_layout(x):
        raise NotImplementedError(f"unrealized as_strided({x}, ...)")
    storage, old_layout = ir.as_storage_and_layout(x)
    new_layout = ir.FixedLayout(
        old_layout.device,
        old_layout.dtype,
        [sympy.expand(s) for s in size],
        [sympy.expand(s) for s in stride],
        sympy.expand(storage_offset or 0),
    )
    return TensorBox(ir.ReinterpretView(storage, new_layout))


@register_lowering(aten.as_strided_, type_promotion_kind=None)
def as_strided_(x, size, stride, storage_offset=None):
    assert isinstance(x, TensorBox)
    x.data = as_strided(x, size, stride, storage_offset).data
    return x


@register_lowering(aten.as_strided_copy, type_promotion_kind=None)
def as_strided_copy(x, size, stride, storage_offset=None):
    result = as_strided(x, size, stride, storage_offset)
    return clone(result)


@register_lowering(aten.cat)
def cat(inputs, dim=0):
    if all(input.get_dtype() is torch.uint8 for input in inputs):
        # TODO <leslie> Remove this fallback when we support vectorization
        # code gen with uint8 data type directly.
        for input in inputs:
            input.realize()
        if all(len(input.layout.size) == 4 for input in inputs):
            inputs, _ = require_channels_last(aten.cat, *inputs)
        return fallback_handler(aten.cat)(inputs, dim)

    if len(inputs) == 1:
        return clone(inputs[0])

    dim = _validate_dim(inputs[0], dim, 0)
    dtype = get_promoted_dtype(
        *inputs, type_promotion_kind=ELEMENTWISE_TYPE_PROMOTION_KIND.DEFAULT
    )
    inputs = [to_dtype(inp, dtype) for inp in inputs]
    return TensorBox(ir.ConcatKernel.create(inputs, dim))


@register_lowering(aten.diagonal, type_promotion_kind=None)
def diagonal(input, offset: int = 0, dim1: int = 0, dim2: int = 1):
    original_shape = input.get_size()
    num_dims = len(original_shape)
    dim1 = canonicalize_dim(idx=dim1, rank=num_dims)
    dim2 = canonicalize_dim(idx=dim2, rank=num_dims)

    check(
        dim1 != dim2, lambda: f"diagonal dimensions cannot be identical {dim1}, {dim2}"
    )

    offset_negative = V.graph.sizevars.evaluate_expr(sympy.Lt(offset, 0))
    if offset_negative:
        diag_size = max(min(original_shape[dim1] + offset, original_shape[dim2]), 0)
    else:
        diag_size = max(min(original_shape[dim1], original_shape[dim2] - offset), 0)

    base_idx = (0, 0)
    if offset_negative:
        base_idx = (-offset, 0)
    else:
        base_idx = (0, offset)

    sizes = [s for i, s in enumerate(original_shape) if i not in (dim1, dim2)]
    sizes.append(diag_size)

    def reindexer(idx):
        diag_idx = idx[-1]
        original_idx = [0] * len(original_shape)
        cur_dim = 0
        for d in range(num_dims):
            if d == dim1:
                original_idx[d] = diag_idx + base_idx[0]
            elif d == dim2:
                original_idx[d] = diag_idx + base_idx[1]
            else:
                original_idx[d] = idx[cur_dim]
                cur_dim += 1

        assert cur_dim == len(original_shape) - 2
        return original_idx

    return TensorBox(ir.GenericView.create(input, sizes, reindexer))


@register_lowering(aten.diagonal_copy, type_promotion_kind=None)
def diagonal_copy(input, offset: int = 0, dim1: int = 0, dim2: int = 1):
    return clone(diagonal(input, offset, dim1, dim2))


@register_lowering(aten.diagonal_scatter, type_promotion_kind=None)
def diagonal_scatter(input, src, offset: int = 0, dim1: int = 0, dim2: int = 1):
    output = clone(input)
    target = diagonal(output, offset, dim1, dim2)
    mutate_to(target, src)
    return output


@register_lowering(aten.select, type_promotion_kind=None)
def select(x, dim, idx):
    idx = View.handle_negative_index(idx, x.get_size()[dim])
    return squeeze(slice_(x, dim, idx, idx + 1), dim)


@register_lowering(aten.split, type_promotion_kind=None)
def split(x, sizes, dim=0):
    dim = _validate_dim(x, dim, 0)
    x_size = V.graph.sizevars.evaluate_static_shape(x.get_size()[dim])
    if isinstance(sizes, sympy.Expr):
        # TODO: We don't have to guard on sizes per se, but the number
        # of splits must stay constant
        sizes = V.graph.sizevars.evaluate_static_shape(sizes)
    if isinstance(sizes, (int, sympy.Integer)):
        sizes = [sizes] * ((x_size + sizes - 1) // sizes)
    result = []
    start = 0
    for size in sizes:
        end = start + size
        result.append(slice_(x, dim, start, end))
        start = end
    return result


@register_lowering(aten.split_with_sizes, type_promotion_kind=None)
def split_with_sizes(x, sizes, dim=0):
    return split(x, sizes, dim)


@register_lowering(aten.unbind, type_promotion_kind=None)
def unbind(x, dim=0):
    dim = _validate_dim(x, dim, 0)
    x_size = V.graph.sizevars.evaluate_static_shape(x.get_size()[dim])
    result = []
    for i in range(x_size):
        result.append(select(x, dim, i))
    return result


@register_lowering(aten.unfold, type_promotion_kind=None)
def unfold(x, dimension, size, step):
    sizes = x.get_size()
    ndim = len(sizes)
    dim = canonicalize_dim(ndim, dimension)

    if ndim == 0:
        return slice_(unsqueeze(x, 0), end=size)

    sizevars = V.graph.sizevars
    sizevars.guard_leq(size, sizes[dim])
    sizevars.guard_lt(0, step)

    new_dim_size = FloorDiv(sizes[dim] - size, step) + 1
    x.mark_reuse(sizevars.size_hint(CeilDiv(new_dim_size * size, sizes[dim])))

    out_size = [*sizes[:dim], new_dim_size, *sizes[dim + 1 :], size]

    def reindexer(idx):
        dim_idx = idx[-1] + idx[dim] * step
        return (*idx[:dim], dim_idx, *idx[dim + 1 : -1])

    return TensorBox(ir.GenericView.create(x, out_size, reindexer))


@register_lowering(aten.unsqueeze, type_promotion_kind=None)
def unsqueeze(x, dim):
    dim = _validate_dim(x, dim, 1)
    new_shape = list(x.get_size())
    new_shape.insert(dim, sympy.Integer(1))
    return view(x, new_shape)


@register_lowering(aten.unsqueeze_, type_promotion_kind=None)
def unsqueeze_(x, dim):
    val = unsqueeze(x, dim)
    assert isinstance(x, TensorBox)
    assert isinstance(val, TensorBox)
    x.data = val.data
    return x


def _validate_dim(x, dim, offset=0):
    assert isinstance(dim, int)
    ndim = len(x.get_size())
    if dim < 0:
        dim += ndim + offset
    assert 0 <= dim < ndim + offset
    return dim


@register_lowering(aten.glu)
def glu(x, dim=-1):
    dim = _validate_dim(x, dim, 0)
    # TODO: don't guard on static shape here
    new_len = V.graph.sizevars.evaluate_static_shape(x.get_size()[dim]) // 2
    a = slice_(x, dim, 0, new_len)
    b = slice_(x, dim, new_len, new_len * 2)
    return mul(a, sigmoid(b))


def register_onednn_fusion_ops():
    if torch._C._has_mkldnn:
        cpu_needs_realized_inputs = [
            torch.ops.mkldnn._convolution_pointwise,
            torch.ops.mkldnn._convolution_pointwise_,
            torch.ops.mkldnn._convolution_transpose_pointwise,
            torch.ops.mkldnn._linear_pointwise,
            aten.mkldnn_rnn_layer.default,
            torch.ops.onednn.qconv2d_pointwise,
        ]

        @register_lowering(torch.ops.mkldnn._convolution_pointwise)
        def convolution_unary(
            x: TensorBox,
            weight: TensorBox,
            bias: TensorBox,
            padding,
            stride,
            dilation,
            groups,
            attr,
            scalars,
            algorithm,
        ):
            return TensorBox.create(
                ir.ConvolutionUnary.create(
                    x,
                    weight,
                    bias,
                    padding,
                    stride,
                    dilation,
                    groups,
                    attr,
                    scalars,
                    algorithm,
                )
            )

        @register_lowering(torch.ops.mkldnn._convolution_pointwise.binary)
        def convolution_binary(
            x: TensorBox,
            other: TensorBox,
            weight: TensorBox,
            bias: TensorBox,
            padding,
            stride,
            dilation,
            groups,
            binary_attr,
            binary_alpha,
            unary_attr,
            unary_scalars,
            unary_algorithm,
        ):
            return TensorBox.create(
                ir.ConvolutionBinary.create(
                    x,
                    other,
                    weight,
                    bias,
                    padding,
                    stride,
                    dilation,
                    groups,
                    binary_attr,
                    binary_alpha,
                    unary_attr,
                    unary_scalars,
                    unary_algorithm,
                )
            )

        @register_lowering(torch.ops.mkldnn._convolution_pointwise_.binary)
        def convolution_binary_inplace(
            x: TensorBox,
            other: TensorBox,
            weight: TensorBox,
            bias: TensorBox,
            padding,
            stride,
            dilation,
            groups,
            binary_attr,
            binary_alpha,
            unary_attr,
            unary_scalars,
            unary_algorithm,
        ):
            return TensorBox.create(
                ir.ConvolutionBinaryInplace.create(
                    x,
                    other,
                    weight,
                    bias,
                    padding,
                    stride,
                    dilation,
                    groups,
                    binary_attr,
                    binary_alpha,
                    unary_attr,
                    unary_scalars,
                    unary_algorithm,
                )
            )

        @register_lowering(torch.ops.mkldnn._linear_pointwise)
        def linear_unary(
            x: TensorBox, w: TensorBox, b: TensorBox, attr, scalars, algorithm
        ):
            return TensorBox.create(
                ir.LinearUnary.create(x, w, b, attr, scalars, algorithm)
            )

        @register_lowering(torch.ops.mkldnn._linear_pointwise.binary)
        def linear_binary(x: TensorBox, y: TensorBox, w: TensorBox, b: TensorBox, attr):
            return TensorBox.create(ir.LinearBinary.create(x, y, w, b, attr))

        @register_lowering(torch.ops.mkldnn._convolution_transpose_pointwise)
        def convolution_transpose_unary(
            x: TensorBox,
            weight: TensorBox,
            bias: TensorBox,
            padding,
            output_padding,
            stride,
            dilation,
            groups,
            attr,
            scalars,
            algorithm,
        ):
            return TensorBox.create(
                ir.ConvolutionTransposeUnary.create(
                    x,
                    weight,
                    bias,
                    padding,
                    output_padding,
                    stride,
                    dilation,
                    groups,
                    attr,
                    scalars,
                    algorithm,
                )
            )

        @register_lowering(aten.mkldnn_rnn_layer.default)
        def mkldnn_rnn_layer(
            x: TensorBox,
            w0: TensorBox,
            w1: TensorBox,
            w2: TensorBox,
            w3: TensorBox,
            hx: TensorBox,
            cx: TensorBox,
            reverse: bool,
            batch_sizes: List[int],
            mode: int,
            hidden_size: int,
            num_layers: int,
            has_biases: bool,
            bidirectional: bool,
            batch_first: bool,
            train: bool,
        ):
            return pytree.tree_map(
                TensorBox.create,
                ir.MkldnnRnnLayer.create(
                    x,
                    w0,
                    w1,
                    w2,
                    w3,
                    hx,
                    cx,
                    reverse,
                    batch_sizes,
                    mode,
                    hidden_size,
                    num_layers,
                    has_biases,
                    bidirectional,
                    batch_first,
                    train,
                ),
            )

        @register_lowering(torch.ops.onednn.qconv2d_pointwise, type_promotion_kind=None)
        def qconvolution_unary(
            x: TensorBox,
            x_scale,
            x_zp,
            packed_weight: TensorBox,
            w_scale: TensorBox,
            w_zp: TensorBox,
            bias: TensorBox,
            stride,
            padding,
            dilation,
            groups,
            o_inv_scale,
            o_zero_point,
            fp32_output,
            attr,
            scalars,
            algorithm,
        ):
            return TensorBox.create(
                ir.QConvPointWisePT2E.create(
                    x,
                    x_scale,
                    x_zp,
                    packed_weight,
                    w_scale,
                    w_zp,
                    bias,
                    stride,
                    padding,
                    dilation,
                    groups,
                    o_inv_scale,
                    o_zero_point,
                    fp32_output,
                    attr,
                    scalars,
                    algorithm,
                )
            )

        @register_lowering(
            torch.ops.onednn.qconv2d_pointwise.binary, type_promotion_kind=None
        )
        def qconvolution_binary(
            x: TensorBox,
            x_scale,
            x_zp,
            accum: TensorBox,
            accum_scale,
            accum_zp,
            packed_weight: TensorBox,
            w_scale: TensorBox,
            w_zp: TensorBox,
            bias: TensorBox,
            stride,
            padding,
            dilation,
            groups,
            o_inv_scale,
            o_zero_point,
            fp32_output,
            binary_attr,
            alpha,
            unary_attr,
            unary_scalars,
            unary_algorithmm,
        ):
            return TensorBox.create(
                ir.QConvPointWiseBinaryPT2E.create(
                    x,
                    x_scale,
                    x_zp,
                    accum,
                    accum_scale,
                    accum_zp,
                    packed_weight,
                    w_scale,
                    w_zp,
                    bias,
                    stride,
                    padding,
                    dilation,
                    groups,
                    o_inv_scale,
                    o_zero_point,
                    fp32_output,
                    binary_attr,
                    alpha,
                    unary_attr,
                    unary_scalars,
                    unary_algorithmm,
                )
            )

        @register_lowering(torch.ops.onednn.qlinear_pointwise, type_promotion_kind=None)
        def qlinear_unary(
            x: TensorBox,
            x_scale,
            x_zp,
            packed_weight: TensorBox,
            w_scale: TensorBox,
            w_zp: TensorBox,
            bias: TensorBox,
            o_inv_scale,
            o_zero_point,
            fp32_output,
            attr,
            scalars,
            algorithm,
        ):
            return TensorBox.create(
                ir.QLinearPointwisePT2E.create(
                    x,
                    x_scale,
                    x_zp,
                    packed_weight,
                    w_scale,
                    w_zp,
                    bias,
                    o_inv_scale,
                    o_zero_point,
                    fp32_output,
                    attr,
                    scalars,
                    algorithm,
                )
            )

        if torch._C.has_mkl:
            cpu_needs_realized_inputs.append(torch.ops.mkl._mkl_linear)

            @register_lowering(torch.ops.mkl._mkl_linear)
            def mkl_packed_linear(
                x: TensorBox,
                packed_w: TensorBox,
                orig_w: TensorBox,
                b: TensorBox,
                batch_size,
            ):
                result = TensorBox.create(
                    ir.MKLPackedLinear.create(x, packed_w, orig_w, batch_size)
                )
                if b is not None:
                    result = add(result, b)
                return result

        add_needs_realized_inputs(cpu_needs_realized_inputs)
    else:
        pass


register_onednn_fusion_ops()


def fallback_handler(kernel, add_to_fallback_set=True):
    if add_to_fallback_set:
        fallbacks.add(kernel)

    def handler(*args, **kwargs):
        return pytree.tree_map(
            TensorBox.create, ir.FallbackKernel.create(kernel, *args, **kwargs)
        )

    return handler


@functools.lru_cache(None)
def _warn_complex_not_supported():
    warnings.warn(
        "Torchinductor does not support code generation for complex operators. Performance may be worse than eager."
    )


# There are some types (CPU) which we accept as input but not as
# output.
def unsupported_input_tensor(t: torch._subclasses.FakeTensor):
    "Do not support reading or writing to this tensor"
    if t.is_complex():
        _warn_complex_not_supported()
        return True
    return False


def unsupported_output_tensor(t: torch._subclasses.FakeTensor):
    "Do not support writing tensor but can read from it"
    if unsupported_input_tensor(t):
        return True
    return t.is_cpu and config.disable_cpp_codegen


def fallback_node_due_to_unsupported_type(node: torch.fx.Node, allow_cpu_inputs=True):
    # Custom fallback lowering
    if node.target is aten.view_as_complex.default:
        return False

    # We should be able to remove this special case once `disable_cpp_codegen` is killed.
    if node.target is aten.lift_fresh_copy.default:
        return False

    def check_skip_condition(node, is_output):
        if not isinstance(node, torch.fx.Node):
            return False

        if "val" not in node.meta:
            return False

        for meta in tree_flatten(node.meta["val"])[0]:
            if not isinstance(meta, torch._subclasses.FakeTensor):
                continue

            if is_output:
                if unsupported_output_tensor(meta):
                    return True
            else:
                if unsupported_input_tensor(meta):
                    return True

        return False

    # only skip codegen if there is a cpu output, not input
    for arg in tree_flatten((node.args, node.kwargs))[0]:
        if check_skip_condition(arg, is_output=False):
            return True

    return check_skip_condition(node, is_output=True)


def make_fallback(kernel, layout_constraint=None, warn=True):
    assert (
        kernel not in decompositions
    ), f"both a fallback and a decomp for same kernel: {kernel}"
    if get_decompositions([kernel]) and warn and bool(os.getenv("CI")):
        # Note: 'warn' is holdover from when this was a warning, but for ops that previously
        # set warn=False we do not want a CI error.
        # Ignore the 'suppress errors' configs in CI, as this particular warning happens on startup anyway and is not
        # likely to be triggered preferentially on one CI config over another.
        if torch._dynamo.config.suppress_errors:
            torch._dynamo.config.suppress_errors = False
            log.warning(
                "A make_fallback error occured in suppress_errors config,"
                " and suppress_errors is being disabled to surface it."
            )
        raise AssertionError(
            f"make_fallback({kernel}): a decomposition exists, we should switch to it."
            " To fix this error, either add a decomposition to core_aten_decompositions (preferred)"
            " or inductor_decompositions, and delete the corresponding `make_fallback` line."
            " Get help from the inductor team if unsure, don't pick arbitrarily to unblock yourself.",
        )

    add_needs_realized_inputs(kernel)
    if layout_constraint is not None:
        add_layout_constraint(kernel, layout_constraint)
    return register_lowering(kernel, type_promotion_kind=None)(fallback_handler(kernel))


def philox_rand_offset(shape):
    """
    TorchInductor offset calculation differs from PyTorch eager offset
    calculation for random ops (tl.rand vs torch.rand). In future, we should
    strive for same impl for tl.rand and torch.rand.
    """
    numel = 1
    for s in shape:
        numel = numel * s
    return tensor(numel, dtype=torch.int64)


@register_lowering(torch.ops.rngprims.philox_rand, type_promotion_kind=None)
def philox_rand(size, seed, offset, stride, device, dtype):
    # stride arg is optional and will be used in future for distributed random
    # ops. Currently, its ununsed.
    random_pos = ir.FixedLayout(
        device,
        dtype,
        size,
        ir.FlexibleLayout.contiguous_strides(size),
    ).make_indexer()
    seed_loader = seed.make_loader()
    offset_loader = offset.make_loader()

    def inner_fn(index):
        # Both seed and offset in the philox_rand op are tensors.
        # torch seed and offsets are of type int64, but tl.rand accepts int32
        seed_index_expr = ops.to_dtype(seed_loader([]), torch.int32)
        offset_index_expr = ops.to_dtype(offset_loader([]), torch.int32)
        # Get the offset'd position
        rand_index_expr = ops.add(
            ops.index_expr(random_pos(index), torch.int32), offset_index_expr
        )
        result = ops.rand(
            seed_index_expr,
            rand_index_expr,
        )
        return ops.to_dtype(result, dtype)

    random_values_node = Pointwise.create(
        device=device,
        dtype=dtype,
        inner_fn=inner_fn,
        ranges=list(size),
    )

    offset_node = philox_rand_offset(size)
    return random_values_node, offset_node


@register_lowering(aten.native_dropout, type_promotion_kind=None)
def native_dropout(x, p, train):
    if config.fallback_random:
        return pytree.tree_map(
            TensorBox.create, ir.FallbackKernel.create(aten.native_dropout, x, p, train)
        )
    else:
        raise AssertionError("should be handled in replace_random.py")


@register_lowering(aten.bernoulli_, type_promotion_kind=None)
def bernoulli_(x, *args):
    assert config.fallback_random or x.get_device() == torch.device(
        "cpu"
    ), "this should be handled in decomps unless config.fallback_random or the device is CPU"
    x.realize()
    ir.InplaceBernoulliFallback(x, *args)
    return x


@register_lowering(aten.bernoulli.p, type_promotion_kind=None)
def bernoulli_p(x, *args):
    assert config.fallback_random or x.get_device() == torch.device(
        "cpu"
    ), "this should be handled in decomps unless config.fallback_random or the device is CPU"
    return bernoulli_(clone(x), *args)


# This shouldn't be called in general
@register_lowering(aten._foobar)
def _foobar(_):
    raise AssertionError()


@functools.lru_cache(1)
def _warn_triton_random(salt):
    log.info("using triton random, expect difference from eager")


def warn_triton_random():
    # only warn once per graph
    _warn_triton_random(V.graph.creation_time)


fallback_rand = fallback_handler(aten.rand)
fallback_randn = fallback_handler(aten.randn)
make_fallback(aten.randint)


@register_lowering(aten.rand)
def rand(*args, **kwargs):
    if config.fallback_random or kwargs.get("generator", None) is not None:
        return fallback_rand(*args, **kwargs)
    raise AssertionError("should have been handled in replace_random.py")


@register_lowering(aten.randn)
def randn(*args, **kwargs):
    if config.fallback_random or kwargs.get("generator", None) is not None:
        return fallback_randn(*args, **kwargs)
    raise AssertionError("should have been handled in replace_random.py")


@register_lowering(inductor_prims.force_stride_order, type_promotion_kind=None)
def inductor_force_stride_order(input_tensor, stride):
    stride_order = ir.get_stride_order(stride)
    return ir.ExternKernel.require_stride_order(input_tensor, stride_order)


@register_lowering(inductor_prims.seed, type_promotion_kind=None)
def inductor_seed(device: torch.device):
    raise AssertionError("should be handled in fuse_seed_creation_pass()")


@register_lowering(inductor_prims.seeds, type_promotion_kind=None)
def inductor_seeds(count, device):
    warn_triton_random()
    return TensorBox.create(ir.RandomSeeds(count, decode_device(device)))


@register_lowering(inductor_prims.lookup_seed, type_promotion_kind=None)
def inductor_lookup_seed(seeds, index):
    def inner_fn(_):
        return ops.load_seed(seeds.get_name(), index)

    return Pointwise.create(
        device=seeds.get_device(),
        dtype=seeds.get_dtype(),
        inner_fn=inner_fn,
        ranges=[],
    )


@register_lowering(inductor_prims.random, type_promotion_kind=None)
def inductor_random(size: List[int], seed: TensorBox, mode: str, *, offset: int = 0):
    assert not config.fallback_random
    assert mode in ("rand", "randn")
    size = [*size]
    dtype = torch.float32
    device = seed.get_device()
    random_pos = ir.FixedLayout(
        device, dtype, size, ir.FlexibleLayout.contiguous_strides(size), offset=offset
    ).make_indexer()
    seed_loader = seed.make_loader()

    def inner_fn(index):
        return getattr(ops, mode)(
            seed_loader([]),
            ops.index_expr(random_pos(index), torch.int32),
        )

    result = Pointwise.create(
        device=device,
        dtype=dtype,
        inner_fn=inner_fn,
        ranges=[*size],
    )
    result.realize()
    return result


@register_lowering(inductor_prims.randint, type_promotion_kind=None)
def inductor_randint(
    low: int, high: int, size: List[int], seed: TensorBox, *, offset: int = 0
):
    assert not config.fallback_random
    size = [*size]
    dtype = torch.int64
    device = seed.get_device()
    random_pos = ir.FixedLayout(
        device, dtype, size, ir.FlexibleLayout.contiguous_strides(size), offset=offset
    ).make_indexer()
    seed_loader = seed.make_loader()

    def inner_fn(index):
        return ops.randint64(
            seed_loader([]),
            ops.index_expr(random_pos(index), torch.int32),
            low,
            high,
        )

    return Pointwise.create(
        device=device,
        dtype=dtype,
        inner_fn=inner_fn,
        ranges=[*size],
    )


@register_lowering(aten.bucketize, type_promotion_kind=None)
def bucketize(
    input: TensorBox,
    boundaries: TensorBox,
    *,
    out_int32: bool = False,
    right: bool = False,
):
    assert len(boundaries.get_size()) == 1

    if not (is_triton(input) and is_triton(boundaries)):
        return fallback_handler(aten.bucketize, add_to_fallback_set=False)(
            input, boundaries, out_int32=out_int32, right=right
        )

    # The entire boundaries tensor needs to be used by ops.bucketize, so we
    # need to realize it into global memory; or in other words, we can't
    # guarantee that boundaries.get_name() (used below) will exist unless
    # we call boundaries.realize().
    boundaries.realize()
    boundaries_size = boundaries.get_size()[0]
    boundaries_loader = boundaries.make_loader()
    device = input.get_device()
    input_loader = input.make_loader()

    index_dtype = torch.int32 if out_int32 else torch.int64

    def inner_fn(index):
        val = input_loader(index)
        indices = ops.bucketize(
            val,
            boundaries.get_name(),
            boundaries_size,
            index_dtype,
            right,
        )

        return indices

    return Pointwise.create(
        device=device,
        dtype=index_dtype,
        inner_fn=inner_fn,
        ranges=input.get_size(),
    )


def require_dense(_, *args, **kwargs):
    args, kwargs = pytree.tree_map_only(
        ir.IRNode, lambda t: ir.ExternKernel.require_stride1(t), (args, kwargs)
    )
    return args, kwargs


def require_contiguous(_, *args, **kwargs):
    args, kwargs = pytree.tree_map_only(
        ir.IRNode, lambda t: ir.ExternKernel.require_contiguous(t), (args, kwargs)
    )
    return args, kwargs


def require_channels_last(_, *args, **kwargs):
    args, kwargs = pytree.tree_map_only(
        ir.IRNode, lambda t: ir.ExternKernel.require_channels_last(t), (args, kwargs)
    )
    return args, kwargs


def constrain_to_fx_strides(fx_node, *args, **kwargs):
    def apply_constraint(arg, fx_arg):
        if isinstance(arg, ir.IRNode):
            stride_order = ir.get_stride_order(fx_arg.meta["val"].stride())
            return ir.ExternKernel.require_stride_order(arg, stride_order)
        return arg

    args = tuple(
        apply_constraint(arg, fx_arg) for arg, fx_arg in zip(args, fx_node.args)
    )
    kwargs = {k: apply_constraint(v, fx_node.kwargs[k]) for k, v in kwargs.items()}
    return args, kwargs


# TODO(jansel): we should implement decomps or lowerings for these
# https://github.com/pytorch/torchdynamo/issues/327
FALLBACK_ALLOW_LIST = {
    "torchvision::roi_align",
}
make_fallback(aten._adaptive_avg_pool2d_backward, require_dense)
make_fallback(aten.convolution_backward, constrain_to_fx_strides)
make_fallback(aten._cudnn_rnn, require_dense)
make_fallback(aten._cudnn_rnn_backward, require_contiguous)
make_fallback(aten.cumsum, require_dense, warn=False)
make_fallback(aten.cumprod, require_dense, warn=False)
make_fallback(aten._embedding_bag, require_contiguous)
make_fallback(aten._embedding_bag_forward_only, require_contiguous)
make_fallback(aten._flash_attention_forward)
make_fallback(aten._flash_attention_backward)
make_fallback(aten._fused_moving_avg_obs_fq_helper)
make_fallback(aten._fused_moving_avg_obs_fq_helper_functional)
make_fallback(aten.grid_sampler_2d_backward, require_dense)
make_fallback(aten.randperm)
make_fallback(aten._scaled_dot_product_efficient_attention)
make_fallback(aten._scaled_dot_product_efficient_attention_backward)
make_fallback(aten._scaled_dot_product_flash_attention)
make_fallback(aten._scaled_dot_product_flash_attention_backward)
make_fallback(aten.sort)
make_fallback(aten.sort.stable)
make_fallback(aten._sparse_coo_tensor_with_dims_and_tensors)
make_fallback(aten._thnn_fused_lstm_cell, require_dense)
make_fallback(aten.topk)
make_fallback(aten.upsample_bicubic2d_backward, require_contiguous)

make_fallback(aten.view_as_complex, require_contiguous)

# The following were added as a result of https://github.com/pytorch/pytorch/pull/94039 to pass tests
# It's not necessarily a priority to implement these
make_fallback(aten.upsample_linear1d)
make_fallback(aten.upsample_trilinear3d)
make_fallback(aten.upsample_linear1d_backward)
make_fallback(aten.upsample_trilinear3d_backward)
make_fallback(aten._adaptive_avg_pool3d)
make_fallback(aten.adaptive_max_pool2d)
make_fallback(aten.adaptive_max_pool3d)
make_fallback(aten.addbmm)
make_fallback(aten.addmv, warn=False)
make_fallback(aten._addmm_activation, warn=False)
make_fallback(aten.avg_pool3d)
make_fallback(aten.block_diag)
make_fallback(aten._cdist_forward)
make_fallback(aten.cummax)
make_fallback(aten.cummin)
make_fallback(aten.cumprod, warn=False)
make_fallback(aten.digamma, warn=False)
make_fallback(aten._efficientzerotensor)
make_fallback(aten._embedding_bag_per_sample_weights_backward)
make_fallback(aten._efficientzerotensor)
make_fallback(aten._embedding_bag_per_sample_weights_backward)
make_fallback(aten.fractional_max_pool2d)
make_fallback(aten.fractional_max_pool3d)
make_fallback(aten.frexp)
make_fallback(aten.geqrf)
make_fallback(aten.histc)
make_fallback(aten.i0)
make_fallback(aten.igamma, warn=False)
make_fallback(aten.igammac, warn=False)
make_fallback(aten.isin)
make_fallback(aten.kthvalue)
make_fallback(aten.linalg_cholesky_ex)
make_fallback(aten.linalg_cross)
make_fallback(aten._linalg_det)
make_fallback(aten.linalg_householder_product)
make_fallback(aten.linalg_inv_ex)
make_fallback(aten.linalg_ldl_factor_ex)
make_fallback(aten.linalg_ldl_solve)
make_fallback(aten.linalg_lu)
make_fallback(aten.linalg_lu_factor_ex)
make_fallback(aten.linalg_lu_solve)
make_fallback(aten.linalg_matrix_exp)
make_fallback(aten.linalg_qr)
make_fallback(aten._linalg_slogdet)
make_fallback(aten._linalg_solve_ex)
make_fallback(aten.linalg_solve_triangular)
make_fallback(aten._linalg_svd)
make_fallback(aten.logcumsumexp)
make_fallback(aten.lu_unpack)
make_fallback(aten.max_pool3d_with_indices)
make_fallback(aten.max_unpool2d)
make_fallback(aten.max_unpool3d)
make_fallback(aten.median)
make_fallback(aten.mode)
make_fallback(aten.nanmedian)
make_fallback(aten.ormqr)
make_fallback(aten._pdist_forward)
make_fallback(aten.pixel_shuffle)
make_fallback(aten.pixel_unshuffle)
make_fallback(aten.polygamma)
make_fallback(aten.put)
make_fallback(aten.reflection_pad1d)
make_fallback(aten.replication_pad1d)
make_fallback(aten.resize)
make_fallback(aten.resize_)
make_fallback(aten.resize_as)
make_fallback(aten.resize_as_)
make_fallback(aten.searchsorted)
make_fallback(aten.special_airy_ai)
make_fallback(aten.special_bessel_j0, warn=False)
make_fallback(aten.special_bessel_j1, warn=False)
make_fallback(aten.special_bessel_y0, warn=False)
make_fallback(aten.special_bessel_y1)
make_fallback(aten.special_chebyshev_polynomial_t)
make_fallback(aten.special_chebyshev_polynomial_u)
make_fallback(aten.special_erfcx, warn=False)
make_fallback(aten.special_hermite_polynomial_h)
make_fallback(aten.special_hermite_polynomial_he)
make_fallback(aten.special_i0e, warn=False)
make_fallback(aten.special_i1, warn=False)
make_fallback(aten.special_i1e, warn=False)
make_fallback(aten.special_laguerre_polynomial_l)
make_fallback(aten.special_modified_bessel_i0)
make_fallback(aten.special_modified_bessel_i1)
make_fallback(aten.special_modified_bessel_k0)
make_fallback(aten.special_modified_bessel_k1)
make_fallback(aten.special_ndtri, warn=False)
make_fallback(aten.special_scaled_modified_bessel_k0)
make_fallback(aten.special_scaled_modified_bessel_k1)
make_fallback(aten.special_spherical_bessel_j0, warn=False)
make_fallback(aten.special_zeta, warn=False)
make_fallback(aten.take)
make_fallback(aten._trilinear)
make_fallback(aten.uniform, warn=False)
make_fallback(aten.unsafe_split, warn=False)
make_fallback(aten.vdot)
make_fallback(aten._adaptive_avg_pool3d_backward)
make_fallback(aten.adaptive_max_pool2d_backward)
make_fallback(aten.adaptive_max_pool3d_backward)
make_fallback(aten.avg_pool3d_backward)
make_fallback(aten._cdist_backward)
make_fallback(aten._embedding_bag_dense_backward)
make_fallback(aten.fractional_max_pool2d_backward)
make_fallback(aten.fractional_max_pool3d_backward)
make_fallback(aten._linalg_check_errors)
make_fallback(aten.max_pool3d_with_indices_backward)
make_fallback(aten._pdist_backward)
make_fallback(aten.reflection_pad1d_backward)
make_fallback(aten.replication_pad1d_backward)
make_fallback(aten.soft_margin_loss_backward, warn=False)
make_fallback(aten.linalg_pinv.atol_rtol_tensor)
make_fallback(aten.segment_reduce.default)
make_fallback(aten._segment_reduce_backward.default)
make_fallback(aten.angle)
make_fallback(aten.cholesky_inverse)
make_fallback(aten.cholesky_solve)
make_fallback(aten._fft_r2c)
make_fallback(aten.histogram.bin_ct)
make_fallback(aten._histogramdd_bin_edges.default)
make_fallback(aten._histogramdd_from_bin_cts.default)
make_fallback(aten.index_reduce)
make_fallback(aten.masked_scatter)
make_fallback(aten.to_sparse)
make_fallback(aten._to_sparse)
make_fallback(aten.triangular_solve)
make_fallback(aten.gcd.default, warn=False)
make_fallback(aten._linalg_eigh)
make_fallback(aten.zeros.names)


make_fallback(torch._prims.rng_prims.run_and_save_rng_state)
make_fallback(torch._prims.rng_prims.run_with_rng_state)

# fails accuracy on test_torch.py, and explicit fallback required to avoid warn=True on implicit
make_fallback(aten.exponential.default, warn=False)


# Register with type_promotion_kind None.
# For example, fp16.copy_(fp32) should **not** promote the first input's dtype.
@register_lowering(aten.copy, type_promotion_kind=None)
def copy(self, src, non_blocking=False):
    x = src
    if self.get_device() != src.get_device():
        x = to_device(x, self.get_device())
    if self.get_dtype() != src.get_dtype():
        x = to_dtype(x, self.get_dtype())

    if self.get_size() != src.get_size():
        out = expand(x, self.get_size())
        return clone(out)
    return clone(x)


@register_lowering(aten.clone)
def clone(x, *, memory_format=None):
    # TODO(jansel): memory format
    return Pointwise.create(
        device=x.get_device(),
        dtype=x.get_dtype(),
        inner_fn=x.make_loader(),
        ranges=list(x.get_size()),
    )


if hasattr(aten, "lift_fresh_copy"):
    register_lowering(aten.lift_fresh_copy)(clone)


@register_lowering(prims.iota)
def iota(
    length,
    *,
    start,
    step,
    dtype,
    device,
    requires_grad,
):
    def fn(index):
        return ops.index_expr(step * index[0] + start, dtype=dtype)

    return Pointwise.create(
        device=decode_device(device),
        dtype=dtype,
        inner_fn=fn,
        ranges=[length],
    )


@register_lowering(aten.select_scatter, type_promotion_kind=None)
def select_scatter(x, src, dim: int, index: int):
    assert x.get_dtype() == src.get_dtype()
    x_loader = x.make_loader()
    dim = _validate_dim(x, dim, 0)
    if V.graph.sizevars.evaluate_expr(sympy.Lt(index, 0)):
        index = index + x.get_size()[dim]
    V.graph.sizevars.guard_leq(0, index)
    V.graph.sizevars.guard_lt(index, x.get_size()[dim])
    src = expand(unsqueeze(src, dim), x.get_size())
    src_loader = src.make_loader()

    def inner_fn(idx):
        return ops.where(
            ops.eq(
                ops.index_expr(idx[dim], torch.int32),
                ops.index_expr(index, torch.int32),
            ),
            src_loader(idx),
            x_loader(idx),
        )

    return Pointwise.create(
        device=x.get_device(),
        dtype=x.get_dtype(),
        inner_fn=inner_fn,
        ranges=list(x.get_size()),
    )


@register_lowering(aten.slice_scatter, type_promotion_kind=None)
def slice_scatter(x, src, dim=0, start=None, end=None, step=1):
    assert x.get_dtype() == src.get_dtype()
    x_loader = x.make_loader()
    dim = _validate_dim(x, dim, 0)
    dim_size = x.get_size()[dim]
    if start is not None and V.graph.sizevars.evaluate_expr(sympy.Lt(start, 0)):
        start = start + dim_size
    if end is not None and V.graph.sizevars.evaluate_expr(sympy.Lt(end, 0)):
        end = end + dim_size
    if start is None:
        start = 0
    if end is None or V.graph.sizevars.statically_known_leq(x.get_size()[dim], end):
        end = dim_size

    src_size = list(x.get_size())
    src_size[dim] = FloorDiv(sympy.expand(end - start), sympy.expand(step))
    src = expand(src, src_size)
    src_loader = src.make_loader()

    def inner_fn(idx):
        if start == 0 and end == dim_size and step == 1:
            # selecting every element is the same as just src.clone()
            return src_loader(idx)

        idx_dim = ops.index_expr(idx[dim], torch.int64)
        src_idx = list(idx)
        src_idx[dim] = FloorDiv(idx[dim] - start, step)

        mask = []
        if start != 0:
            mask.append(
                ops.ge(
                    idx_dim,
                    ops.index_expr(sympy.expand(start), torch.int64),
                )
            )
        if end != dim_size:
            mask.append(
                ops.lt(
                    idx_dim,
                    ops.index_expr(sympy.expand(end), torch.int64),
                )
            )
        if step != 1:
            mask.append(
                ops.eq(
                    ops.index_expr(
                        ModularIndexing(idx[dim] - start, 1, step), torch.int64
                    ),
                    ops.constant(0, torch.torch.int64),
                )
            )
        assert mask
        mask = functools.reduce(ops.and_, mask)
        src_val = ops.masked(
            mask,
            lambda: src_loader(src_idx),
            0 if is_integer_type(x) else 0.0,
        )
        return ops.where(
            mask,
            src_val,
            x_loader(idx),
        )

    return Pointwise.create(
        device=x.get_device(),
        dtype=x.get_dtype(),
        inner_fn=inner_fn,
        ranges=list(x.get_size()),
    )


def _unwrap(x):
    if isinstance(x, (list, tuple)) and len(x) > 0:
        return _unwrap(x[0])
    return x


@register_lowering([torch.tensor, aten.scalar_tensor])
def tensor(data, *, dtype=None, device=None, layout=None, pin_memory=False):
    assert_nyi(layout in (None, torch.strided), f"layout={layout}")
    assert_nyi(not pin_memory, "pin_memory")
    if isinstance(_unwrap(data), int):
        dtype = dtype or torch.int64
    else:
        dtype = dtype or torch.get_default_dtype()

    ranges: List[sympy.Expr] = []

    if isinstance(data, sympy.Expr):

        def inner_fn(index):
            return ops.index_expr(data, dtype)

    elif isinstance(data, (float, int)):

        def inner_fn(index):
            return ops.constant(data, dtype)

    elif len(data) == 0 or isinstance(data[0], (float, int)) and len(data) <= 8:
        # inline small tensors
        ranges.append(sympy.Integer(len(data)))

        def inner_fn(index):
            def binary_search(start, end):
                assert start < end
                if end - start == 1:
                    return ops.constant(data[start], dtype)
                mid = (end - start) // 2 + start
                return ops.where(
                    ops.lt(
                        ops.index_expr(index[0], torch.int64),
                        ops.constant(mid, torch.int64),
                    ),
                    binary_search(start, mid),
                    binary_search(mid, end),
                )

            if len(data) == 0:
                return ops.constant(0, dtype)
            return binary_search(0, len(data))

    else:
        return V.graph.add_tensor_constant(
            torch.tensor(data, dtype=dtype, device=device)
        )

    return Pointwise.create(
        device=decode_device(device),
        dtype=dtype,
        inner_fn=inner_fn,
        ranges=ranges,
    )


@register_lowering(torch.as_tensor)
def as_tensor(data, dtype=None, device=None):
    if isinstance(data, TensorBox):
        if dtype is not None:
            data = to_dtype(data, dtype)
        if device is not None:
            data = to_device(data, device)
        return data
    return tensor(data, dtype=dtype, device=device)


@register_lowering(torch.LongTensor)
def long_tensor(data):
    return tensor(data, dtype=torch.int64)


@register_lowering(aten._local_scalar_dense)
def _local_scalar_dense(data):
    return ir.DynamicScalar()


def _full(fill_value, device, dtype, size):
    value = fill_value
    if not isinstance(fill_value, (int, float)) and hasattr(value, "value"):
        value = value.value

    if isinstance(value, (int, float)):

        def inner_fn(index):
            return ops.constant(value, dtype)

    elif isinstance(value, sympy.Expr):

        def inner_fn(index):
            return ops.index_expr(value, dtype)

    else:
        assert len(value.get_size()) == 0
        value_loader = value.make_loader()

        def inner_fn(index):
            return value_loader([])

    return Pointwise.create(
        device=device,
        dtype=dtype,
        inner_fn=inner_fn,
        ranges=list(size),
    )


@register_lowering(aten.full_like, type_promotion_kind=None)
def full_like(x, fill_value, **kwargs):
    return create_tensor_like(tensor_constructor(fill_value))(x, **kwargs)


def tensor_constructor(fill_value):
    # torch.zeros, torch.ones, etc
    def inner(
        *size,
        names=None,
        dtype=None,
        device=None,
        layout=None,
        pin_memory=False,
        memory_format=None,
    ):
        assert_nyi(names is None, "named tensors")
        assert_nyi(layout in (None, torch.strided), f"layout={layout}")
        assert_nyi(not pin_memory, "pin_memory")
        device = decode_device(device)
        dtype = dtype or torch.get_default_dtype()
        if len(size) == 1 and isinstance(size[0], (list, tuple, torch.Size)):
            size = tuple(size[0])
        size = [sympy.expand(s) for s in size]
        return _full(fill_value, device, dtype, size)

    return inner


@register_lowering([torch.empty, aten.empty])
def empty(
    *size,
    names=None,
    dtype=None,
    layout=None,
    device=None,
    pin_memory=None,
    memory_format=None,
):
    assert_nyi(names is None, "named tensors")
    device = decode_device(device)
    if len(size) == 1 and isinstance(size[0], (list, tuple, torch.Size)):
        size = tuple(size[0])
    return empty_strided(
        size, None, dtype=dtype, layout=layout, device=device, pin_memory=pin_memory
    )


def create_tensor_like(creation_fn):
    """
    Shim to convert X_like(...) into X(...).  For example zeros_like() into zeros().
    """

    def _constant_like(
        x, *, dtype=None, device=None, layout=None, pin_memory=False, memory_format=None
    ):
        assert_nyi(not pin_memory, "pin_memory")
        assert_nyi(layout in (None, torch.strided), f"layout={layout}")
        if dtype is None:
            dtype = x.get_dtype()
        else:
            dtype = decode_dtype(dtype)
        device = device or x.get_device()
        size = list(x.get_size())
        return creation_fn(
            size, dtype=dtype, device=device, layout=layout, pin_memory=pin_memory
        )

    return _constant_like


def constant_like(fill_value):
    return create_tensor_like(tensor_constructor(fill_value))


empty_like = register_lowering(aten.empty_like)(create_tensor_like(empty))
ones_like = create_tensor_like(tensor_constructor(1))
zeros_like = create_tensor_like(tensor_constructor(0))


def new_constant(fill_value):
    def _new_constant(
        x, size, *, dtype=None, layout=None, device=None, pin_memory=None
    ):
        assert isinstance(size, (list, tuple))
        assert_nyi(not pin_memory, "pin_memory")
        assert_nyi(layout in (None, torch.strided), f"layout={layout}")
        dtype = decode_dtype(dtype) or x.get_dtype()
        device = device or x.get_device()
        size = [sympy.Integer(s) for s in size]
        return _full(fill_value, device, dtype, size)

    return _new_constant


@register_lowering(aten.new_empty)
def new_empty(x, size, *, dtype=None, layout=None, device=None, pin_memory=None):
    if dtype is None:
        dtype = x.get_dtype()
    if device is None:
        device = x.get_device()
    return empty_strided(
        size, None, dtype=dtype, layout=layout, device=device, pin_memory=pin_memory
    )


@register_lowering(aten.empty_strided)
def empty_strided(
    size, stride, *, dtype=None, layout=None, device=None, pin_memory=None
):
    assert isinstance(size, (list, tuple))
    assert isinstance(stride, (list, tuple, type(None)))
    assert_nyi(not pin_memory, "pin_memory")
    assert_nyi(layout in (None, torch.strided), f"layout={layout}")
    dtype = decode_dtype(dtype) or torch.get_default_dtype()
    device = device or torch.tensor(0.0).device
    pointwise = _full(fill_value=0, device=device, dtype=dtype, size=size)
    pointwise.realize()
    buffer = pointwise.data.data
    # explicitly set ranges to zeros in order to make a NopKernelSchedulerNode
    buffer.data.ranges = [0] * len(size)
    assert isinstance(buffer, ir.ComputedBuffer)
    size = [sympy.expand(s) for s in size]
    stride = (
        [sympy.expand(s) for s in stride]
        if stride
        else ir.FlexibleLayout.contiguous_strides(size)
    )
    buffer.layout = ir.FixedLayout(
        device=device,
        dtype=dtype,
        size=size,
        stride=stride,
    )
    return pointwise


@register_lowering(aten.new_empty_strided)
def new_empty_strided(
    x, size, stride, *, dtype=None, layout=None, device=None, pin_memory=None
):
    if dtype is None:
        dtype = x.get_dtype()
    if device is None:
        device = x.get_device()
    return empty_strided(
        size, stride, dtype=dtype, layout=layout, device=device, pin_memory=pin_memory
    )


@register_lowering(prims.copy_strided.default)
def copy_strided(x, stride):
    stride = [V.graph.sizevars.size_hint(s) for s in stride]
    stride_order = sorted(range(len(stride)), key=stride.__getitem__)
    return ir.ExternKernel.require_stride_order(x, stride_order)


@register_lowering([torch.full, aten.full])
def full(size, fill_value, **kwargs):
    dtype = kwargs.get("dtype")
    kwargs["dtype"] = dtype if dtype is not None else type_to_dtype(type(fill_value))
    return tensor_constructor(fill_value)(size, **kwargs)


@register_lowering(aten.gather, type_promotion_kind=None)
def gather(x, dim, index, sparse_grad=False):
    # sparse_grad doesn't affect forward computation,
    # and backward tracing is taken care of by AOT Autograd
    assert isinstance(x, TensorBox)
    assert index.get_dtype() == torch.int64
    size = x.get_size()
    offset = len(size) == 0
    dim = _validate_dim(x, dim, offset)

    x_loader = x.make_loader()
    index_loader = index.make_loader()

    def fn(idx):
        idx = list(idx)
        if len(idx) != 0:
            idx[dim] = ops.indirect_indexing(index_loader(idx), size[dim])
        return x_loader(idx)

    return Pointwise.create(
        device=x.get_device(),
        dtype=x.get_dtype(),
        inner_fn=fn,
        ranges=index.get_size(),
    )


@register_lowering(aten.embedding, type_promotion_kind=None)
def embedding(weight, indices, padding_idx=-1, scale_grad_by_freq=False, sparse=False):
    assert not sparse
    assert isinstance(weight, TensorBox)
    assert isinstance(indices, TensorBox)
    assert "int" in str(indices.get_dtype())

    weight_loader = weight.make_loader()
    indices_loader = indices.make_loader()
    indices_ndim = len(indices.get_size())
    weight_size = weight.get_size()
    new_size = [*indices.get_size(), *weight_size[1:]]

    def fn(idx):
        assert len(idx) == len(new_size), f"{idx} != {new_size}"
        var_index = indices_loader(idx[:indices_ndim])
        weight_idx = [ops.indirect_indexing(var_index, weight_size[0])] + [
            *idx[indices_ndim:]
        ]
        return weight_loader(weight_idx)

    return Pointwise.create(
        device=weight.get_device(),
        dtype=weight.get_dtype(),
        inner_fn=fn,
        ranges=new_size,
    )


def check_and_broadcast_indices(indices, device):
    assert all(
        i.get_dtype() in (torch.int64, torch.int32, torch.bool, torch.uint8)
        for i in indices
        if i is not None
    ), f"indices must be int64, byte or bool. Got {[i.get_dtype() for i in indices if i is not None]}"
    if any(
        i.get_dtype() in (torch.bool, torch.uint8) for i in indices if i is not None
    ):
        raise NotImplementedError("Fallback for bool indices")

    valid_idxs = [i for i, x in enumerate(indices) if isinstance(x, TensorBox)]
    assert len(valid_idxs) > 0, "requires at least 1 non-None index"
    new_indices = [None] * len(indices)
    for i, x in zip(valid_idxs, broadcast_tensors(*[indices[i] for i in valid_idxs])):
        # Eager allows indices to be CPU tensor when running on CUDA
        # FIXME: Calling to_device(x, device) should work but
        # test_advancedindex_mixed_cpu_devices still fails
        if x.get_device() != device:
            raise NotImplementedError("Fallback when indices is on a different device")
        new_indices[i] = x
        output_dim = len(x.get_size())
    start_offset = 0
    # only support None at start or end for now
    tmp = list(new_indices)
    while tmp and tmp[-1] is None:
        tmp.pop()
    while tmp and tmp[0] is None:
        tmp.pop(0)
        start_offset += 1
    if any((i is None) for i in tmp):
        raise NotImplementedError("Fallback when None is in the middle of indices")

    end_offset = output_dim + start_offset
    return new_indices, start_offset, end_offset


def index_impl(x, indices, check):
    assert isinstance(indices, (list, tuple))
    x_loader = x.make_loader()
    indices, start_offset, end_offset = check_and_broadcast_indices(
        indices, x.get_device()
    )

    indices_sizes = [i.get_size() for i in indices if i is not None]
    indices_loaders = [i.make_loader() for i in indices if i is not None]
    # no guards on output size, all the guards are set in broadcast_tensors

    output_size = list(indices_sizes[0])

    x_size = x.get_size()

    indexed_size = [x_size[i] for i in range(len(indices)) if indices[i] is not None]
    if 0 in indexed_size and 0 not in output_size:
        raise IndexError("index is out of bounds for dimension with size 0")

    output_size = [
        *x_size[:start_offset],
        *output_size,
        *x_size[start_offset + len(indices_loaders) :],
    ]

    def fn(idx):
        assert len(idx) == len(output_size)
        assert len(indices_loaders) == len(indexed_size)
        new_index = [
            ops.indirect_indexing(
                loader(idx[start_offset:end_offset]), size, check=check
            )
            for loader, size in zip(indices_loaders, indexed_size)
        ]
        new_index = [*idx[:start_offset], *new_index, *idx[end_offset:]]
        return x_loader(new_index)

    return Pointwise.create(
        device=x.get_device(),
        dtype=x.get_dtype(),
        inner_fn=fn,
        ranges=output_size,
    )


@register_lowering(aten.index, type_promotion_kind=None)
def index(x, indices):
    try:
        return index_impl(x, indices, check=True)
    except NotImplementedError:
        # Fallback to ATen for boolean indexing
        x.realize()
        return fallback_handler(aten.index)(x, indices)


@register_lowering(aten._unsafe_index, type_promotion_kind=None)
def _unsafe_index(x, indices):
    return index_impl(x, indices, check=False)


# All the indexing decompositions are written in terms of index, index_put, and index_put_
# We cannot have this lowering as a decomposition as it introduces
# mutation in the graph, which is bad for Aot Autograd. Aot Autograd runs dead
# code elimination and common subexpression elimination optimizations, which
# assume graphs to be side-effect free. More details at
# https://github.com/pytorch/torchdynamo/issues/1235
# and
# https://github.com/pytorch/torchdynamo/issues/1863
@register_lowering(aten.index_put)
def index_put(x, indices, values, accumulate=False):
    return index_put_(clone(x), indices, values, accumulate)


@register_lowering(aten._unsafe_index_put)
def _unsafe_index_put(x, indices, values, accumulate=False):
    return index_put_impl_(clone(x), indices, values, accumulate, check=False)


def index_put_as_masked_fill(self, indices, value, accumulate):
    if value.get_device() != self.get_device():
        value = to_device(value, self.get_device())
    if accumulate:
        value = add(self, value)
    return mutate_to(self, where(indices[0], value, self))


def index_put_fallback(self, indices, values, accumulate):
    if is_triton(values) and (
        accumulate is True or torch.are_deterministic_algorithms_enabled()
    ):
        V.graph.disable_cudagraphs = True
    ir.IndexPutFallback(self, indices, values, accumulate)
    return self


@register_lowering(aten.index_put_, type_promotion_kind=None)
def index_put_(self, indices, values, accumulate=False):
    return index_put_impl_(self, indices, values, accumulate, check=True)


def index_put_impl_(self, indices, values, accumulate, check):
    # Dispatch to masked fill for single boolean index with single value
    if (
        values.get_numel() == 1
        and len(indices) == 1
        and indices[0].get_dtype() in {torch.bool, torch.uint8}
    ):
        mask = indices[0]
        for _ in range(len(mask.get_size()), len(self.get_size())):
            mask = unsqueeze(mask, -1)
        return index_put_as_masked_fill(self, [mask], values, accumulate)

    # Fallback in torch deterministic mode
    if torch.are_deterministic_algorithms_enabled():
        return index_put_fallback(self, indices, values, accumulate)

    # Fallback if there is a boolean index
    for index in indices:
        if index is not None and index.get_dtype() in {torch.bool, torch.uint8}:
            return index_put_fallback(self, indices, values, accumulate)

    x_size = self.get_size()
    x_ndim = len(x_size)

    # fallback to aten.index_put_, as tl.atomic_add does NOT support int64 or bool
    if self.get_dtype() in {torch.int64, torch.bool}:
        # self is an scalar Tensor
        if x_ndim == 0:
            self = view(self, [1])
        self = index_put_fallback(self, indices, values, accumulate)
        if x_ndim == 0:
            self = view(self, [])
        return self

    values = to_dtype(values, self.get_dtype())
    try:
        indices, start_offset, end_offset = check_and_broadcast_indices(
            indices, self.get_device()
        )
    except NotImplementedError:
        return index_put_fallback(self, indices, values, accumulate)
    indices_sizes = [i.get_size() for i in indices if i is not None]
    indices_loaders = [i.make_loader() for i in indices if i is not None]

    assert isinstance(self, TensorBox)
    self.realize()

    # self is an scalar Tensor
    if x_ndim == 0:
        self = view(self, [1])

    output_size = list(indices_sizes[0])
    expected_vals_size = [
        *x_size[:start_offset],
        *output_size,
        *x_size[start_offset + len(indices_sizes) :],
    ]
    indexed_size = [x_size[i] for i in range(len(indices)) if indices[i] is not None]

    values = expand(values, expected_vals_size)
    # all guards are set above during broadcast_tensors and expand

    def output_indexer(index):
        assert len(index) == len(expected_vals_size)
        new_index = [
            ops.indirect_indexing(
                loader(index[start_offset:end_offset]), size, check=check
            )
            for loader, size in zip(indices_loaders, indexed_size)
        ]
        new_index = [*index[:start_offset], *new_index, *index[end_offset:]]
        return new_index

    scatter = ir.Scatter(
        device=self.get_device(),
        dtype=self.get_dtype(),
        inner_fn=values.make_loader(),
        ranges=expected_vals_size,  # iter_ranges,
        output_indexer=output_indexer,
        scatter_mode="atomic_add" if accumulate else None,
    )
    buffer = ir.ComputedBuffer(
        None,
        ir.MutationLayout(self),
        scatter,
    )
    buffer.name = V.graph.register_buffer(buffer)

    if x_ndim == 0:
        self = view(self, [])
    return self


@register_lowering(aten.as_strided_scatter, type_promotion_kind=None)
def as_strided_scatter(self, src, size, stride, storage_offset=None):
    output = clone(self)
    output_view = as_strided(output, size, stride, storage_offset)
    copy_(output_view, src)
    return output


@register_lowering(aten.scatter, type_promotion_kind=None)
def scatter(x, dim: int, index, src, **kwargs):
    return scatter_(clone(x), dim, index, src, **kwargs)


def scatter_fallback(
    fn,
    self,
    dim: int,
    index,
    src,
    *,
    reduce: Optional[str] = None,
    include_self: bool = True,
):
    reduce_ty = "add" if fn == "aten.scatter_" else "sum"
    if (
        reduce not in {None, reduce_ty}
        or (reduce == reduce_ty and self.get_dtype() in {torch.bool, torch.int64})
        or torch.are_deterministic_algorithms_enabled()
    ):
        ir.ScatterFallback(
            fn, self, dim, index, src, reduce=reduce, include_self=include_self
        )
        return self

    return None


@register_lowering(aten.scatter_, type_promotion_kind=None)
def scatter_(self, dim: int, index, src, *, reduce: Optional[str] = None):
    assert reduce in {None, "add", "multiply"}

    fallback_result = scatter_fallback(
        "aten.scatter_", self, dim, index, src, reduce=reduce
    )

    if fallback_result:
        return fallback_result

    if reduce == "add":
        reduce = "sum"
    elif reduce == "multiply":
        reduce = "prod"

    return scatter_reduce_(self, dim, index, src, reduce)


@register_lowering(aten.scatter_add, type_promotion_kind=None)
def scatter_add(x, dim: int, index, src):
    return scatter_add_(clone(x), dim, index, src)


@register_lowering(aten.scatter_add_, type_promotion_kind=None)
def scatter_add_(x, dim: int, index, src):
    return scatter_reduce_(clone(x), dim, index, src, "sum")


@register_lowering(aten.scatter_reduce, type_promotion_kind=None)
def scatter_reduce(x, dim: int, index, src, reduction_type, **kwargs):
    return scatter_reduce_(clone(x), dim, index, src, reduction_type, **kwargs)


@register_lowering(aten.scatter_reduce_, type_promotion_kind=None)
def scatter_reduce_(self, dim: int, index, src, reduce, *, include_self: bool = True):
    assert reduce in {None, "sum", "prod", "mean", "amax", "amin"}

    fallback_result = scatter_fallback(
        "aten.scatter_reduce_",
        self,
        dim,
        index,
        src,
        reduce=reduce,
        include_self=include_self,
    )

    if fallback_result:
        return fallback_result

    assert isinstance(self, TensorBox)
    assert "int" in str(index.get_dtype())

    ndim = len(self.get_size())
    if ndim == 0:
        self = view(self, [1])

    if isinstance(src, TensorBox) and len(src.get_size()) == 0:
        src = view(src, [1])

    if isinstance(index, TensorBox) and len(index.get_size()) == 0:
        index = view(index, [1])

    dim = _validate_dim(self, dim)

    self.realize()
    index_loader = index.make_loader()
    src_loader = src.make_loader() if isinstance(src, TensorBox) else None

    def output_indexer(idx):
        # self is captured from the end of the function, so it may have 0 dim
        shape = self.get_size()
        ndim = len(shape)
        indirect_idx = list(idx)
        indirect_idx[dim] = ops.indirect_indexing(
            index_loader(idx), 1 if ndim == 0 else shape[dim]
        )
        return indirect_idx

    def fn(idx):
        if src_loader:
            return src_loader(idx)
        else:
            # src is a scalar
            return ops.constant(src, self.get_dtype())

    def backend_reduce_str(reduce):
        if reduce == "sum":
            return "atomic_add"
        else:
            # TODO: Need to support more reduction type
            assert reduce is None
            return None

    if not include_self:
        # zero out the corresponding elements first
        zero_out = ir.Scatter(
            device=self.get_device(),
            dtype=self.get_dtype(),
            inner_fn=lambda index: ops.constant(0, self.get_dtype()),
            ranges=index.get_size(),
            output_indexer=output_indexer,
            scatter_mode=None,
        )
        buffer = ir.ComputedBuffer(
            None,
            ir.MutationLayout(self),
            zero_out,
        )
        buffer.name = V.graph.register_buffer(buffer)

    # self[index[i][j][k]][j][k] += src[i][j][k]  # if dim == 0
    # self[i][index[i][j][k]][k] += src[i][j][k]  # if dim == 1
    # self[i][j][index[i][j][k]] += src[i][j][k]  # if dim == 2
    scatter = ir.Scatter(
        device=self.get_device(),
        dtype=self.get_dtype(),
        inner_fn=fn,
        ranges=index.get_size(),
        output_indexer=output_indexer,
        scatter_mode=backend_reduce_str(reduce),
    )
    buffer = ir.ComputedBuffer(
        None,
        ir.MutationLayout(self),
        scatter,
    )
    buffer.name = V.graph.register_buffer(buffer)

    if ndim == 0:
        self = view(self, [])
    return self


def upsample_nearestnd(
    x, output_size, scales_x: Tuple[Optional[float], ...], n: int = 2
):
    x.realize_hint()  # elements are reused
    x_loader = x.make_loader()
    i_sizes = x.get_size()[-n:]
    batch = x.get_size()[:-n]
    i_sizes = [V.graph.sizevars.evaluate_static_shape(i) for i in i_sizes]

    assert len(scales_x) == n
    o_sizes = output_size

    scales = [i / o for i, o in zip(i_sizes, o_sizes)]
    for i, scale in enumerate(scales):
        if scale:
            scales[i] = scale

    def scale_fn(x, scale, size):
        x = ops.index_expr(x, torch.float32)
        x = ops.mul(x, ops.constant(scale, torch.float32))
        x = ops.to_dtype(x, torch.int32)
        return ops.indirect_indexing(x, size, check=False)

    def fn(idx):
        x = idx[-n:]
        b = idx[:-n]
        return x_loader(
            [*b, *[scale_fn(i, s, size) for i, s, size in zip(x, scales, i_sizes)]]
        )

    return Pointwise.create(
        device=x.get_device(),
        dtype=x.get_dtype(),
        inner_fn=fn,
        ranges=[*batch, *o_sizes],
    )


@register_lowering(aten.upsample_nearest1d.default)
def upsample_nearest1d(x, output_size, scales: Optional[float] = None):
    return upsample_nearestnd(x, output_size, (scales,), n=1)


@register_lowering(aten.upsample_nearest2d.default)
def upsample_nearest2d(
    x, output_size, scales_h: Optional[float] = None, scales_w: Optional[float] = None
):
    return upsample_nearestnd(x, output_size, (scales_h, scales_w), n=2)


@register_lowering(aten.upsample_nearest3d.default)
def upsample_nearest3d(
    x,
    output_size,
    scales_d: Optional[float] = None,
    scales_h: Optional[float] = None,
    scales_w: Optional[float] = None,
):
    return upsample_nearestnd(x, output_size, (scales_d, scales_h, scales_w), n=3)


def _create_constants(*args, dtype):
    return tuple(ops.constant(a, dtype) for a in args)


@register_lowering(aten.upsample_bicubic2d.default)
def upsample_bicubic2d_default(
    x,
    output_size,
    align_corners: bool,
    scales_h: Optional[float] = None,
    scales_w: Optional[float] = None,
):
    x.realize_hint()
    x_loader = x.make_loader()

    N, C, iH, iW = x.get_size()
    oH, oW = output_size

    iH = V.graph.sizevars.evaluate_static_shape(iH)
    iW = V.graph.sizevars.evaluate_static_shape(iW)

    def get_int_dtype(maxval):
        if maxval > torch.iinfo(torch.int32).max:
            return torch.int64
        return torch.int32

    def compute_scale(in_size, out_size, align_corners, scale=None):
        if align_corners:
            return (in_size - 1) / (out_size - 1) if out_size > 1 else 0
        else:
            return 1 / scale if scale is not None and scale > 0 else in_size / out_size

    def compute_source_index(scale, dst_index, align_corners, dtype):
        dst_index_ie = ops.index_expr(dst_index, dtype)
        scale = ops.constant(scale, dtype)
        if align_corners:
            return ops.mul(scale, dst_index_ie)
        else:
            half = ops.constant(0.5, dtype)
            return scale * (dst_index_ie + half) - half

    def cubic_convolution1(x, A, dtype):
        _Ap2, _Ap3, _1 = _create_constants(A + 2, A + 3, 1, dtype=dtype)
        return (_Ap2 * x - _Ap3) * x * x + _1

    def cubic_convolution2(x, A, dtype):
        _A, _4A, _5A, _8A = _create_constants(A, 4 * A, 5 * A, 8 * A, dtype=dtype)
        return ((_A * x - _5A) * x + _8A) * x - _4A

    def get_cubic_upsample_coefficients(t, dtype):
        A = -0.75
        _1 = ops.constant(1.0, dtype)
        c0 = cubic_convolution2(ops.add(t, _1), A, dtype)
        c1 = cubic_convolution1(t, A, dtype)

        x2 = ops.sub(_1, t)
        c2 = cubic_convolution1(x2, A, dtype)
        c3 = cubic_convolution2(ops.add(x2, _1), A, dtype)
        return (c0, c1, c2, c3)

    def cubic_interp1d(xs, t, dtype):
        cs = get_cubic_upsample_coefficients(t, dtype)
        # dot product between xs and cs
        return xs[0] * cs[0] + xs[1] * cs[1] + xs[2] * cs[2] + xs[3] * cs[3]

    height_scale = compute_scale(iH, oH, align_corners, scales_h)
    width_scale = compute_scale(iW, oW, align_corners, scales_w)

    def clamp(v, min, max):
        return ops.maximum(min, ops.minimum(max, v))

    def fn(idx):
        n, c, oy, ox = idx

        if x.get_dtype() == torch.uint8:
            dtype = torch.float32
        else:
            dtype = x.get_dtype()

        _0 = ops.constant(0, dtype)
        _1 = ops.constant(1, dtype)
        _255 = ops.constant(255, dtype)

        real_x = compute_source_index(width_scale, ox, align_corners, dtype)
        in_x = ops.floor(real_x)
        t_x = clamp(ops.sub(real_x, in_x), _0, _1)

        real_y = compute_source_index(height_scale, oy, align_corners, dtype)
        in_y = ops.floor(real_y)
        t_y = clamp(ops.sub(real_y, in_y), _0, _1)

        def load_bounded(fy, fx):
            # TODO(Lezcano) Here we may not need to set-up a device_size
            _0i = ops.constant(0, torch.int32)
            iHm1 = ops.constant(iH - 1, torch.int32)
            iWm1 = ops.constant(iW - 1, torch.int32)
            iy = ops.indirect_indexing(clamp(fy, _0i, iHm1), iH, check=False)
            ix = ops.indirect_indexing(clamp(fx, _0i, iWm1), iW, check=False)
            input = x_loader([n, c, iy, ix])

            if x.get_dtype() == torch.uint8:
                input = ops.to_dtype(input, dtype)

            return input

        iy = ops.to_dtype(in_y, get_int_dtype(iH + 1))
        ix = ops.to_dtype(in_x, get_int_dtype(iW + 1))
        iys_ofs = tuple(ops.add(iy, ofs) for ofs in (-1, 0, 1, 2))
        ixs_ofs = tuple(ops.add(ix, ofs) for ofs in (-1, 0, 1, 2))

        def get_x_interp(y):
<<<<<<< HEAD
            coeffs_x = tuple((load_bounded(y, x) for x in ixs_ofs))
            output = cubic_interp1d(coeffs_x, t_x, dtype)

            # this replicates precision loss between horizontal and vertical passes
            # in bicubic separable implementation with uint8 intermediate buffers
            if x.get_dtype() == torch.uint8:
                output = clamp(output, _0, _255)
            return output
=======
            coeffs_x = tuple(load_bounded(y, x) for x in ixs_ofs)
            return cubic_interp1d(coeffs_x, t_x)
>>>>>>> a93e174a

        coeffs_y = tuple(get_x_interp(y) for y in iys_ofs)
        output = cubic_interp1d(coeffs_y, t_y, dtype)

        if x.get_dtype() == torch.uint8:
            output = clamp(ops.round(output), _0, _255)
            output = ops.to_dtype(output, torch.uint8)

        return output

    return Pointwise.create(
        device=x.get_device(),
        dtype=x.get_dtype(),
        inner_fn=fn,
        ranges=[N, C, sympy.Integer(oH), sympy.Integer(oW)],
    )


@register_lowering(aten.reflection_pad2d)
def reflection_pad2d(x, padding):
    assert len(padding) == 4
    left, right, top, bot = padding

    x_loader = x.make_loader()
    *batch, h, w = x.get_size()
    h = V.graph.sizevars.evaluate_static_shape(h)
    w = V.graph.sizevars.evaluate_static_shape(w)

    def reflect(x, size, offset):
        size_num = size
        size = ops.constant(size - 1, torch.int32)
        x = ops.index_expr(x, torch.int32)
        x = ops.sub(x, ops.constant(offset, torch.int32))
        x = ops.sub(size, ops.abs(ops.sub(size, ops.abs(x))))
        return ops.indirect_indexing(x, size_num, check=False)

    def fn(idx):
        *b, x, y = idx
        x = reflect(x, h, top)
        y = reflect(y, w, left)
        return x_loader([*b, x, y])

    return Pointwise.create(
        device=x.get_device(),
        dtype=x.get_dtype(),
        inner_fn=fn,
        ranges=[*batch, sympy.Integer(h + top + bot), sympy.Integer(w + left + right)],
    )


@register_lowering(aten.reflection_pad2d_backward)
def reflection_pad2d_backward(grad_output, x, padding):
    assert len(padding) == 4
    left, right, top, bot = padding

    *_, h, w = x.get_size()
    h = V.graph.sizevars.evaluate_static_shape(h) - 1
    w = V.graph.sizevars.evaluate_static_shape(w) - 1
    grad_loader = grad_output.make_loader()
    *_, h_grad, w_grad = grad_output.get_size()

    def fn(idx):
        *b, x, y = idx

        def load_from_output(x, y):
            return grad_loader([*b, x, y])

        def index_range_condition(index_range):
            i, lb, ub = index_range
            i = ops.index_expr(i, torch.int32)
            lb = ops.index_expr(lb, torch.int64)
            ub = ops.index_expr(ub, torch.int64)
            return ops.and_(ops.ge(i, lb), ops.le(i, ub))

        # Areas after reflection:
        #
        #   top-left    |   top     |   top-right
        # -----------------------------------------
        #   left        |   center  |   right
        # -----------------------------------------
        #   bottom-left |   bottom  |   bottom-right
        #
        # The center area is the original matrix. Other areas are reflections.

        center_x, center_y = x + top, y + left
        top_reflect_x, left_reflect_y = top - x, left - y
        bot_reflect_x, right_reflect_y = 2 * h + top - x, 2 * w + left - y

        # Accumulate gradients from different areas
        # If some of the padding is negative, center load is not always valid
        range_cx = (center_x, 0, h + top + bot)
        range_cy = (center_y, 0, w + left + right)
        cond = ops.and_(
            index_range_condition(range_cx), index_range_condition(range_cy)
        )
        grad = ops.masked(cond, lambda: load_from_output(center_x, center_y), 0.0)

        def accumulate(out_x, out_y, index_range1, index_range2=None):
            nonlocal grad

            # If the upper bound is less than the lower bound, we can get rid of one accumulation.
            # This happens when the padding size is zero.
            upper_less_than_lower1 = index_range1[2] < index_range1[1]
            if isinstance(upper_less_than_lower1, bool) and upper_less_than_lower1:
                return
            cond = index_range_condition(index_range1)
            if index_range2 is not None:
                upper_less_than_lower2 = index_range2[2] < index_range2[1]
                if isinstance(upper_less_than_lower2, bool) and upper_less_than_lower2:
                    return
                cond = ops.and_(cond, index_range_condition(index_range2))
            g = ops.masked(cond, lambda: load_from_output(out_x, out_y), 0.0)
            grad = ops.add(grad, g)

        accumulate(center_x, left_reflect_y, range_cx, (y, 1, left))
        accumulate(center_x, right_reflect_y, range_cx, (y, w - right, w - 1))
        accumulate(top_reflect_x, center_y, (x, 1, top), range_cy)
        accumulate(bot_reflect_x, center_y, (x, h - bot, h - 1), range_cy)
        accumulate(top_reflect_x, left_reflect_y, (x, 1, top), (y, 1, left))
        accumulate(top_reflect_x, right_reflect_y, (x, 1, top), (y, w - right, w - 1))
        accumulate(bot_reflect_x, left_reflect_y, (x, h - bot, h - 1), (y, 1, left))
        accumulate(
            bot_reflect_x, right_reflect_y, (x, h - bot, h - 1), (y, w - right, w - 1)
        )

        return grad

    return Pointwise.create(
        device=grad_output.get_device(),
        dtype=grad_output.get_dtype(),
        inner_fn=fn,
        ranges=list(x.get_size()),
    )


@register_lowering(prims.rev.default)
def rev(x, dims):
    # note - dims pre-canonicalized
    x_loader = x.make_loader()
    sizes = x.get_size()

    def loader(idx):
        idx = list(idx)
        assert len(idx) == len(sizes)
        for dim in dims:
            idx[dim] = (sizes[dim] - 1) - idx[dim]

        return x_loader(idx)

    return Pointwise.create(
        device=x.get_device(),
        dtype=x.get_dtype(),
        inner_fn=loader,
        ranges=sizes,
    )


@register_lowering(aten.constant_pad_nd, type_promotion_kind=None)
def constant_pad_nd(x, padding, fill_value=0):
    assert (len(padding) % 2) == 0
    if all(p == 0 for p in padding):
        return clone(x)

    sizes = x.get_size()

    bounds = list(reversed(list(zip(padding[::2], padding[1::2]))))
    n = len(sizes) - len(bounds)

    # if padding is a complicated expression, hoist it
    bounds_precomp = []
    for l, h in bounds:
        l_precomp = (
            V.graph.sizevars.lookup_precomputed_size(l)
            if isinstance(l, sympy.Expr) and l.free_symbols
            else l
        )
        bounds_precomp.append((l_precomp, h))

    output_size = list(sizes[:n])
    mask_sizes = []
    for (low, high), size in zip(bounds, sizes[n:]):
        mask_sizes.append(size)
        output_size.append(sympy.expand(size + low + high))
    assert len(output_size) == len(sizes)
    fill_value = dtype_to_type(x.get_dtype())(fill_value)

    def mask(index):
        mask = []
        for idx, (low, high), length in zip(index[n:], bounds, mask_sizes):
            if low != 0:
                mask.append(range_mask_low(idx, 0))
            if high != 0:
                mask.append(range_mask_high(idx, length))
        mask = functools.reduce(ops.and_, mask)
        return ops.masked(mask, lambda: x_loader(index), fill_value)

    def offset_fn(index):
        new_index = list(index[:n])
        for idx, (low, high) in zip(index[n:], bounds_precomp):
            new_index.append(idx - low)
        assert len(new_index) == len(index)
        return mask(new_index)

    x_loader = x.make_loader()
    return Pointwise.create(
        device=x.get_device(),
        dtype=x.get_dtype(),
        inner_fn=offset_fn,
        ranges=output_size,
    )


def range_mask_low(i: sympy.Expr, low: Union[sympy.Expr, int]):
    return ops.ge(
        ops.index_expr(i, torch.int64),
        ops.index_expr(sympy.Integer(low), torch.int64),
    )


def range_mask_high(i: sympy.Expr, high: sympy.Expr):
    return ops.lt(
        ops.index_expr(i, torch.int64),
        ops.index_expr(high, torch.int64),
    )


def range_mask(i: sympy.Expr, high: sympy.Expr, low: sympy.Expr):
    return ops.and_(
        range_mask_low(i, low),
        range_mask_high(i, high),
    )


def constant_boundary_condition_2d(x, fill_value, padding=None, pad_fill_value=1.0):
    *_, h, w = x.get_size()
    x_loader = x.make_loader()
    padding_h = padding[0] if padding else 0
    padding_w = padding[1] if padding else 0

    def load(index):
        *prefix, ih, iw = index

        mask = ops.and_(
            range_mask(ih, h + padding_h, -padding_h),
            range_mask(iw, w + padding_w, -padding_w),
        )
        return (
            ops.masked(
                mask,
                lambda: constant_boundary_condition_2d(x, pad_fill_value)(
                    [*prefix, ih, iw]
                ),
                fill_value,
            )
            if padding
            else ops.masked(mask, lambda: x_loader([*prefix, ih, iw]), fill_value)
        )

    return load


def pooling_size(x, i, kernel_size, stride, padding, ceil_mode):
    x_out = FloorDiv(
        x + 2 * padding[i] - (kernel_size[i] - 1) + (stride[i] - 1), stride[i]
    )

    if ceil_mode:
        x_alt = FloorDiv(
            x + 2 * padding[i] - (kernel_size[i] - 1) + 2 * (stride[i] - 1), stride[i]
        )
        if V.graph.sizevars.size_hint((x_alt - 1) * stride[i] - x - padding[i]) >= 0:
            # Sliding windows must start within the input or left padding
            x_alt -= 1
            V.graph.sizevars.guard_leq(0, x_alt * stride[i] - x - padding[i])
        if V.graph.sizevars.size_hint(x_out - x_alt) == 0:
            # ceil mode is actually a no-op, lets guard on that
            V.graph.sizevars.guard_equals(x_out, x_alt)
            ceil_mode = False
        else:
            x_out = x_alt
    return x_out, ceil_mode


fallback_max_pool2d_with_indices = fallback_handler(aten.max_pool2d_with_indices)


@register_lowering(aten.max_pool2d_with_indices, type_promotion_kind=None)
def max_pool2d_with_indices(
    x, kernel_size, stride=None, padding=0, dilation=1, ceil_mode=False
):
    if padding == 0:
        padding = [0, 0]
    if dilation == 1:
        dilation = [1, 1]
    if not stride:
        stride = kernel_size
    kernel_size = pad_listlike(kernel_size, 2)
    stride = pad_listlike(stride, 2)
    padding = pad_listlike(padding, 2)
    dilation = pad_listlike(dilation, 2)

    assert isinstance(x, TensorBox)
    assert len(kernel_size) == 2
    assert len(stride) == 2
    assert len(padding) == 2
    assert len(dilation) == 2
    assert len(x.get_size()) in (3, 4)

    x.realize_hint()
    *batch, h, w = x.get_size()

    h_out, ceil_mode1 = pooling_size(h, 0, kernel_size, stride, padding, ceil_mode)
    w_out, ceil_mode2 = pooling_size(w, 1, kernel_size, stride, padding, ceil_mode)

    if padding[0] or padding[1] or ceil_mode1 or ceil_mode2:
        x_loader = constant_boundary_condition_2d(x, float("-inf"))
    else:
        x_loader = x.make_loader()

    new_size = list(batch) + [h_out, w_out]
    window_size = kernel_size[0] * kernel_size[1]

    if window_size > 25 or any(d != 1 for d in dilation):
        # Kernel size too big. Results in hard-to-optimize Triton code. Use fallback.
        return fallback_max_pool2d_with_indices(
            x, kernel_size, stride, padding, dilation, ceil_mode
        )

    def fn(idx, return_index):
        *prefix, bh, bw = idx
        maxval = None
        maxindex = None
        for ih, iw in itertools.product(range(kernel_size[0]), range(kernel_size[1])):
            ih = bh * stride[0] + ih - padding[0]
            iw = bw * stride[1] + iw - padding[1]
            val = x_loader([*prefix, ih, iw])
            if return_index:
                index = ops.index_expr(ih * w + iw, torch.int64)
                if maxindex is None:
                    maxindex = index
                else:
                    maxindex = ops.where(ops.gt(val, maxval), index, maxindex)
            if maxval is None:
                maxval = val
            else:
                maxval = ops.maximum(val, maxval)
        if return_index:
            return maxindex
        else:
            return maxval

    r1 = Pointwise.create(
        device=x.get_device(),
        dtype=x.get_dtype(),
        inner_fn=functools.partial(fn, return_index=False),
        ranges=new_size,
    )
    r2 = Pointwise.create(
        device=x.get_device(),
        dtype=torch.int64,
        inner_fn=functools.partial(fn, return_index=True),
        ranges=new_size,
    )
    # TODO(jansel): should we force these to be realized?
    return r1, r2


fallback_max_pool2d_with_indices_backward = fallback_handler(
    aten.max_pool2d_with_indices_backward
)


@register_lowering(aten.max_pool2d_with_indices_backward, type_promotion_kind=None)
def max_pool2d_with_indices_backward(
    grad_output, x, kernel_size, stride, padding, dilation, ceil_mode, indices
):
    if padding == 0:
        padding = [0, 0]
    if dilation == 1:
        dilation = [1, 1]
    if not stride:
        stride = kernel_size

    assert isinstance(x, TensorBox)
    assert len(kernel_size) == 2
    assert len(stride) == 2
    assert len(padding) == 2
    assert len(dilation) == 2
    assert len(x.get_size()) in (3, 4)

    # we will read this many times, so make sure it is computed
    grad_output.realize_hint()
    try:
        gO_stride = grad_output.get_stride()
    except AttributeError:
        # some classes don't have `get_stride`
        # TODO will need a better way of determining if inputs are channels-last
        gO_stride = None
    if isinstance(x, TensorBox) and isinstance(x.data.data, Pointwise):  # type: ignore[attr-defined]
        data = x.data.data  # type: ignore[attr-defined]
        x_buffer = ir.ComputedBuffer(
            name=None,
            layout=ir.FlexibleLayout(
                device=data.get_device(),
                dtype=data.get_dtype(),
                size=data.get_size(),
            ),
            data=data,
        )
        x_buffer.decide_layout()
        x_stride = x_buffer.get_stride()
    else:
        try:
            x_stride = x.get_stride()
        except AttributeError:
            x_stride = None

    is_channels_last = (x_stride is not None and x_stride[1] == 1) or (
        gO_stride is not None and gO_stride[1] == 1
    )
    autotune = (
        config.coordinate_descent_tuning
        or config.max_autotune
        or config.max_autotune_pointwise
    )
    if any(d != 1 for d in dilation) or (is_channels_last and not autotune):
        # don't codegen channels-last when autotune is not enabled, it's very slow
        return fallback_max_pool2d_with_indices_backward(
            grad_output, x, kernel_size, stride, padding, dilation, ceil_mode, indices
        )

    indices.realize_hint()

    *batch, height, width = x.get_size()
    *_, pooled_height, pooled_width = grad_output.get_size()

    indices_loader = indices.make_loader()
    grad_loader = grad_output.make_loader()
    new_size = list(x.get_size())

    h_window_size = max(
        [
            max(h // stride[0] - max(0, (h - kernel_size[0]) // stride[0]), 1)
            for h in range(kernel_size[0] * 2)
        ]
    )
    w_window_size = max(
        [
            max(w // stride[1] - max(0, (w - kernel_size[1]) // stride[1]), 1)
            for w in range(kernel_size[1] * 2)
        ]
    )

    window_size = h_window_size * w_window_size

    if window_size > 25:
        # Kernel size too big. Results in hard-to-optimize Triton code. Use fallback.
        return fallback_max_pool2d_with_indices_backward(
            grad_output, x, kernel_size, stride, padding, dilation, ceil_mode, indices
        )

    indices_size = indices.get_size()

    def fn(idx):
        *prefix, h, w = idx
        index_test = ops.index_expr(h * width + w, torch.int32)
        h = h + padding[0]
        w = w + padding[1]
        phstart = ops.index_expr(
            FloorDiv(h - kernel_size[0] + stride[0], stride[0]), torch.int32
        )
        pwstart = ops.index_expr(
            FloorDiv(w - kernel_size[1] + stride[1], stride[1]), torch.int32
        )
        phend = ops.index_expr(FloorDiv(h, stride[0]) + 1, torch.int32)
        pwend = ops.index_expr(FloorDiv(w, stride[1]) + 1, torch.int32)

        phstart = ops.maximum(phstart, ops.constant(0, torch.int32))
        pwstart = ops.maximum(pwstart, ops.constant(0, torch.int32))
        phend = ops.minimum(phend, ops.index_expr(pooled_height, torch.int32))
        pwend = ops.minimum(pwend, ops.index_expr(pooled_width, torch.int32))

        gradient = None
        for ph_ in range(h_window_size):
            for pw_ in range(w_window_size):
                ph = ops.add(phstart, ops.constant(ph_, torch.int32))
                pw = ops.add(pwstart, ops.constant(pw_, torch.int32))
                grad_index = [
                    *prefix,
                    ops.indirect_indexing(
                        ops.minimum(ph, ops.sub(phend, ops.constant(1, torch.int32))),
                        indices_size[-2],
                        check=False,
                    ),
                    ops.indirect_indexing(
                        ops.minimum(pw, ops.sub(pwend, ops.constant(1, torch.int32))),
                        indices_size[-1],
                        check=False,
                    ),
                ]

                index_actual = indices_loader(grad_index)
                grad_part = grad_loader(grad_index)
                check = ops.eq(index_actual, index_test)

                if gradient is None:
                    # don't need mask for 0, 0
                    gradient = ops.where(
                        check, grad_part, ops.constant(0.0, torch.float32)
                    )
                else:
                    mask = ops.and_(
                        ops.and_(
                            ops.lt(ph, phend),
                            ops.lt(pw, pwend),
                        ),
                        check,
                    )
                    gradient = ops.where(mask, ops.add(gradient, grad_part), gradient)
        assert gradient is not None
        return gradient

    return Pointwise.create(
        device=grad_output.get_device(),
        dtype=grad_output.get_dtype(),
        inner_fn=fn,
        ranges=new_size,
    )


def pad_adaptive_loader(x):
    *_, h, w = x.get_size()
    x_loader = x.make_loader()

    def load(prefix, increments, start_indices, end_indices):
        ih, iw = increments
        h_start_index, w_start_index = start_indices
        h_end_index, w_end_index = end_indices

        mask = ops.and_(
            ops.lt(
                ops.index_expr(h_start_index + ih, torch.int64),
                ops.index_expr(h_end_index, torch.int64),
            ),
            ops.lt(
                ops.index_expr(w_start_index + iw, torch.int64),
                ops.index_expr(w_end_index, torch.int64),
            ),
        )

        return ops.masked(
            mask,
            lambda: x_loader([*prefix, h_start_index + ih, w_start_index + iw]),
            0.0,
        )

    return load


def _adaptive_pooling_idx_sum(kernel_maxes, start_index_fns, end_index_fns):
    h_start_index_fn, w_start_index_fn = start_index_fns
    h_end_index_fn, w_end_index_fn = end_index_fns

    def fn_sum(idx, loader):
        *prefix, bh, bw = idx

        h_start_index = h_start_index_fn(bh)
        h_end_index = h_end_index_fn(bh)

        w_start_index = w_start_index_fn(bw)
        w_end_index = w_end_index_fn(bw)

        total = None
        for ih, iw in itertools.product(range(kernel_maxes[0]), range(kernel_maxes[1])):
            val = loader(
                prefix,
                [ih, iw],
                [h_start_index, w_start_index],
                [h_end_index, w_end_index],
            )
            if total is None:
                total = val
            else:
                total = ops.add(val, total)
        return total

    return fn_sum


fallback_adaptive_avg_pool2d = fallback_handler(aten._adaptive_avg_pool2d)


@register_lowering(aten._adaptive_avg_pool2d)
def _adaptive_avg_pool2d(x, output_size):
    assert isinstance(x, TensorBox)
    assert len(output_size) == 2
    x.realize_hint()

    *batch, h_in, w_in = x.get_size()

    h_in = V.graph.sizevars.evaluate_static_shape(h_in)
    w_in = V.graph.sizevars.evaluate_static_shape(w_in)

    h_out, w_out = output_size

    # no-op if the same input and output
    if h_in == h_out and w_in == w_out:
        return clone(x)

    if h_out == 0 or w_out == 0:
        o_size = [*batch, h_out, w_out]
        return empty(o_size, dtype=x.get_dtype(), device=x.get_device())
    if h_in % h_out == 0 and w_in % w_out == 0:
        kernel_size = [h_in // h_out, w_in // w_out]
        return avg_pool2d(x, kernel_size)

    h_kernel_max = ceildiv((h_in + h_out - 1), h_out)
    w_kernel_max = ceildiv((w_in + w_out - 1), w_out)

    new_size = list(batch) + [h_out, w_out]
    dtype = x.get_dtype()

    def start_index(index, out_dim, inp_dim):
        return FloorDiv((index * inp_dim), out_dim)

    def end_index(index, out_dim, inp_dim):
        return FloorDiv((index + 1) * inp_dim + out_dim - 1, out_dim)

    h_start_index = functools.partial(start_index, out_dim=h_out, inp_dim=h_in)
    h_end_index = functools.partial(end_index, out_dim=h_out, inp_dim=h_in)

    w_start_index = functools.partial(start_index, out_dim=w_out, inp_dim=w_in)
    w_end_index = functools.partial(end_index, out_dim=w_out, inp_dim=w_in)

    window_size = h_kernel_max * w_kernel_max
    if window_size > 25:
        # Kernel size too big. Results in hard-to-optimize Triton code. Use fallback.
        return fallback_adaptive_avg_pool2d(x, output_size)

    fn_sum = _adaptive_pooling_idx_sum(
        [h_kernel_max, w_kernel_max],
        [h_start_index, w_start_index],
        [h_end_index, w_end_index],
    )

    ones_loader = pad_adaptive_loader(ones_like(x))

    def fn(idx):
        return ops.div(fn_sum(idx, pad_adaptive_loader(x)), fn_sum(idx, ones_loader))

    rv = Pointwise.create(
        device=x.get_device(),
        dtype=dtype,
        inner_fn=fn,
        ranges=new_size,
    )
    # TODO: should we force these to be realized?
    return rv


@register_lowering(aten.upsample_nearest2d_backward.default)
def upsample_nearest2d_backward(
    x, output_size=None, input_size=None, scales_h=None, scales_w=None
):
    x.realize_hint()

    *batch, inp_h, inp_w = x.get_size()
    inp_h = V.graph.sizevars.evaluate_static_shape(inp_h)
    inp_w = V.graph.sizevars.evaluate_static_shape(inp_w)

    *batch, out_h, out_w = input_size

    if inp_h % out_h == 0 and inp_w % out_w == 0:
        return avg_pool2d(x, [inp_h // out_h, inp_w // out_w], divisor_override=1)

    h_kernel_max = ceildiv(inp_h, out_h)
    w_kernel_max = ceildiv(inp_w, out_w)

    def start_index(index, out_dim, inp_dim):
        return CeilDiv(index * inp_dim, out_dim)

    def end_index(index, out_dim, inp_dim):
        return start_index((index + 1), out_dim, inp_dim)

    h_start_index = functools.partial(start_index, out_dim=out_h, inp_dim=inp_h)
    h_end_index = functools.partial(end_index, out_dim=out_h, inp_dim=inp_h)

    w_start_index = functools.partial(start_index, out_dim=out_w, inp_dim=inp_w)
    w_end_index = functools.partial(end_index, out_dim=out_w, inp_dim=inp_w)

    fn_sum = _adaptive_pooling_idx_sum(
        [h_kernel_max, w_kernel_max],
        [h_start_index, w_start_index],
        [h_end_index, w_end_index],
    )

    def fn(idx):
        return fn_sum(idx, pad_adaptive_loader(x))

    rv = Pointwise.create(
        device=x.get_device(),
        dtype=x.get_dtype(),
        inner_fn=fn,
        ranges=list(input_size),
    )

    return rv


fallback_avg_pool2d = fallback_handler(aten.avg_pool2d)


@register_lowering(aten.avg_pool2d, type_promotion_kind=None)
def avg_pool2d(
    x,
    kernel_size,
    stride=(),
    padding=0,
    ceil_mode=False,
    count_include_pad=True,
    divisor_override=None,
):
    if not stride:
        stride = kernel_size
    if not padding:
        padding = [0, 0]
    kernel_size = pad_listlike(kernel_size, 2)
    stride = pad_listlike(stride, 2)
    padding = pad_listlike(padding, 2)

    assert isinstance(x, TensorBox)
    assert len(kernel_size) == 2
    assert len(stride) == 2
    assert len(padding) == 2
    assert len(x.get_size()) in (3, 4)

    x.realize_hint()
    *batch, h, w = x.get_size()

    h_out, ceil_mode1 = pooling_size(h, 0, kernel_size, stride, padding, ceil_mode)
    w_out, ceil_mode2 = pooling_size(w, 1, kernel_size, stride, padding, ceil_mode)

    if padding[0] or padding[1] or ceil_mode1 or ceil_mode2:
        x_loader = constant_boundary_condition_2d(x, 0.0)
        had_padding = True
    else:
        x_loader = x.make_loader()
        had_padding = False

    new_size = list(batch) + [h_out, w_out]
    dtype = x.get_dtype()

    window_size = kernel_size[0] * kernel_size[1]
    if window_size > 25:
        # Kernel size too big. Results in hard-to-optimize Triton code. Use fallback.
        return fallback_avg_pool2d(
            x,
            kernel_size,
            stride,
            padding,
            ceil_mode,
            count_include_pad,
            divisor_override,
        )

    def fn_sum(idx, loader):
        *prefix, bh, bw = idx
        total = None
        for ih, iw in itertools.product(range(kernel_size[0]), range(kernel_size[1])):
            ih = bh * stride[0] + ih - padding[0]
            iw = bw * stride[1] + iw - padding[1]
            val = loader([*prefix, ih, iw])
            if total is None:
                total = val
            else:
                total = ops.add(val, total)
        return total

    if not had_padding or divisor_override:
        if divisor_override:
            scale = 1 / divisor_override
        else:
            scale = 1.0 / (kernel_size[0] * kernel_size[1])

        def fn(idx):
            return ops.mul(fn_sum(idx, x_loader), ops.constant(scale, dtype))

    else:
        ones_loader = constant_boundary_condition_2d(
            ones_like(x), 0.0, padding if count_include_pad else None
        )

        def fn(idx):
            # TODO(jansel): optimize to do `int(x<h)` rather than `x<h?1:0`
            return ops.div(fn_sum(idx, x_loader), fn_sum(idx, ones_loader))

    rv = Pointwise.create(
        device=x.get_device(),
        dtype=dtype,
        inner_fn=fn,
        ranges=new_size,
    )
    # TODO(jansel): should we force these to be realized?
    return rv


fallback_avg_pool2d_backward = fallback_handler(aten.avg_pool2d_backward)


@register_lowering(aten.avg_pool2d_backward, type_promotion_kind=None)
def avg_pool2d_backward(
    grad_output,
    x,
    kernel_size,
    stride,
    padding,
    ceil_mode,
    count_include_pad,
    divisor_override=None,
):
    assert divisor_override is None or divisor_override != 0, "divisor must be not zero"
    if not stride:
        stride = kernel_size
    if not padding:
        padding = [0, 0]

    assert isinstance(grad_output, TensorBox)
    assert isinstance(x, TensorBox)
    assert len(kernel_size) == 2
    assert len(stride) == 2
    assert len(padding) == 2
    assert len(x.get_size()) in (3, 4)

    grad_output.realize_hint()  # we will read this many times, so make sure it is computed

    *batch, height, width = x.get_size()

    h_out, ceil_mode1 = pooling_size(height, 0, kernel_size, stride, padding, ceil_mode)
    w_out, ceil_mode2 = pooling_size(width, 1, kernel_size, stride, padding, ceil_mode)

    grad_loader = grad_output.make_loader()

    had_padding = padding[0] or padding[1] or ceil_mode1 or ceil_mode2

    *_, pooled_height, pooled_width = grad_output.get_size()
    new_size = list(x.get_size())
    dtype = x.get_dtype()

    h_window_size = max(
        [
            max(h // stride[0] - max(0, (h - kernel_size[0]) // stride[0]), 1)
            for h in range(kernel_size[0] * 2)
        ]
    )
    w_window_size = max(
        [
            max(w // stride[1] - max(0, (w - kernel_size[1]) // stride[1]), 1)
            for w in range(kernel_size[1] * 2)
        ]
    )

    window_size = h_window_size * w_window_size
    if window_size > 25:
        # Kernel size too big. Results in hard-to-optimize Triton code. Use fallback.
        return fallback_avg_pool2d_backward(
            grad_output,
            x,
            kernel_size,
            stride,
            padding,
            ceil_mode,
            count_include_pad,
            divisor_override,
        )

    def compute_pool_size_without_padding(ph, pw):
        """
        This computes the scaling factor that we will divide an element
        by when `count_include_pad=False`
        """
        stride_h = ops.constant(stride[0], torch.int32)
        stride_w = ops.constant(stride[1], torch.int32)
        pad_h = ops.constant(padding[0], torch.int32)
        pad_w = ops.constant(padding[1], torch.int32)
        kernel_h = ops.constant(kernel_size[0], torch.int32)
        kernel_w = ops.constant(kernel_size[1], torch.int32)
        hstart = ops.sub(ops.mul(ph, stride_h), pad_h)
        wstart = ops.sub(ops.mul(pw, stride_w), pad_w)
        hend = ops.minimum(
            ops.add(hstart, kernel_h),
            ops.add(ops.index_expr(height, torch.int32), pad_h),
        )
        wend = ops.minimum(
            ops.add(wstart, kernel_w),
            ops.add(ops.index_expr(width, torch.int32), pad_w),
        )
        hstart = ops.maximum(hstart, ops.constant(0, torch.int32))
        wstart = ops.maximum(wstart, ops.constant(0, torch.int32))
        hend = ops.minimum(hend, ops.index_expr(height, torch.int32))
        wend = ops.minimum(wend, ops.index_expr(width, torch.int32))
        divide_factor = ops.mul(ops.sub(hend, hstart), ops.sub(wend, wstart))
        return divide_factor

    def fn(idx):
        *prefix, h, w = idx
        h = h + padding[0]
        w = w + padding[1]
        phstart = ops.index_expr(
            FloorDiv(h - kernel_size[0] + stride[0], stride[0]), torch.int32
        )
        pwstart = ops.index_expr(
            FloorDiv(w - kernel_size[1] + stride[1], stride[1]), torch.int32
        )
        phend = ops.index_expr(FloorDiv(h, stride[0]) + 1, torch.int32)
        pwend = ops.index_expr(FloorDiv(w, stride[1]) + 1, torch.int32)

        phstart = ops.maximum(phstart, ops.constant(0, torch.int32))
        pwstart = ops.maximum(pwstart, ops.constant(0, torch.int32))
        phend = ops.minimum(phend, ops.index_expr(pooled_height, torch.int32))
        pwend = ops.minimum(pwend, ops.index_expr(pooled_width, torch.int32))

        gradient = None
        for ph_ in range(h_window_size):
            for pw_ in range(w_window_size):
                ph = ops.add(phstart, ops.constant(ph_, torch.int32))
                pw = ops.add(pwstart, ops.constant(pw_, torch.int32))

                if divisor_override is not None:
                    scale = divisor_override
                elif count_include_pad or not had_padding:
                    scale = kernel_size[0] * kernel_size[1]
                else:
                    scale = compute_pool_size_without_padding(ph, pw)

                part = ops.truediv(
                    grad_loader(
                        [
                            *prefix,
                            ops.indirect_indexing(
                                ops.minimum(
                                    ph, ops.sub(phend, ops.constant(1, torch.int32))
                                ),
                                pooled_height,
                                check=False,
                            ),
                            ops.indirect_indexing(
                                ops.minimum(
                                    pw, ops.sub(pwend, ops.constant(1, torch.int32))
                                ),
                                pooled_width,
                                check=False,
                            ),
                        ]
                    ),
                    scale,
                )

                mask = ops.and_(
                    ops.lt(ph, phend),
                    ops.lt(pw, pwend),
                )
                if gradient is None:
                    gradient = ops.where(mask, part, ops.constant(0.0, torch.float32))
                else:
                    gradient = ops.where(mask, ops.add(gradient, part), gradient)
        assert gradient is not None
        return gradient

    rv = Pointwise.create(
        device=grad_output.get_device(),
        dtype=dtype,
        inner_fn=fn,
        ranges=new_size,
    )
    return rv


def _validate_reduction_axis(x, axis):
    size = x.get_size()
    if isinstance(axis, int):
        axis = [axis]
    elif not axis:
        axis = range(len(size))
    if len(size) == 0:
        assert tuple(axis) in [(), (0,), (-1,)], f"invalid axis: {axis}"
        return []
    axis = list(axis)
    for i in range(len(axis)):
        if axis[i] < 0:
            axis[i] += len(size) if len(size) else 1
        assert 0 <= axis[i] < len(size) or (len(size) == 0 and axis[i] == 0)
    assert len(set(axis)) == len(axis), "reduction axis not unique"
    return axis


def _make_reduction_inner(x, *, axis, keepdims, dtype, override_return_dtype):
    if dtype is not None:
        x = to_dtype(x, dtype)
    size = x.get_size()
    axis = set(_validate_reduction_axis(x, axis))

    kept_sizes = []
    kept_idx = []
    reduced_sizes = []
    reduced_idx = []
    for i in range(len(size)):
        if i in axis:
            reduced_idx.append(i)
            reduced_sizes.append(size[i])
        else:
            kept_idx.append(i)
            kept_sizes.append(size[i])

    def loader(index, reduction_index):
        assert len(reduction_index) == len(reduced_idx)
        if keepdims:
            assert len(index) == len(size)
            assert all(index[i] == 0 for i in reduced_idx)
            index = [index[i] for i in kept_idx]
        assert len(index) == len(kept_idx)
        new_index = [None] * (len(index) + len(reduction_index))
        for idx, var in itertools.chain(
            zip(kept_idx, index), zip(reduced_idx, reduction_index)
        ):
            new_index[idx] = var
        return inner_loader(new_index)

    if keepdims:
        new_size = list(size)
        for i in reduced_idx:
            new_size[i] = sympy.Integer(1)
    else:
        new_size = kept_sizes

    inner_loader = x.make_loader()
    return dict(
        device=x.get_device(),
        dst_dtype=override_return_dtype or x.get_dtype(),
        src_dtype=x.get_dtype(),
        inner_fn=loader,
        ranges=new_size,
        reduction_ranges=reduced_sizes,
    )


def make_reduction(reduction_type: str, override_return_dtype=None):
    def inner(x, axis=None, keepdims=False, *, dtype=None):
        kwargs = _make_reduction_inner(
            x,
            axis=axis,
            keepdims=keepdims,
            dtype=dtype,
            override_return_dtype=override_return_dtype,
        )
        result = Reduction.create(reduction_type=reduction_type, **kwargs)
        if isinstance(
            result.data.data, Reduction
        ):  # Only realize if reduction isn't unrolled
            result.realize()
        return result

    return inner


@register_lowering(aten.mean)
def mean(x, axis=None, keepdim=False, *, dtype=None):
    if dtype is not None:
        x = to_dtype(x, dtype)
    size = x.get_size()
    axis = _validate_reduction_axis(x, axis)
    # compute in higher-precision until end of mean lowering
    output_dtype = x.get_dtype()
    if output_dtype in (torch.float16, torch.bfloat16):
        x = to_dtype(x, torch.float)
    sum_result = sum_(x, axis, keepdim)
    denom = sympy_product(size[i] for i in axis)
    denom = ir.IndexingConstant(denom, x.get_dtype(), x.get_device())
    denom = ExpandView.create(denom, list(sum_result.get_size()))
    return to_dtype(div(sum_result, denom), output_dtype)


def var_mean_sum_(x, axis, correction, keepdim, return_mean):
    if correction is None:
        correction = 1

    size = x.get_size()
    axis = _validate_reduction_axis(x, axis)
    x_mean = mean(x, axis, keepdim=True)
    if return_mean:
        x_mean.realize()

    diffs = square(sub(x, x_mean))
    sum_result = sum_(diffs, axis, keepdim)

    denom = sympy_product(size[i] for i in axis)
    if correction:
        denom = denom - correction
    denom = ir.IndexingConstant(denom, x.get_dtype(), x.get_device())
    denom = ExpandView.create(denom, list(sum_result.get_size()))
    x_var = div(sum_result, denom)
    if not return_mean:
        return x_var

    x_mean = x_mean if keepdim else squeeze(x_mean, axis)
    return x_var, x_mean


def use_two_step_variance(x, axis, keepdim):
    # Instead of unrolling welford, just unroll the simpler two-step var
    axis = _validate_reduction_axis(x, axis)
    kwargs = _make_reduction_inner(
        x, axis=axis, keepdims=keepdim, dtype=None, override_return_dtype=None
    )

    ranges = kwargs["ranges"]
    reduction_numel = sympy_product(kwargs["reduction_ranges"])
    return (
        isinstance(reduction_numel, sympy.Integer)
        and int(reduction_numel) < config.unroll_reductions_threshold
        and sympy_product(ranges) != 1
    )


def var_mean_welford_(x, axis, *, correction, keepdim, return_mean):
    if correction is None:
        correction = 1

    kwargs = _make_reduction_inner(
        x, axis=axis, keepdims=keepdim, dtype=None, override_return_dtype=None
    )
    loader = kwargs.pop("inner_fn")
    kwargs.pop("dst_dtype")
    kwargs.pop("src_dtype")

    mean, m2, _ = ir.WelfordReduction.create(
        inner_fns=(loader,),
        reduction_type="welford_reduce",
        dtype=x.get_dtype(),
        **kwargs,
    )
    m2.realize()

    dtype = x.get_dtype()
    size = x.get_size()
    axis = _validate_reduction_axis(x, axis)
    rnumel = sympy_product(size[i] for i in axis)

    def get_constant_or_index_expr(x, dtype):
        if isinstance(x, sympy.Expr) and not x.is_constant():
            return ops.to_dtype(ops.index_expr(x, torch.int64), dtype)
        return ops.constant(x, dtype)

    def scale_fn(data):
        c = get_constant_or_index_expr(correction, dtype)
        N = get_constant_or_index_expr(rnumel, dtype)
        return data / (N - c)

    var = make_pointwise(scale_fn)(m2)

    if return_mean:
        mean.realize()
        return var, mean
    return var


@register_lowering([aten.var, prims.var])
def var_(x, axis=None, *, correction=None, keepdim=False):
    if use_two_step_variance(x, axis=axis, keepdim=keepdim):
        return var_mean_sum_(
            x, axis=axis, correction=correction, keepdim=keepdim, return_mean=False
        )

    return var_mean_welford_(
        x, axis=axis, correction=correction, keepdim=keepdim, return_mean=False
    )


@register_lowering(aten.var_mean)
def var_mean(x, axis=None, *, correction=None, keepdim=False):
    if use_two_step_variance(x, axis=axis, keepdim=keepdim):
        return var_mean_sum_(
            x, axis=axis, correction=correction, keepdim=keepdim, return_mean=True
        )

    return var_mean_welford_(
        x, axis=axis, correction=correction, keepdim=keepdim, return_mean=True
    )


def pow_recursive(x, y, dtype):
    if y < 0:
        return pow_recursive(ops.reciprocal(x), -y, dtype)
    if y == 0:
        return ops.constant(1, dtype)
    if y == 1:
        return x

    result = pow_recursive(x, y // 2, dtype)
    result = ops.mul(result, result)
    if (y % 2) == 1:
        result = ops.mul(result, x)
    return result


@make_pointwise
def pow_native(a, b):
    return ops.pow(a, b)


fallback_pow = fallback_handler(aten.pow)


@register_lowering(aten.pow, broadcast=True)
def pow(a, b):
    if isinstance(b, float) and b == int(b):
        return pow(a, int(b))
    elif isinstance(b, float) and b == 0.5:
        return sqrt(a)
    elif isinstance(b, int) and b == 1:
        return clone(a)

    # Type promotion ensures all tensor arguments have the same type
    dtype = next(x.get_dtype() for x in (a, b) if isinstance(x, ir.TensorBox))
    is_integer_pow = is_integer_dtype(dtype)

    # Optimize away small fixed powers, or for integers avoid falling back to ATen
    embed_exponent = isinstance(b, int) and (
        -32 < b < 32 or (is_integer_pow and b >= 0)
    )
    if embed_exponent:
        loader = a.make_loader()

        def fn(idx):
            return pow_recursive(loader(idx), b, a.get_dtype())

        return Pointwise.create(
            device=a.get_device(),
            dtype=a.get_dtype(),
            inner_fn=fn,
            ranges=a.get_size(),
        )

    if isinstance(a, Number):
        if a == 1:
            return full_like(b, 1)
        if a == 2 and is_float_dtype(b.get_dtype()):
            return exp2(b)

    if is_integer_pow:
        # ops.pow doesn't work for integers
        return fallback_pow(a, b)

    return pow_native(a, b)


def mutate_to(changed, val):
    if isinstance(changed, TensorBox):
        changed_data = changed.data
    else:
        changed_data = changed
    if isinstance(val, TensorBox):
        val = val.data

    if not isinstance(val, ir.StorageBox):
        # introduce a copy to handle views
        val = Pointwise.create(
            device=changed.get_device(),
            dtype=changed.get_dtype(),
            inner_fn=val.make_loader(),
            ranges=changed.get_size(),
        ).data
        assert isinstance(val, ir.StorageBox)

    if isinstance(changed_data, ir.StorageBox) and not (
        changed_data.is_input_buffer() or isinstance(changed_data.data, ir.NopKernel)
    ):
        # Fast path, just swing the data pointer
        val.realize()
        changed_data.data = val.data
        return changed

    ir.MutationLayout.realize_into(val, changed_data)
    return changed


@register_lowering(aten.fill_)
def fill_(x, fill_value):
    return mutate_to(x, full_like(x, fill_value))


@register_lowering(aten.copy_, type_promotion_kind=None)
def copy_(dst, src, non_blocking=False):
    src = to_device(src, dst.get_device())
    src = to_dtype(src, dst.get_dtype())
    src = expand(src, dst.get_size())
    return mutate_to(dst, src)


@make_pointwise
def floordiv(a, b):
    return ops.floordiv(a, b)


@make_pointwise
def truncdiv(a, b):
    return ops.truncdiv(a, b)


@register_lowering(aten.div, broadcast=True)
def div_mode(a, b, rounding_mode=None):
    both_integer = is_integer_type(a) and is_integer_type(b)
    both_boolean = is_boolean_type(a) and is_boolean_type(b)

    # floordiv and truncdiv need special handling for integer tensors on Triton,
    # see the discussion at https://github.com/openai/triton/issues/605
    if rounding_mode == "floor":
        assert not both_boolean, "floordiv operands can not be boolean at the same time"
        return floordiv(a, b) if both_integer else floor(div(a, b))
    if rounding_mode == "trunc":
        assert not both_boolean, "truncdiv operands can not be boolean at the same time"
        return truncdiv(a, b) if both_integer else trunc(div(a, b))
    return div(a, b)


@register_lowering([aten.mul], broadcast=True)
def mul(a, b):
    both_bool = is_boolean_type(a) and is_boolean_type(b)
    if both_bool:
        return logical_and(a, b)
    else:
        fn = ops_wrapper(aten.mul.__name__)
        return make_pointwise(fn)(a, b)


# NOTE: prims.div maps to a / b in C, so performs truncation division on
#   integer inputs and true division for floating and complex inputs.
@register_lowering([prims.div], broadcast=True)
def div_prim(a, b):
    is_integral = is_boolean_type(a) or is_integer_type(a)

    if is_integral:
        return truncdiv(a, b)

    def fn(*args):
        return ops.div(*args)

    return make_pointwise(fn)(a, b)


div = register_lowering(
    [aten.true_divide, aten.div.Tensor],
    broadcast=True,
    type_promotion_kind=ELEMENTWISE_TYPE_PROMOTION_KIND.INT_TO_FLOAT,
)(div_prim)


@register_lowering([aten.fmod, prims.fmod], broadcast=True)
def fmod(a, b):
    is_integral = is_boolean_type(a) or is_integer_type(a)

    if is_integral:

        def fn(a, b):
            return ops.mod(a, b)

    else:

        def fn(a, b):
            return ops.fmod(a, b)

    return make_pointwise(fn)(a, b)


@register_lowering(aten.rsqrt)
def rsqrt(x):
    dtype = x.get_dtype()
    if is_integer_dtype(dtype) or is_boolean_dtype(dtype):
        x = to_dtype(x, torch.get_default_dtype())

    def _rsqrt(x):
        return ops.rsqrt(x)

    return make_pointwise(_rsqrt)(x)


@register_lowering([aten.sum, prims.sum])
def sum_(x, axis=None, keepdims=False, *, dtype=None):
    if (
        is_integer_dtype(x.get_dtype()) or is_boolean_dtype(x.get_dtype())
    ) and dtype is None:
        dtype = torch.int64

    fn = make_reduction("sum", override_return_dtype=dtype)
    return fn(x, axis, keepdims, dtype=dtype)


@register_lowering(aten.prod)
def prod(x, axis=None, keepdims=False, *, dtype=None):
    if (
        is_integer_dtype(x.get_dtype()) or is_boolean_dtype(x.get_dtype())
    ) and dtype is None:
        dtype = torch.int64

    fn = make_reduction("prod", override_return_dtype=dtype)
    return fn(x, axis, keepdims, dtype=dtype)


@register_lowering(aten.any)
def reduce_any(x, dim=None, keepdim=False):
    x = to_dtype(x, torch.bool)
    return make_reduction("any")(x, axis=dim, keepdims=keepdim)


@register_lowering(aten.max)
def reduce_max(x, dim=None, keepdim=False):
    if dim is not None:
        return (
            reduce_amax(x, axis=dim, keepdims=keepdim),
            reduce_argmax(x, axis=dim, keepdims=keepdim),
        )

    return reduce_amax(x, axis=None, keepdims=keepdim)


@register_lowering(aten.min)
def reduce_min(x, dim=None, keepdim=False):
    if dim is not None:
        return (
            reduce_amin(x, axis=dim, keepdims=keepdim),
            reduce_argmin(x, axis=dim, keepdims=keepdim),
        )

    return reduce_amin(x, axis=None, keepdims=keepdim)


register_lowering(prims.xor_sum)(make_reduction("xor_sum"))
reduce_amax = register_lowering(aten.amax)(make_reduction("max"))
reduce_amin = register_lowering(aten.amin)(make_reduction("min"))
reduce_argmax = register_lowering(aten.argmax)(
    make_reduction("argmax", override_return_dtype=torch.int64)
)
reduce_argmin = register_lowering(aten.argmin)(
    make_reduction("argmin", override_return_dtype=torch.int64)
)

add = register_pointwise(
    aten.add, allow_alpha=True, override_fn_when_input_bool="logical_or"
)


def register_pointwise_numeric(op):
    return register_pointwise(
        op, type_promotion_kind=ELEMENTWISE_TYPE_PROMOTION_KIND.INT_TO_FLOAT
    )


def register_pointwise_numeric_ldf64(op):
    return register_pointwise(
        op,
        type_promotion_kind=ELEMENTWISE_TYPE_PROMOTION_KIND.INT_TO_FLOAT,
        use_libdevice_for_f64=True,
    )


exp = register_pointwise_numeric_ldf64(aten.exp)
exp2 = register_pointwise_numeric(aten.exp2)
expm1 = register_pointwise_numeric(aten.expm1)
relu = register_pointwise(aten.relu)
sigmoid = register_pointwise_numeric_ldf64(aten.sigmoid)
sqrt = register_pointwise_numeric_ldf64(aten.sqrt)
square = register_pointwise(aten.square)
sub = register_pointwise(aten.sub, allow_alpha=True)
register_pointwise_numeric_ldf64(aten.cos)
register_pointwise_numeric_ldf64(aten.sin)
register_pointwise(aten.abs)
bitwise_and = register_pointwise(aten.bitwise_and)
bitwise_left_shift = register_pointwise(aten.bitwise_left_shift)
bitwise_not = register_pointwise(
    aten.bitwise_not, override_fn_when_input_bool="logical_not"
)
bitwise_or = register_pointwise(aten.bitwise_or)
bitwise_right_shift = register_pointwise(aten.bitwise_right_shift)
bitwise_xor = register_pointwise(aten.bitwise_xor)
register_pointwise_numeric(aten.lgamma)
erf = register_pointwise_numeric(aten.erf)
register_lowering(
    aten.special_erf, type_promotion_kind=ELEMENTWISE_TYPE_PROMOTION_KIND.INT_TO_FLOAT
)(erf)

register_pointwise_numeric(aten.log1p)
register_pointwise_numeric(aten.tan)
register_pointwise_numeric(aten.tanh)
register_pointwise_numeric_ldf64(aten.log)
logical_and = register_pointwise(
    aten.logical_and,
    type_promotion_kind=None,
    convert_input_to_bool=True,
    override_return_dtype=torch.bool,
)
logical_not = register_pointwise(
    aten.logical_not,
    type_promotion_kind=None,
    convert_input_to_bool=True,
    override_return_dtype=torch.bool,
)
logical_or = register_pointwise(
    aten.logical_or,
    type_promotion_kind=None,
    convert_input_to_bool=True,
    override_return_dtype=torch.bool,
)
logical_xor = register_pointwise(
    aten.logical_xor,
    type_promotion_kind=None,
    convert_input_to_bool=True,
    override_return_dtype=torch.bool,
)
maximum = register_pointwise(aten.maximum)
minimum = register_pointwise(aten.minimum)
register_lowering(aten.clamp_min)(maximum)
register_lowering(aten.clamp_max)(minimum)
neg = register_pointwise(aten.neg)
reciprocal = register_pointwise_numeric(aten.reciprocal)
register_pointwise(aten.remainder)
sign = register_pointwise(aten.sign, override_fn_when_input_bool="identity")
register_pointwise(aten.ceil)
register_pointwise(aten.signbit, override_return_dtype=torch.bool)

register_pointwise(aten.le, override_return_dtype=torch.bool)
register_pointwise(aten.lt, override_return_dtype=torch.bool)
register_pointwise(aten.ge, override_return_dtype=torch.bool)
gt = register_pointwise(aten.gt, override_return_dtype=torch.bool)
register_pointwise(aten.eq, override_return_dtype=torch.bool)
register_pointwise(aten.ne, override_return_dtype=torch.bool)

register_pointwise_numeric(aten.cosh)
register_pointwise_numeric(aten.sinh)
register_pointwise_numeric(aten.acos)
register_pointwise_numeric(aten.acosh)
register_pointwise_numeric(aten.asin)
register_pointwise_numeric(aten.asinh)
register_pointwise_numeric(aten.atan2)
register_pointwise_numeric(aten.atan)
register_pointwise_numeric(aten.atanh)
register_pointwise_numeric(aten.copysign)
register_pointwise_numeric(aten.erfc)
register_pointwise_numeric(aten.erfinv)
register_pointwise_numeric(aten.hypot)
register_pointwise_numeric(aten.log10)
register_pointwise_numeric(aten.nextafter)

register_foreach_pointwise(aten._foreach_add.List, add, allow_alpha=True)
register_foreach_pointwise(aten._foreach_add.Scalar, add, allow_alpha=True)
register_foreach_pointwise(aten._foreach_mul.List, mul)
register_foreach_pointwise(aten._foreach_mul.Scalar, mul)
register_foreach_pointwise(aten._foreach_sub.List, sub)
register_foreach_pointwise(aten._foreach_sub.Scalar, sub)
register_foreach_pointwise(aten._foreach_neg.default, neg)
register_foreach_pointwise(aten._foreach_pow.Scalar, pow)
register_foreach_pointwise(aten._foreach_pow.ScalarAndTensor, pow)
register_foreach_pointwise(aten._foreach_div.List, div)
register_foreach_pointwise(aten._foreach_div.Scalar, div)
register_foreach_pointwise(aten._foreach_sqrt, sqrt)
register_foreach_pointwise(aten._foreach_maximum.List, maximum)
register_foreach_pointwise(aten._foreach_maximum.Scalar, maximum)
register_foreach_pointwise(aten._foreach_reciprocal, reciprocal)
register_foreach_pointwise(aten._foreach_sign, sign)
register_foreach_pointwise(aten._foreach_copy, copy)


def register_inplace(aten_op, outplace_op):
    @register_lowering(aten_op, type_promotion_kind=None)
    def fn(*args, **kwargs):
        result = outplace_op(*args, **kwargs)
        result = to_dtype(result, args[0].get_dtype())
        return mutate_to(args[0], result)

    return fn


register_inplace(aten.add_, add)
register_inplace(aten.bitwise_and_, bitwise_and)
register_inplace(aten.bitwise_left_shift_, bitwise_left_shift)
register_inplace(aten.bitwise_not_, bitwise_not)
register_inplace(aten.bitwise_or_, bitwise_or)
register_inplace(aten.bitwise_right_shift_, bitwise_right_shift)
register_inplace(aten.bitwise_xor_, bitwise_xor)
register_inplace(aten.mul_, mul)
register_inplace(aten.div_.Tensor, div)
register_inplace(aten.div_.Tensor_mode, div_mode)
register_inplace(aten.logical_and_, logical_and)
register_inplace(aten.logical_not_, logical_not)
register_inplace(aten.logical_or_, logical_or)
register_inplace(aten.logical_xor_, logical_xor)
register_inplace(aten.sub_, sub)
register_inplace(aten.relu_, relu)
register_inplace(aten.sigmoid_, sigmoid)


register_lowering(aten.__and__)(bitwise_and)
register_lowering(aten.__lshift__)(bitwise_left_shift)
register_lowering(aten.__or__)(bitwise_or)
register_lowering(aten.__rshift__)(bitwise_right_shift)
register_lowering(aten.__xor__)(bitwise_xor)

register_inplace(aten.__iand__, aten.__and__)
register_inplace(aten.__ilshift__, aten.__lshift__)
register_inplace(aten.__ior__, aten.__or__)
register_inplace(aten.__irshift__, aten.__rshift__)
register_inplace(aten.__ixor__, aten.__xor__)


@register_lowering(aten.sym_constrain_range)
def sym_constrain_range(a, min, max):
    tracing_context = torch._guards.TracingContext.get()
    assert tracing_context is not None
    assert a in tracing_context.fake_mode.shape_env.var_to_range
    return a


@register_lowering(aten.sym_size)
def sym_size(a, dim):
    return a.get_size()[dim]


@register_lowering(aten.sym_stride)
def sym_stride(a, dim):
    return a.get_stride()[dim]


@register_lowering(aten.sym_numel)
def sym_numel(a):
    return a.get_numel()


for method, func in magic_methods.items():
    register_lowering(method_to_operator(method))(func)


@register_lowering(aten._foobar)
def foobar(self, *args, **kwargs):
    raise NotImplementedError("Helpful for debugging")


@register_lowering(torch.ops._inductor_test.realize)
def _realize(x):
    x.realize()
    return clone(x)


try:
    import torch.distributed._functional_collectives

    c10d_functional = torch.ops.c10d_functional

    @register_lowering(c10d_functional.wait_tensor)
    def wait(input):
        return TensorBox.create(ir.Wait.create(input))

    @register_lowering(c10d_functional.all_reduce)
    def allreduce(input, reduce_op, tag, ranks, group_size):
        return ir.AllReduce.create(input, reduce_op, tag, ranks, group_size)

    @register_lowering(c10d_functional.all_gather_into_tensor)
    def all_gather_into_tensor(shard, tag, ranks, group_size):
        return TensorBox.create(
            ir.AllGatherIntoTensor.create(shard, tag, ranks, group_size)
        )

    @register_lowering(c10d_functional.reduce_scatter_tensor)
    def reduce_scatter_tensor(input, reduce_op, tag, ranks, group_size):
        return TensorBox.create(
            ir.ReduceScatterTensor.create(input, reduce_op, tag, ranks, group_size)
        )

    @register_lowering(c10d_functional.all_reduce_coalesced)
    def all_reduce_coalesced(input, reduce_op, tag, ranks, group_size):
        return ir.AllReduceCoalesced.create(input, reduce_op, tag, ranks, group_size)

    @register_lowering(c10d_functional.all_gather_into_tensor_coalesced)
    def all_gather_into_tensor_coalesced(self, tag, ranks, group_size):
        result = ir.AllGatherIntoTensorCoalesced.create(self, tag, ranks, group_size)
        return list(map(TensorBox.create, result))

    @register_lowering(c10d_functional.reduce_scatter_tensor_coalesced)
    def reduce_scatter_tensor_coalesced(self, reduceOp, tag, ranks, group_size):
        result = ir.ReduceScatterTensorCoalesced.create(
            self, reduceOp, tag, ranks, group_size
        )
        return list(map(TensorBox.create, result))

except ImportError:
    log.info(
        "Inductor support for distributed collectives depends on building torch.distributed"
    )

# populate lowerings defined in kernel/*
from . import kernel

import_submodule(kernel)

from . import quantized_lowerings

quantized_lowerings.register_quantized_ops()<|MERGE_RESOLUTION|>--- conflicted
+++ resolved
@@ -3082,8 +3082,7 @@
         ixs_ofs = tuple(ops.add(ix, ofs) for ofs in (-1, 0, 1, 2))
 
         def get_x_interp(y):
-<<<<<<< HEAD
-            coeffs_x = tuple((load_bounded(y, x) for x in ixs_ofs))
+            coeffs_x = tuple(load_bounded(y, x) for x in ixs_ofs)
             output = cubic_interp1d(coeffs_x, t_x, dtype)
 
             # this replicates precision loss between horizontal and vertical passes
@@ -3091,10 +3090,6 @@
             if x.get_dtype() == torch.uint8:
                 output = clamp(output, _0, _255)
             return output
-=======
-            coeffs_x = tuple(load_bounded(y, x) for x in ixs_ofs)
-            return cubic_interp1d(coeffs_x, t_x)
->>>>>>> a93e174a
 
         coeffs_y = tuple(get_x_interp(y) for y in iys_ofs)
         output = cubic_interp1d(coeffs_y, t_y, dtype)
