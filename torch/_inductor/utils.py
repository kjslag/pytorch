--- conflicted
+++ resolved
@@ -1013,14 +1013,6 @@
     return None
 
 
-<<<<<<< HEAD
-def is_welford_reduction(reduction_type):
-    return reduction_type.startswith("welford")
-
-
-def reduction_num_outputs(reduction_type):
-    return 3 if is_welford_reduction(reduction_type) else 1
-=======
 def get_device_tflops(dtype):
     from triton.testing import get_max_simd_tflops, get_max_tensorcore_tflops
 
@@ -1038,4 +1030,11 @@
     from triton.testing import get_dram_gbps
 
     return get_dram_gbps()
->>>>>>> 0d340e71
+
+
+def is_welford_reduction(reduction_type):
+    return reduction_type.startswith("welford")
+
+
+def reduction_num_outputs(reduction_type):
+    return 3 if is_welford_reduction(reduction_type) else 1