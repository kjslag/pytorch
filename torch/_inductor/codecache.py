--- conflicted
+++ resolved
@@ -935,15 +935,9 @@
         bin_type = "cubin" if torch.version.hip is None else "hsaco"
         _, path = write(
             cubin,
-<<<<<<< HEAD
             bin_type,
             hash_type=bin_type,
             specified_dir=config.aot_inductor_output_path,
-=======
-            "cubin",
-            hash_type="cubin",
-            specified_dir=config.aot_inductor.output_path,
->>>>>>> a9d9803b
         )
 
         if torch.version.hip is None:
