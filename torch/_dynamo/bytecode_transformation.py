--- conflicted
+++ resolved
@@ -855,11 +855,8 @@
 def cleaned_instructions(code, safe=False):
     instructions = list(map(convert_instruction, dis.get_instructions(code)))
     if sys.version_info >= (3, 11):
-<<<<<<< HEAD
+        populate_kw_names_argval(instructions, code.co_consts)
         virtualize_exception_table(code.co_exceptiontable, instructions)
-=======
-        populate_kw_names_argval(instructions, code.co_consts)
->>>>>>> 8ab8bef4
     check_offsets(instructions)
     virtualize_jumps(instructions)
     strip_extended_args(instructions)
