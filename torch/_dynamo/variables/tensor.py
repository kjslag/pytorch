import inspect

import operator
import types
from typing import Dict, List

import sympy

import torch.fx
import torch.random

from torch.fx.experimental.symbolic_shapes import free_symbols, guard_scalar, SymTypes

from .. import config, variables

from ..exc import unimplemented
from ..guards import GuardBuilder
from ..source import AttrSource
from ..utils import (
    fqn,
    get_custom_getattr,
    get_fake_value,
    get_real_value,
    guard_if_dyn,
    HAS_NUMPY_TORCH_INTEROP,
    object_has_getattribute,
    product,
    proxy_args_kwargs,
    tensortype_to_dtype,
)
from .base import VariableTracker
from .constant import ConstantVariable
from .lists import ShapeVariable, SizeVariable

supported_tensor_comparison_ops = {
    ">": operator.gt,
    "<": operator.lt,
    ">=": operator.ge,
    "<=": operator.le,
    "==": operator.eq,
    "!=": operator.ne,
}
supported_const_comparison_ops = {
    "is": operator.is_,
    "is not": operator.is_not,
    "==": operator.eq,
    "!=": operator.ne,
}


class TensorVariable(VariableTracker):
    """A torch.Tensor input or an intermediate value in the FX graph"""

    _nonvar_fields = [
        "proxy",
        "dtype",
        "device",
        "layout",
        "ndim",
        "size",
        "stride",
        "requires_grad",
        "is_quantized",
        "is_contiguous",
    ]

    def get_real_value(self):
        """
        Get the actual value represented by this variable if computation is run
        using the user-provided inputs.
        NOTE: this runs actual tensor computation and may be
        slow and memory-intensive.
        """
        return get_real_value(self.proxy.node, self.proxy.tracer)

    def __init__(
        self,
        proxy: torch.fx.Proxy,
        *,
        dtype,
        device,
        layout,
        ndim,
        requires_grad,
        is_quantized,
        is_sparse,
        class_type,
        size=None,
        stride=None,
        is_contiguous=None,
        specialized_value=None,
        **kwargs,
    ):
        super().__init__(**kwargs)
        self.proxy = proxy
        self.dtype = dtype
        self.device = device
        self.layout = layout
        self.ndim = ndim
        self.size = size
        self.stride = stride
        self.requires_grad = requires_grad
        self.is_quantized = is_quantized
        self.is_contiguous = is_contiguous
        self.is_sparse = is_sparse
        self.class_type = class_type
        self.specialized_value = specialized_value

    def as_proxy(self):
        return self.proxy

    def python_type(self):
        return self.class_type

    def call_isinstance(self, tensor_type):
        def check_type(ty):
            if ty not in tensortype_to_dtype:
                return issubclass(self.python_type(), ty)

            dtypes = tensortype_to_dtype[ty]
            return self.dtype in dtypes

        if type(tensor_type) is tuple:
            return any(check_type(ty) for ty in tensor_type)
        else:
            return check_type(tensor_type)

    @staticmethod
    def specialize(value: torch.Tensor):
        props = {
            "dtype": value.dtype,
            "device": value.device,
            "layout": value.layout,
            "ndim": int(value.ndim),
            "requires_grad": value.requires_grad,
            "is_quantized": value.is_quantized,
            "is_sparse": value.is_sparse,
            "class_type": type(value),
        }
        if not free_symbols(value):
            # this is a fully static shape, and the keys on props here inform specialization.
            # We have to cast to int here, because these might get accessed as ConstantVariable, which has
            # a strict no-symint policy. If we got here due to not having free symbols, this is a known constant
            # already. We could remove the discrepancy here, by having ConstantVariable be more permissive for
            # constant backed SymInts, but that assert being strict has led to some good signal in hunting bugs, and
            # I'd like to keep it around for now.
            props["size"] = tuple([int(s) for s in value.size()])
            props["stride"] = tuple(value.stride())
            props["is_contiguous"] = tuple(
                [
                    x
                    for x in torch._prims_common._memory_formats
                    if value.is_contiguous(memory_format=x)
                ]
            )
        return props

    def dynamic_getattr(self, tx, name):
        if not self.source:
            raise NotImplementedError()

        # For local source, we associate the real value. We use this real value
        # for implementing getattr fallthrough on the variable tracker base class.

        # Note - this scope construction is mirrored in guards
        # A subsequent PR will introduce a util.
        scope = {"L": tx.output.local_scope, "G": tx.output.global_scope}
        try:
            # We raise in case we get a typerror bug w/ SuperSource.
            # SuperSource has bugs in it atm, and can produce code like
            # eval("super(L['mod'].model.model.encoder.embed_positions.forward__class__,
            # L['mod'].model.model.encoder.embed_positions)", scope)
            # Which is incorrect, and violates the invariant that all sources should be eval()-able against the scope.
            _input_associated_real_value = eval(self.source.name(), scope)
        except Exception:
            raise NotImplementedError()

        if _input_associated_real_value is None:
            raise NotImplementedError()

        if object_has_getattribute(_input_associated_real_value):
            raise NotImplementedError()

        if get_custom_getattr(_input_associated_real_value):
            raise NotImplementedError()

        real_value = getattr(_input_associated_real_value, name)
        if callable(real_value):
            # Callables have more nuanced handling, and we should let the existing system delegate here.
            # Raising was past behavior and so should always be sound to fall back.
            # Note - at a certain point we may want to handle
            raise NotImplementedError()

        from ..guards import GuardBuilder
        from .builder import VariableBuilder

        attr_source = AttrSource(self.source, name)
        has_attr_guard = attr_source.make_guard(GuardBuilder.HASATTR)
        return (
            VariableBuilder(tx, attr_source)(real_value)
            .add_options(self)
            .add_guard(has_attr_guard)
        )

    def var_getattr(self, tx, name):
        from . import ConstantVariable, TorchVariable

        if tx.strict_checks_enabled:
            if name in self._strict_mode_banned_ops():
                unimplemented(f"Illegal getattr invocation {name} in strict mode")

        result = None
        options = VariableTracker.propagate(self)
        if name == "ndim" and self.ndim is not None:
            result = ConstantVariable(self.ndim, **options)
        elif name == "dtype" and self.dtype is not None:
            result = TorchVariable(self.dtype, **options)
        elif name == "device" and self.device is not None:
            result = TorchVariable(self.device, **options)
        elif name == "layout" and self.layout is not None:
            result = TorchVariable(self.layout, **options)
        elif name == "is_cuda" and self.device is not None:
            result = ConstantVariable(self.device.type == "cuda", **options)
        elif name == "shape" and self.size is not None:
            sizes = [variables.ConstantVariable(x) for x in self.size]
            result = ShapeVariable(sizes, **options)
        elif name == "requires_grad" and self.requires_grad is not None:
            result = ConstantVariable(self.requires_grad, **options)
        elif name == "is_quantized" and self.is_quantized is not None:
            result = ConstantVariable(self.is_quantized, **options)
        elif name == "is_sparse" and self.is_sparse is not None:
            result = ConstantVariable(self.is_sparse, **options)
        elif name == "shape" and self.size is None:
            result = self.call_method(tx, "size", [], {})
        elif name == "ndim" and self.ndim is None:
            result = self.call_method(tx, "dim", [], {})
        elif name == "data":
            result = self.call_method(tx, "detach", [], {})
        if name == "__class__":
            return TorchVariable(self.python_type(), **options)

        # Add a guard for type matching, these guards are checked before tensor guards
        # In some cases, a <tensor>.<attr> guard can be evaluated first, and break if
        # <tensor> is later changed to another type
        if result is not None and self.source is not None:
            result = result.add_guard(self.make_guard(GuardBuilder.TYPE_MATCH))

        # It's hard to get inplace view (metadata mutation) on graph input work properly across
        # dynamo/aot/inductor, just fall back.
        if self.source is not None and hasattr(torch.ops.aten, name):
            fn = getattr(torch.ops.aten, name)
            if (
                hasattr(fn, "overloads")
                and hasattr(fn, fn.overloads()[0])
                and torch.Tag.inplace_view in getattr(fn, fn.overloads()[0]).tags
            ):
                # Delay the graph break to the actual call of unsqueeze_/resize_/resize_as_ etc.
                return variables.misc.DelayGraphBreakVariable()

        # For attributes (not methods) that were not caught in the special handling above,
        # (e.g. tensor.real), we handle these generically, assuming that the output type is
        # a tensor.
        if result is None:

            def try_generic_attr_handling():
                from .builder import wrap_fx_proxy
                from .misc import GetAttrVariable

                try:
                    static_attr = inspect.getattr_static(torch.Tensor, name)
                except AttributeError:
                    return None

                # Make sure this is an attribute, not a method.
                # type(torch.Tensor.H) should be "getset_descriptor"
                # This is a because of CPython implementation, see THPVariableType:
                # these attributes are implemented under tp_getset, which appear
                # as `getset_descriptor`s, (compared to, say, methods which appear
                # as `method_descriptor`s)
                if type(static_attr) != types.GetSetDescriptorType:
                    return None

                return wrap_fx_proxy(
                    tx=tx,
                    proxy=GetAttrVariable.create_getattr_proxy(self.as_proxy(), name),
                    **options,
                )

            result = try_generic_attr_handling()

        if result is None:
            result = self.dynamic_getattr(tx, name)

        if result is None:
            raise NotImplementedError()
        return result

    def has_unpack_var_sequence(self, tx):
        return self.ndim > 0

    def unpack_var_sequence(self, tx, idxes=None):
        from .builder import wrap_fx_proxy

        options = VariableTracker.propagate(self)
        if idxes is None:
            if self.size:
                length = self.size[0]
            else:
                dyn_length = self.call_method(tx, "size", [ConstantVariable(0)], {})
                # SymNodeVariable for symbolic sizes, ConstantVariable for constants OR values prouced through
                # symbolic_shapes, but that end up as int/sympy.Integer
                assert isinstance(dyn_length, (SymNodeVariable, ConstantVariable))
                if isinstance(dyn_length, SymNodeVariable):
                    length = dyn_length.evaluate_expr(tx.output)
                else:
                    length = dyn_length.value
            idxes = range(length)
        return [wrap_fx_proxy(tx, self.as_proxy()[i], **options) for i in idxes]

    def _strict_mode_banned_ops(self):
        return torch._dynamo.config._autograd_backward_strict_mode_banned_ops

    def call_method(
        self,
        tx,
        name,
        args: "List[VariableTracker]",
        kwargs: "Dict[str, VariableTracker]",
    ) -> "VariableTracker":
        if tx.strict_checks_enabled:
            if name in self._strict_mode_banned_ops():
                unimplemented(f"Illegal method invocation {name} in strict mode")
        from . import ConstantVariable, TorchVariable, TupleVariable
        from .builder import wrap_fx_proxy

        kwargs = dict(kwargs)
        options = VariableTracker.propagate(self, args, kwargs.values())

        if name in ("stride", "size"):
            dim_var = None
            if len(args) == 1:
                dim_var = args[0]
            elif "dim" in kwargs:
                dim_var = kwargs["dim"]
            else:
                assert not args and not kwargs, f"Tensor.{name}() unhandled args/kwargs"

            dim = guard_if_dyn(dim_var)

            def make_const_size_variable(x, **options):
                return SizeVariable(
                    [ConstantVariable(y, **options) for y in x], **options
                )

            RetVariable = (
                make_const_size_variable if name == "size" else ConstantVariable
            )

            # Technically, this should not be necessary, but I'm including it
            # for enhanced BC, in case example_value is sometimes not set
            # (it really should always be set though!)
            if (r := getattr(self, name)) is not None:
                if dim is None:
                    return RetVariable(r, **options)
                else:
                    return ConstantVariable(r[dim], **options)

            # It might still be constant!  Consult the fake tensor and see
            if (fake := self.proxy.node.meta.get("example_value")) is not None:
                if dim is None:
                    fake_r = getattr(fake, name)()
                    if not free_symbols(fake_r):
                        # int conversion for safety, in case a SymInt refined
                        # to constant
                        return RetVariable(tuple(int(r) for r in fake_r), **options)
                else:
                    fake_r = getattr(fake, name)(dim)
                    if not free_symbols(fake_r):
                        return ConstantVariable(int(fake_r), **options)

            # Oops, it's not constant.  Do the dynamic shapes path.
            return wrap_fx_proxy(
                tx,
                tx.output.create_proxy(
                    "call_method",
                    name,
                    *proxy_args_kwargs([self] + list(args), kwargs),
                ),
                **options,
            )

        elif name in ("numel", "nelement"):
            if self.size is not None:
                return ConstantVariable(product(self.size), **options)

            # It might still be constant!  Consult the fake tensor and see
            if (fake := self.proxy.node.meta.get("example_value")) is not None:
                fake_r = fake.numel()
                if not free_symbols(fake_r):
                    return ConstantVariable(int(fake_r), **options)

            assert not kwargs, f"Tensor.{name}() unhandled kwargs"

            # Oops, it's not constant.  Do the dynamic shapes path.
            return wrap_fx_proxy(
                tx,
                tx.output.create_proxy(
                    "call_method",
                    "numel",
                    *proxy_args_kwargs([self] + list(args), kwargs),
                ),
                **options,
            )

        elif name in ("ndimension", "dim") and self.ndim is not None:
            constant_result = ConstantVariable(self.ndim, **options)
        elif name == "is_floating_point" and self.dtype is not None:
            constant_result = ConstantVariable(self.dtype.is_floating_point, **options)
        elif name == "is_contiguous" and self.is_contiguous is not None:
            if "memory_format" in kwargs:
                memory_format = kwargs.pop("memory_format").as_python_constant()
            else:
                memory_format = torch.contiguous_format
            constant_result = ConstantVariable(
                memory_format in self.is_contiguous, **options
            )
        elif (
            name == "type"
            and self.dtype is not None
            and len(args) == 0
            and isinstance(self.device, torch.device)
        ):
            tensortype = [k for k, v in tensortype_to_dtype.items() if self.dtype in v][
                0
            ]
            if self.device.type == "cuda":
                constant_result = ConstantVariable(
                    f"torch.cuda.{tensortype.__name__}", **options
                )
            else:
                constant_result = ConstantVariable(
                    f"torch.{tensortype.__name__}", **options
                )
        elif (
            name == "type"
            and len(args) == 1
            and fqn(type(args[0].as_python_constant())) == "torch.tensortype"
        ):
            # torch.FloatTensor, etc. are all of type "torch.tensortype".
            # torch.fx's tracer fails on these types, because it doesn't support arguments of torch.tensortype type.
            # So, we pass it in as a string (which is also supported, see above implementation for .type() with 0 args)
            tensor_type = args[0].as_python_constant()
            tensor_type_const = ConstantVariable(fqn(tensor_type), **options)
            return wrap_fx_proxy(
                tx,
                tx.output.create_proxy(
                    "call_method",
                    name,
                    *proxy_args_kwargs([self, tensor_type_const], kwargs),
                ),
                **options,
            )
        elif name == "get_device" and isinstance(self.device, torch.device):
            index = self.device.index if self.device.type != "cpu" else -1
            constant_result = ConstantVariable(index, **options)
        else:
            constant_result = None

        if constant_result:
            assert not kwargs, f"Tensor.{name}() unhandled kwargs"
            # TODO: I think this branch is dead
            if len(args) == 1:
                return constant_result.getitem_const(args[0])
            elif args:
                return TupleVariable(
                    [constant_result.getitem_const(a) for a in args], **options
                )
            return constant_result
        elif name == "numpy":
            if not config.numpy_ndarray_as_tensor or not HAS_NUMPY_TORCH_INTEROP:
                unimplemented(
                    f"Tensor.{name}. Turn on config.numpy_ndarray_as_tensor and install torch_np to support "
                    f"tensor.numpy(). "
                )
            from .builder import wrap_fx_proxy_cls

            assert not args, "Tensor.numpy() doesn't take args."
            # TODO: support force
            if kwargs and "force" in kwargs:
                unimplemented(f"Tensor.numpy(force={kwargs['force']})")
            return wrap_fx_proxy_cls(
                target_cls=NumpyNdarrayVariable,
                tx=tx,
                proxy=tx.output.create_proxy(
                    "call_function",
                    torch.detach,
                    *proxy_args_kwargs([self], {}),
                ),
                example_value=None,
                **options,
            )
        elif name in ("tolist", "backward", "data_ptr"):
            unimplemented(f"Tensor.{name}")
        elif name == "item" and not config.capture_scalar_outputs:
            unimplemented(f"Tensor.{name}")
        elif name == "__len__":
            return self.call_method(tx, "size", [ConstantVariable(0, **options)], {})
        elif name == "__setitem__":
            key, value = args

            def has_bool_key(v):
                if isinstance(v, TensorVariable):
                    return v.dtype in (torch.bool, torch.int8)
                elif isinstance(v, TupleVariable):
                    return any(has_bool_key(item) for item in v.items)
                else:
                    return False

            if (
                not config.capture_dynamic_output_shape_ops
                and has_bool_key(key)
                and isinstance(value, TensorVariable)
                and value.requires_grad
            ):
                unimplemented(
                    "boolean masking setitem backwards requires dynamic shapes"
                )
            tx.output.guards.update(options["guards"])
            tx.output.create_proxy(
                "call_function",
                operator.setitem,
                *proxy_args_kwargs([self] + list(args), kwargs),
            )
            return ConstantVariable(None, **options)
        elif name in ("resize_", "resize_as_"):
            if "memory_format" in kwargs:
                memory_format = kwargs["memory_format"].as_python_constant()
            else:
                memory_format = torch.contiguous_format

            if name == "resize_":
                self.size = args[0].as_python_constant()
                self.is_contiguous = (memory_format,)
            else:
                assert isinstance(args[0], TensorVariable)
                if self.size and args[0].size:
                    if (
                        self.size == args[0].size
                        or memory_format is torch.preserve_format
                    ):
                        self.is_contiguous = args[0].is_contiguous
                    else:
                        self.size = args[0].size
                        self.stride = args[0].stride
                        self.ndim = args[0].ndim
                        self.is_contiguous = (memory_format,)

            return wrap_fx_proxy(
                tx,
                tx.output.create_proxy(
                    "call_method",
                    name,
                    *proxy_args_kwargs([self] + list(args), kwargs),
                ),
                **options,
            )
        elif (
            name == "add_" and len(args) == 1 and len(kwargs) == 1 and "alpha" in kwargs
        ):
            result = TorchVariable(torch.mul, **options).call_function(
                tx, args + [kwargs["alpha"]], {}
            )
            return self.call_method(tx, "add_", [result], {})
        elif (
            name == "addcdiv_"
            and len(args) == 2
            and len(kwargs) == 1
            and "value" in kwargs
        ):
            result = TorchVariable(torch.div, **options).call_function(tx, args, {})
            result = TorchVariable(torch.mul, **options).call_function(
                tx, [result, kwargs["value"]], {}
            )
            return self.call_method(tx, "add_", [result], {})
        elif name == "__contains__":
            # Rewrite __contains__ here so that downstream passes can trace through
            # without dealing with unbacked symbool. Roughly the code we translate is:
            # def __contains__(self, x):
            #     return (x == self).any().item()
            result = TorchVariable(torch.eq, **options).call_function(
                tx, [self, args[0]], {}
            )
            result = TorchVariable(torch.any, **options).call_function(tx, [result], {})
            return result.call_method(tx, "item", [], {})
        else:
            # Convert x.new(torch.Size) into x.new_empty(torch.Size),
            # as Tensor.new acts differently with a Size input versus a tuple input.
            if (
                name == "new"
                and len(args) == 1
                and isinstance(args[0], (SizeVariable, ShapeVariable))
            ):
                name = "new_empty"
            return wrap_fx_proxy(
                tx,
                tx.output.create_proxy(
                    "call_method",
                    name,
                    *proxy_args_kwargs([self] + list(args), kwargs),
                ),
                **options,
            )


class SymNodeVariable(VariableTracker):
    """
    Represents a symbolic size, e.g., as returned by tensor.size(0)
    """

    @classmethod
    def create(cls, tx, proxy, sym_num, **options):
        if "example_value" in proxy.node.meta:
            assert proxy.node.meta["example_value"] == sym_num
        if sym_num is None:
            sym_num = get_fake_value(proxy.node, tx)
        proxy.node.meta["example_value"] = sym_num

        if isinstance(sym_num, (sympy.Integer, int)):
            return ConstantVariable(int(sym_num))

        return SymNodeVariable(proxy, sym_num, **options)

    def __init__(self, proxy, sym_num, **kwargs):
        super().__init__(**kwargs)
        self.proxy = proxy
        # TODO: Should we allow non SymTypes here?  Today it is allowed
        self.sym_num = sym_num

    def python_type(self):
        if isinstance(self.sym_num, SymTypes):
            return self.sym_num.node.pytype
        else:
            return type(self.sym_num)

    def unpack_var_sequence(self, tx):
        super().unpack_var_sequence(tx)

    def as_proxy(self):
        return self.proxy

    def evaluate_expr(self, output_graph=None):
        return guard_scalar(self.sym_num)

    def call_method(
        self,
        tx,
        name,
        args: "List[VariableTracker]",
        kwargs: "Dict[str, VariableTracker]",
    ) -> "VariableTracker":
        from .builder import wrap_fx_proxy

        options = VariableTracker.propagate(self, args, kwargs.values())

        return wrap_fx_proxy(
            tx,
            tx.output.create_proxy(
                "call_method",
                name,
                *proxy_args_kwargs([self] + list(args), kwargs),
            ),
            **options,
        )


class TensorWithTFOverrideVariable(VariableTracker):
    """
    Represents a tensor subclass instance with a __torch_function__ override.
    """

    @staticmethod
    def create(
        tx,
        tensor_variable,
        orig_tensor_variable_source,
        torch_function_fn,
        subclass_type,
        **kwargs,
    ):
        var = TensorWithTFOverrideVariable(
            tensor_variable,
            orig_tensor_variable_source,
            torch_function_fn,
            subclass_type,
            **kwargs,
        )
        # stash the subclass type to rewrap an output tensor if needed
        tx.output.install_global(var.global_class_name(), subclass_type)
        return var

    def __init__(
        self,
        tensor_variable,
        orig_tensor_variable_source,
        subclass_torch_function__func,
        subclass_type,
        **kwargs,
    ):
        super().__init__(**kwargs)
        self.tensor_variable = tensor_variable
        self.orig_tensor_variable_source = orig_tensor_variable_source
        self.subclass_torch_function__func = subclass_torch_function__func
        self.subclass_type = subclass_type

    def as_proxy(self):
        return self.tensor_variable.as_proxy()

    def python_type(self):
        return self.subclass_type

    def var_getattr(self, tx, name: str) -> VariableTracker:
        return self.tensor_variable.var_getattr(tx, name)

    def call_method(
        self,
        tx,
        name,
        args: "List[VariableTracker]",
        kwargs: "Dict[str, VariableTracker]",
    ) -> "VariableTracker":
        # This code block implements inlining the __torch_function__ override
        # of `call_method`.
        from . import GetAttrVariable

        options = VariableTracker.propagate(self, args, kwargs.values())
        args = list(args)
        args.insert(0, self)
        func_var = GetAttrVariable(self.tensor_variable, name)

        return TensorWithTFOverrideVariable.inline_torch_function_unwrapped(
            tx,
            func_var,
            self.orig_tensor_variable_source,
            self.subclass_torch_function__func,
            self.subclass_type,
            options,
            args,
            kwargs,
        )

<<<<<<< HEAD
        # TODO(future PR): implement rewrapping conditional on method presence
        # in `torch.overrides.get_default_nowrap_function()`. It's unclear how
        # to do this easily in the current codebase since the resolution of
        # `GetAttrVariable` depends on the type of the underlying object.

        return TensorWithTFOverrideVariable(
            unwrapped,
            self.orig_tensor_variable_source,
            self.subclass_torch_function__func,
            self.subclass_type,
        )

    def global_class_name(self):
        return f"__subclass_{self.subclass_type.__name__}"

=======
>>>>>>> 120c4143
    @staticmethod
    def inline_torch_function_unwrapped(
        tx,
        original_func_var,
        tensor_with_tf_override_source,
        tf_func,
        subclass_type,
        options,
        args,
        kwargs,
    ):
        """
        This function inlines the `__torch_function__` override for `original_func_var`.
        For example, if the user code is

           x1 = torch.sigmoid(x0)

        And `x0` has an override, then:
        * `original_func_var` will be a `VariableTracker` object wrapping `torch.sigmoid`
        * `tensor_with_tf_override_source` will be the `Source` object from
          the original tensor override instance in the beginning of the program
        * `tf_func` will be the custom `__torch_function__` function
        * `subclass_type` will be `type(x0)`

        The caller is expected to properly massage args and kwargs before
        passing them into this function.

        The caller is responsible for wrapping the return value, if needed.
        """
        from . import UserDefinedClassVariable
        from .builder import TupleVariable, VariableBuilder

        source = AttrSource(
            AttrSource(tensor_with_tf_override_source, "__torch_function__"),
            "__func__",
        )
        tf_func_var = VariableBuilder(tx, source)(tf_func)
        type_var = UserDefinedClassVariable(subclass_type, **options)

        # signature:
        # def __torch_function__(cls, func, types, args=(), kwargs=None):
        tf_args = (
            type_var,  # cls
            original_func_var,  # func
            (type_var,),  # types
            TupleVariable(args),  # args
            kwargs,  # kwargs
        )

        # Disable __torch_function__ here to prevent the clone of the
        # example tensor from going into the override.
        with torch._C.DisableTorchFunctionSubclass():
            return tx.inline_user_function_return(tf_func_var, tf_args, {})


class NumpyNdarrayVariable(TensorVariable):
    """
    Represents a torch_np.ndarray, but backed by torch Tensor. Use this for Tensor.numpy() call.
    """

    def __init__(
        self,
        proxy: torch.fx.Proxy,
        **kwargs,
    ):
        super().__init__(proxy, **kwargs)

    def var_getattr(self, tx, name):
        # NB: This INTENTIONALLY does not call super(), because there is
        # no intrinsic reason ndarray properties are related to Tensor
        # properties.  The inheritance here is for implementation sharing.

        from ..utils import numpy_attr_wrapper
        from .builder import wrap_fx_proxy, wrap_fx_proxy_cls

        result = None
        options = VariableTracker.propagate(self)

        import torch_np

        example_value = self.proxy.node.meta["example_value"]
        example_ndarray = torch_np.ndarray(example_value)

        def insert_into_graph():
            return wrap_fx_proxy(
                tx,
                tx.output.create_proxy(
                    "call_function", numpy_attr_wrapper, (self.as_proxy(), name), {}
                ),
                **options,
            )

        if name in ["T", "real", "imag"]:
            result = wrap_fx_proxy_cls(
                target_cls=NumpyNdarrayVariable,
                tx=tx,
                proxy=tx.output.create_proxy(
                    "call_function",
                    numpy_attr_wrapper,
                    (self.as_proxy(), name),
                    {},
                ),
                **options,
            )
        # These are awkward to implement.  The standard playbook for torch_np
        # interop is to trace a call into the torch_np wrapper which works for
        # Tensor operations.  However, we don't want to do this for calls
        # that don't return Tensors, because in those cases we may not want
        # to trace the attribute access into the graph at all (it is sort
        # of harmless to do so, because AOTAutograd will eliminate them,
        # but it's best not to trace them in to begin with.)  But in any
        # case, tracing these into the graph is like trying to fit a square
        # peg into a round hole; best not to do it.  So instead we
        # painstakingly implement these by hand
        #
        # NB: only ALWAYS specialized attributes can go here; notably,
        # size/shape not allowed!
        elif name in ("ndim", "itemsize"):
            return ConstantVariable(getattr(example_ndarray, name), **options)
        elif name in ("shape", "stride"):
            if not free_symbols(r := getattr(example_ndarray, name)):
                return ConstantVariable(tuple(int(r) for r in r), **options)
            return insert_into_graph()
        elif name == "size":
            if not free_symbols(r := example_ndarray.size):
                return ConstantVariable(int(r), **options)
            return insert_into_graph()
        elif name in ["base", "flags", "dtype"]:
            unimplemented(f"TODO: add support for ndarray.{name}")
        if result is None:
            raise NotImplementedError()
        return result

    def call_method(
        self,
        tx,
        name,
        args: "List[VariableTracker]",
        kwargs: "Dict[str, VariableTracker]",
    ) -> "VariableTracker":
        options = VariableTracker.propagate([[self]], [args], [list(kwargs.values())])
        from torch._dynamo.variables.builder import wrap_fx_proxy_cls
        from ..utils import numpy_method_wrapper

        result = wrap_fx_proxy_cls(
            target_cls=NumpyNdarrayVariable,
            tx=tx,
            proxy=tx.output.create_proxy(
                "call_function",
                numpy_method_wrapper(name),
                *proxy_args_kwargs([self] + list(args), kwargs),
            ),
            example_value=None,
            **options,
        )

        return result


class UnspecializedPythonVariable(TensorVariable):
    """
    This is a 1-element tensor represents unspecialized python float/int.
    """

    def __init__(self, proxy: torch.fx.Proxy, **kwargs):
        raw_value = kwargs.pop("raw_value", None)
        need_unwrap = kwargs.pop("need_unwrap", True)
        super().__init__(proxy, **kwargs)
        self.raw_value = raw_value
        self.need_unwrap = need_unwrap

    @classmethod
    def from_tensor_variable(cls, tensor_variable, raw_value, need_unwrap=True):
        # Convert a `TensorVariable` instance into an `UnspecializedPythonVariable` instance.
        return UnspecializedPythonVariable(
            **dict(tensor_variable.__dict__),
            raw_value=raw_value,
            need_unwrap=need_unwrap,
        )

    def as_specialized(self, tx):
        for graph_arg in tx.output.graphargs:
            if graph_arg.source is self.source:
                graph_arg.erase()

        for g in self.guards:
            if g.is_volatile:
                g.create_fn = GuardBuilder.CONSTANT_MATCH

        return ConstantVariable(value=self.raw_value, guards=self.guards)


class FakeItemVariable(TensorVariable):
    """An unspecialized python variable which prevents access to the underlying raw value.
    This is needed if item is called on a FakeTensor."""

    def __init__(self, proxy: torch.fx.Proxy, **kwargs):
        need_unwrap = kwargs.pop("need_unwrap", False)
        super().__init__(proxy, **kwargs)
        self.need_unwrap = need_unwrap

    @classmethod
    def from_tensor_variable(cls, tensor_variable):
        return FakeItemVariable(**dict(tensor_variable.__dict__))


class TensorSubclassVariable(VariableTracker):
    def __init__(self, value, *args, **kwargs):
        self.value = value
        super().__init__(*args, **kwargs)

<<<<<<< HEAD
=======
    def as_python_constant(self):
        return self.value

>>>>>>> 120c4143
    def call_function(
        self, tx, args: List[VariableTracker], kwargs: Dict[str, VariableTracker]
    ) -> VariableTracker:
        if len(args) == 1 and isinstance(args[0], TensorVariable):
<<<<<<< HEAD
            return TensorWithTFOverrideVariable.create(
                tx,
=======
            return TensorWithTFOverrideVariable(
>>>>>>> 120c4143
                args[0],
                args[0].source,
                self.value.__torch_function__.__func__,
                self.value,
            )

        return super().call_function(tx, args, kwargs)<|MERGE_RESOLUTION|>--- conflicted
+++ resolved
@@ -748,24 +748,9 @@
             kwargs,
         )
 
-<<<<<<< HEAD
-        # TODO(future PR): implement rewrapping conditional on method presence
-        # in `torch.overrides.get_default_nowrap_function()`. It's unclear how
-        # to do this easily in the current codebase since the resolution of
-        # `GetAttrVariable` depends on the type of the underlying object.
-
-        return TensorWithTFOverrideVariable(
-            unwrapped,
-            self.orig_tensor_variable_source,
-            self.subclass_torch_function__func,
-            self.subclass_type,
-        )
-
     def global_class_name(self):
         return f"__subclass_{self.subclass_type.__name__}"
 
-=======
->>>>>>> 120c4143
     @staticmethod
     def inline_torch_function_unwrapped(
         tx,
@@ -977,22 +962,15 @@
         self.value = value
         super().__init__(*args, **kwargs)
 
-<<<<<<< HEAD
-=======
     def as_python_constant(self):
         return self.value
 
->>>>>>> 120c4143
     def call_function(
         self, tx, args: List[VariableTracker], kwargs: Dict[str, VariableTracker]
     ) -> VariableTracker:
         if len(args) == 1 and isinstance(args[0], TensorVariable):
-<<<<<<< HEAD
             return TensorWithTFOverrideVariable.create(
                 tx,
-=======
-            return TensorWithTFOverrideVariable(
->>>>>>> 120c4143
                 args[0],
                 args[0].source,
                 self.value.__torch_function__.__func__,
