import collections
import dataclasses
import functools
import inspect
from typing import Any, Dict, List, Tuple

import torch

from torch.utils import _pytree as pytree

from .. import variables
from ..bytecode_transformation import create_call_function, create_instruction
from ..eval_frame import skip_code
from ..exc import unimplemented
from ..source import AttrSource, GlobalWeakRefSource
from ..utils import global_key_name, istensor
from .base import MutableLocal, VariableTracker
from .constant import ConstantVariable
from .tensor import TensorVariable


class ConstDictVariable(VariableTracker):
    def __init__(self, items, user_cls, recursively_contains=None, **kwargs):
        super().__init__(recursively_contains=recursively_contains, **kwargs)

        self.guards.update(VariableTracker.propagate(items.values())["guards"])
        self.items = items
        self.user_cls = user_cls

    def as_proxy(self):
        return {k: v.as_proxy() for k, v in self.items.items()}

    def as_python_constant(self):
        return {k: v.as_python_constant() for k, v in self.items.items()}

    def python_type(self):
        return self.user_cls

    def reconstruct(self, codegen):
        # instructions to load collections.OrderedDict if necessary
        if self.user_cls is collections.OrderedDict:
            codegen.extend_output(
                [
                    codegen.create_load_python_module(collections, True),
                    codegen.create_load_attr("OrderedDict"),
                ]
            )
        # instructions to build the dict keys and values
        for key in self.items.keys():
            if istensor(key):
                codegen.append_output(
                    codegen.create_load_global(global_key_name(key), True, add=True)
                )
                codegen.extend_output(create_call_function(0, False))
            else:
                codegen.append_output(codegen.create_load_const(key))
            codegen(self.items[key])
        # BUILD_MAP and calling collections.OrderedDict if necessary
        if self.user_cls is collections.OrderedDict:
            return [
                create_instruction("BUILD_MAP", arg=len(self.items)),
                *create_call_function(1, False),
            ]
        # BUILD_MAP only if user_cls is dict
        else:
            return [create_instruction("BUILD_MAP", arg=len(self.items))]

    def getitem_const(self, arg: VariableTracker):
        return self.items[ConstDictVariable.get_key(arg)].add_options(self, arg)

    def call_method(
        self,
        tx,
        name,
        args: "List[VariableTracker]",
        kwargs: "Dict[str, VariableTracker]",
    ) -> "VariableTracker":
        from . import ConstantVariable, TupleVariable

        options = VariableTracker.propagate(self, args, kwargs.values())
        val = self.items

        if name == "__getitem__":
            return self.getitem_const(args[0])

        elif name == "items":
            assert not (args or kwargs)
            return TupleVariable(
                [
                    TupleVariable(
                        [
                            ConstDictVariable._key_to_var(
                                tx,
                                k,
                                **options,
                            ),
                            v,
                        ],
                        **options,
                    )
                    for k, v in val.items()
                ],
                **options,
            )
        elif name == "keys":
            assert not (args or kwargs)
            return TupleVariable(
                [
                    ConstDictVariable._key_to_var(
                        tx,
                        k,
                        **options,
                    )
                    for k in val.keys()
                ],
                **options,
            )

        elif name == "values":
            assert not (args or kwargs)
            return TupleVariable(list(val.values()), **options)
        elif name == "__len__":
            assert not (args or kwargs)
            return ConstantVariable(len(self.items), **options)
        elif (
            name == "__setitem__"
            and args
            and ConstDictVariable.is_valid_key(args[0])
            and self.mutable_local
        ):
            assert not kwargs and len(args) == 2
            k = ConstDictVariable.get_key(args[0])

            if istensor(k):
                tx.store_dict_key(global_key_name(k), k)
            newval = collections.OrderedDict(val)
            newval[k] = args[1]

            new_rec_contains = self.recursively_contains.union(
                args[1].recursively_contains
            )
            if args[1].mutable_local is not None:
                new_rec_contains.add(args[1].mutable_local)

            return tx.replace_all(
                self,
                self.modifed(newval, new_rec_contains, **options),
            )
        elif (
            name in ("pop", "get")
            and args
            and ConstDictVariable.is_valid_key(args[0])
            and ConstDictVariable.get_key(args[0]) not in self.items
            and len(args) == 2
        ):
            # missing item, return the default value
            return args[1].add_options(options)
        elif (
            name == "pop"
            and args
            and ConstDictVariable.is_valid_key(args[0])
            and self.mutable_local
        ):
            newval = collections.OrderedDict(val)
            result = newval.pop(ConstDictVariable.get_key(args[0]))
            tx.replace_all(self, self.modifed(newval, None, **options))
            return result.add_options(options)
        elif (
            name == "update"
            and args
            and isinstance(args[0], ConstDictVariable)
            and self.mutable_local
        ):
            newval = collections.OrderedDict(val)
            newval.update(args[0].items)
            new_rec_contains = self.recursively_contains.union(
                args[0].recursively_contains
            )
            result = self.modifed(
                newval, recursively_contains=new_rec_contains, **options
            )
            return tx.replace_all(self, result)
        elif (
            name in ("get", "__getattr__")
            and args
            and ConstDictVariable.is_valid_key(args[0])
            and ConstDictVariable.get_key(args[0]) in self.items
        ):
            result = self.items[ConstDictVariable.get_key(args[0])]
            return result.add_options(options)
        elif (
            name == "__contains__" and args and ConstDictVariable.is_valid_key(args[0])
        ):
            return ConstantVariable(
                ConstDictVariable.get_key(args[0]) in self.items, **options
            )
        else:
            return super().call_method(tx, name, args, kwargs)

    def modifed(self, items, recursively_contains, **options):
        """a copy of self with different items"""
        return self.clone(
            items=items, recursively_contains=recursively_contains, **options
        )

    def unpack_var_sequence(self, tx):
        options = VariableTracker.propagate([self])
        val = self.items
        result = [ConstDictVariable._key_to_var(tx, k, **options) for k in val.keys()]
        return result

    @classmethod
    def get_key(cls, arg: VariableTracker):
        if isinstance(arg, TensorVariable) and arg.specialized_value is not None:
            return arg.specialized_value
        else:
            return arg.as_python_constant()

    @classmethod
    def is_valid_key(cls, key):
        return (
            key.is_python_constant()
            or isinstance(key, TensorVariable)
            and key.specialized_value is not None
            or isinstance(key, ConstantVariable)
            and key.python_type() is torch.dtype
        )

    @classmethod
    def _key_to_var(cls, tx, key, **options):
        from .builder import VariableBuilder

        if istensor(key):
            return VariableBuilder(tx, GlobalWeakRefSource(global_key_name(key)))(key)
        else:
            assert ConstantVariable.is_literal(key)
            return ConstantVariable(key, **options)


<<<<<<< HEAD
def is_valid_global_ref_key(key):
    if istensor(key):
        return True
    else:
        return isinstance(key, (torch.nn.Module, tuple))


=======
>>>>>>> fd3a2919
class DefaultDictVariable(ConstDictVariable):
    def __init__(self, items, user_cls, default_factory=None, **kwargs):
        super().__init__(items, user_cls, **kwargs)
        assert user_cls is collections.defaultdict
        self.default_factory = default_factory

    def is_python_constant(self):
        # Return false for unsupported defaults. This ensures that a bad handler
        # path is not taken in BuiltinVariable for getitem.
        if self.default_factory not in [list, tuple, dict] and not self.items:
            return False
        return super().is_python_constant()

    @staticmethod
    def is_supported_arg(arg):
        if isinstance(arg, variables.BuiltinVariable):
            return arg.fn in [list, tuple, dict]
        else:
            return isinstance(arg, variables.functions.BaseUserFunctionVariable)

    def call_method(
        self,
        tx,
        name,
        args: "List[VariableTracker]",
        kwargs: "Dict[str, VariableTracker]",
    ) -> "VariableTracker":
        options = VariableTracker.propagate(self, args, kwargs.values())

        if name == "__getitem__":
            k = ConstDictVariable.get_key(args[0])

            if k in self.items:
                return self.getitem_const(args[0])
            else:
                if self.default_factory is None:
                    raise KeyError(f"{k}")
                else:
                    if istensor(k):
                        tx.store_dict_key(global_key_name(k), k)
                    new_val = collections.OrderedDict(self.items)
                    default_var = self.default_factory.call_function(tx, [], {})
                    new_val[k] = default_var
                    new_rec_contains = self.recursively_contains.union(
                        default_var.recursively_contains
                    )
                    if default_var.mutable_local is not None:
                        new_rec_contains.add(default_var.mutable_local)
                    tx.replace_all(
                        self, self.modifed(new_val, new_rec_contains, **options)
                    )
                    return default_var
        else:
            return super().call_method(tx, name, args, kwargs)


class DataClassVariable(ConstDictVariable):
    """
    This is a bit of a hack to deal with
    transformers.file_utils.ModelOutput() from huggingface.

    ModelOutput causes trouble because it a a mix of a dataclass and a
    OrderedDict and it calls super() methods implemented in C.
    """

    # ModelOutput() excludes None, though generic datclasses don't
    include_none = False

    @staticmethod
    @functools.lru_cache(None)
    def _patch_once():
        from transformers.file_utils import ModelOutput

        for obj in ModelOutput.__dict__.values():
            if callable(obj):
                skip_code(obj.__code__)

    @staticmethod
    def is_matching_cls(cls):
        try:
            from transformers.file_utils import ModelOutput

            return issubclass(cls, ModelOutput)
        except ImportError:
            return False

    @classmethod
    def is_matching_object(cls, obj):
        return cls.is_matching_cls(type(obj))

    @classmethod
    def create(cls, user_cls, args, kwargs, options):
        DataClassVariable._patch_once()

        skip_code(user_cls.__init__.__code__)
        keys = [f.name for f in dataclasses.fields(user_cls)]
        bound = inspect.signature(user_cls).bind(*args, **kwargs)
        bound.apply_defaults()
        assert set(bound.arguments.keys()) == set(keys)
        items = collections.OrderedDict()
        for key in keys:
            val = bound.arguments[key]
            if isinstance(val, VariableTracker):
                items[key] = val
            else:
                if cls.include_none:
                    assert variables.ConstantVariable.is_literal(val)
                    items[key] = variables.ConstantVariable(val)
                else:
                    assert val is None, f"unexpected {val}"

        if len(items) == 1 and not isinstance(items[keys[0]], variables.TensorVariable):
            unimplemented("DataClassVariable iterator constructor")
            # TODO(jansel): implement unpacking logic in ModelOutput.__post_init__

        return cls(items, user_cls, **options)

    @classmethod
    def wrap(cls, builder, obj):
        user_cls = type(obj)
        keys = [f.name for f in dataclasses.fields(user_cls)]

        excluded = []
        items = collections.OrderedDict()
        for key in keys:
            # __init__ function of a dataclass might not have yet defined the key
            if hasattr(obj, key):
                val = getattr(obj, key)
                var = builder.__class__(
                    tx=builder.tx, source=AttrSource(builder.source, key)
                )(val)
                if val is not None or cls.include_none:
                    items[key] = var
                else:
                    excluded.append(var)
        return cls(
            items, user_cls, **VariableTracker.propagate(excluded, items.values())
        )

    def __init__(self, items, user_cls, **options):
        super().__init__(items, user_cls, **options)
        assert self.is_matching_cls(user_cls)

    def as_proxy(self):
        raise NotImplementedError()

    def reconstruct(self, codegen):
        codegen.extend_output([codegen._create_load_const(self.user_cls)])
        keys = tuple(self.items.keys())
        for key in keys:
            codegen(self.items[key])
        return codegen.create_call_function_kw(len(keys), keys, True)

    def call_method(
        self,
        tx,
        name,
        args: "List[VariableTracker]",
        kwargs: "Dict[str, VariableTracker]",
    ) -> "VariableTracker":
        options = VariableTracker.propagate(self, args, kwargs.values())
        if name == "__getitem__":
            assert not kwargs and len(args) == 1
            index = args[0].as_python_constant()
            if isinstance(index, str):
                return self.items[index].add_options(options)
            else:
                return (
                    self.call_method(tx, "to_tuple", [], {})
                    .call_method(tx, "__getitem__", args, kwargs)
                    .add_options(options)
                )
        elif name == "to_tuple":
            assert not (args or kwargs)
            return variables.TupleVariable(list(self.items.values()), **options)
        elif name == "__setattr__":
            name = "__setitem__"
        return super().call_method(tx, name, args, kwargs)

    def var_getattr(self, tx, name: str) -> "VariableTracker":
        if name in self.items:
            return self.call_method(
                tx, "__getitem__", [variables.ConstantVariable(name)], {}
            )
        elif not self.include_none:
            defaults = {f.name: f.default for f in dataclasses.fields(self.user_cls)}
            if name in defaults:
                assert variables.ConstantVariable.is_literal(defaults[name])
                return variables.ConstantVariable(defaults[name]).add_options(self)
        super().var_getattr(tx, name)


class HFPretrainedConfigVariable(VariableTracker):
    """
    Hack for HuggingFace PretrainedConfig
    """

    @staticmethod
    def is_matching_cls(cls):
        try:
            from transformers.configuration_utils import PretrainedConfig

            return issubclass(cls, PretrainedConfig)
        except ImportError:
            return False

    @classmethod
    def is_matching_object(cls, obj):
        return cls.is_matching_cls(type(obj))

    def __init__(self, obj, **kwargs):
        super().__init__(**kwargs)
        self.obj = obj
        assert self.is_matching_cls(type(obj))

    def var_getattr(self, tx, name: str) -> "VariableTracker":
        from . import ConstantVariable

        return ConstantVariable(getattr(self.obj, name))

    def call_hasattr(self, tx, name: str) -> "VariableTracker":
        return variables.ConstantVariable(hasattr(self.obj, name)).add_options(self)


def _dictvariable_flatten(d: ConstDictVariable) -> Tuple[List[Any], pytree.Context]:
    if d.python_type() is not dict:
        # Note - ConstDictVariable can contain different kinds of dicts.
        # However, flattening for those must differ and so cannot share the same registration as even if we
        # consult the underlying python_type() to guide our flattening, that data will need to be propagated
        # to unflatten. We do not have a good mechanism of doing this today, so we find it easier to treat this
        # as unimplemented for now.

        # TODO - Add support for flattening a ConstDictVariable with any underlying user_cls
        unimplemented(f"Unsupported flattening of {d.python_type()}")
    return list(d.items.values()), list(d.items.keys())


def _dictvariable_unflatten(
    values: List[Any], context: pytree.Context
) -> ConstDictVariable:
    assert all(isinstance(x, VariableTracker) for x in values)

    # Guard propagation happens in the ConstDictVariable constructor
    return ConstDictVariable(
        dict(zip(context, values)), user_cls=dict, mutable_local=MutableLocal()
    )


def _register_dynamo_dict_to_tree_spec():
    pytree._register_pytree_node(
        ConstDictVariable,
        _dictvariable_flatten,
        _dictvariable_unflatten,
        pytree._dict_to_str,
        pytree._maybe_str_to_dict,
    )<|MERGE_RESOLUTION|>--- conflicted
+++ resolved
@@ -237,16 +237,6 @@
             return ConstantVariable(key, **options)
 
 
-<<<<<<< HEAD
-def is_valid_global_ref_key(key):
-    if istensor(key):
-        return True
-    else:
-        return isinstance(key, (torch.nn.Module, tuple))
-
-
-=======
->>>>>>> fd3a2919
 class DefaultDictVariable(ConstDictVariable):
     def __init__(self, items, user_cls, default_factory=None, **kwargs):
         super().__init__(items, user_cls, **kwargs)
