import abc
import collections
import contextlib
import dataclasses
import enum
import functools
import inspect
import itertools
import logging
import operator
import re
import types
from typing import List, NamedTuple, Optional, Union

import torch

from torch import SymInt
from torch._guards import GuardSource, TracingContext
from torch._ops import HigherOrderOperator
from torch._subclasses.fake_tensor import FakeTensor, is_fake
from torch.fx.experimental.symbolic_shapes import (
    DimConstraint,
    DimDynamic,
    RelaxedUnspecConstraint,
)
from torch.fx.immutable_collections import immutable_list
from torch.utils._python_dispatch import is_traceable_wrapper_subclass
from torch.utils.weak import TensorWeakRef, WeakIdRef

from .. import config, mutation_guard, replay_record, skipfiles
from ..allowed_functions import is_allowed, is_builtin_callable, is_numpy
from ..exc import unimplemented
from ..guards import GuardBuilder, make_dupe_guard
from ..side_effects import SideEffects
from ..source import (
    AttrSource,
    ConstantSource,
    GetItemSource,
    GlobalWeakRefSource,
    is_constant_source,
    LocalSource,
    RandomValueSource,
    Source,
    TupleIteratorGetItemSource,
)
from ..utils import (
    build_checkpoint_variable,
    clone_input,
    get_fake_value,
    getfile,
    global_key_name,
    HAS_NUMPY,
    is_namedtuple,
    is_typing,
    is_utils_checkpoint,
    istype,
    np,
    odict_values,
    preserve_rng_state,
    tensor_always_has_static_shape,
    tuple_iterator,
    tuple_iterator_getitem,
    tuple_iterator_len,
    wrap_fake_exception,
)

from .base import MutableLocal, typestr, VariableTracker
from .builtin import BuiltinVariable
from .constant import ConstantVariable, EnumVariable
from .ctx_manager import CUDAStreamVariable, NullContextVariable
from .dicts import (
    ConstDictVariable,
    DataClassVariable,
    DefaultDictVariable,
    HFPretrainedConfigVariable,
)
from .distributed import (
    DeviceMeshVariable,
    PlacementClassVariable,
    ProcessGroupVariable,
)
from .functions import (
    CollectiveFunctionRewriteVariable,
    UserFunctionVariable,
    UserMethodVariable,
)
from .higher_order_ops import TorchHigherOrderOperatorVariable
from .lists import (
    BaseListVariable,
    DequeVariable,
    ListVariable,
    NamedTupleVariable,
    RangeVariable,
    SetVariable,
    SizeVariable,
    SliceVariable,
    TupleIteratorVariable,
    TupleVariable,
)
from .misc import (
    AutogradFunctionContextVariable,
    AutogradFunctionVariable,
    ComptimeVariable,
    GetAttrVariable,
    InspectSignatureVariable,
    LambdaVariable,
    NumpyVariable,
    PythonModuleVariable,
    SkipFilesVariable,
    TypingVariable,
)

from .nn_module import FSDPManagedNNModuleVariable, UnspecializedNNModuleVariable
from .optimizer import OptimizerVariable
from .tensor import (
    NumpyNdarrayVariable,
    SymNodeVariable,
    TensorSubclassVariable,
    TensorVariable,
    TensorWithTFOverrideVariable,
    UnspecializedPythonVariable,
)
from .torch import tensor_dunder_fns, torch_special_class_types, TorchVariable
from .user_defined import UserDefinedClassVariable, UserDefinedObjectVariable


log = logging.getLogger(__name__)


DimList = List


class _missing:
    pass


@dataclasses.dataclass
class GraphArg:
    source: Source
    # TODO: storing a SymInt here but not a FakeTensor is a pretty strange
    # thing to do.  Probably should have example (which stores an int) and
    # fake_example
    _example: Union[TensorWeakRef, torch.SymInt]
    is_unspecialized: bool
    fake_tensor: Optional[torch._subclasses.fake_tensor.FakeTensor]
    # UnspecializedPythonVariable often masquerades as a tensor.
    # We MUST NOT generate shape guard code
    # that actually tries to access tensor properties on these values.
    # is_tensor lets us tell if this graph arg actually is a tensor
    # or not.
    is_tensor: bool = True
    # Sometimes, the Tensor we pass to example is freshly allocated (smh).
    # Then we cannot only keep a weak reference to it.  This lets you
    # stash a strong reference too.
    example_strong_ref: Optional[torch.Tensor] = None

    @property
    def example(self):
        if isinstance(self._example, TensorWeakRef):
            r = self._example()
            assert r is not None
            return r
        else:
            return self._example

    def __post_init__(self):
        if isinstance(self._example, torch.Tensor):
            self._example = TensorWeakRef(self._example)
            assert is_fake(self.fake_tensor)

    def load(self, tx):
        return self.source.reconstruct(tx)

    def erase(self):
        self._example = None


@dataclasses.dataclass
class FrameStateSizeEntry:
    scalar: Optional[int]
    size: Optional[List[int]]


class VariableBuilder:
    """Wrap a python value in a VariableTracker() instance"""

    def __init__(
        self,
        tx,
        source: Source,
    ):
        assert (
            source is not None
        ), "Consider SourcelessBuilder for ephemeral objects, usually objects created locally."
        assert TracingContext.get() is not None, "Expected active TracingContext"
        super().__init__()
        self.tx = tx
        self.source = source
        self.name = source.name()

    def __call__(self, value):
        if value in self.tx.output.side_effects:
            side_effect_result = self.tx.output.side_effects[value]
            dup_guard = make_dupe_guard(self.source, side_effect_result.source)
            if dup_guard:
                side_effect_result = side_effect_result.add_guards(
                    self.make_guards(dup_guard)
                )
            return side_effect_result
        vt = self._wrap(value).clone(**self.options())
        if self._can_lift_attrs_to_inputs(vt):
            vt = self.tx.output.side_effects.track_object_existing(
                self.source, value, vt
            )
        return vt

    def _can_lift_attrs_to_inputs(self, vt):
        if type(vt) in [
            TensorVariable,
            TensorWithTFOverrideVariable,
            UserDefinedObjectVariable,
            NumpyNdarrayVariable,
            UserDefinedObjectVariable,
            FSDPManagedNNModuleVariable,
            UserDefinedClassVariable,
            NumpyNdarrayVariable,
            DeviceMeshVariable,
        ]:
            return True
        return False

    @staticmethod
    @functools.lru_cache(None)
    def _common_constants():
        return {
            # We zero-one specialize shapes, so specialize these constants
            # too
            0,
            1,
            # NB: There used to be more constants here, but honestly it was
            # pretty confusing.  Note we specialize floats by default, and
            # DON'T specialize ints by default.  This all only matters with
            # dynamic_shapes
        }

    @staticmethod
    def list_type(value):
        if is_namedtuple(value):
            return functools.partial(NamedTupleVariable, tuple_cls=type(value))
        # TODO(voz): Why do we have both this and `BaseListVariable`'s `cls_for`?
        return {
            tuple: TupleVariable,
            list: ListVariable,
            odict_values: ListVariable,
            torch.nn.ParameterList: ListVariable,
            torch.nn.ModuleList: ListVariable,
            collections.deque: DequeVariable,
        }[type(value)]

    def get_source(self):
        return self.source

    def options(self):
        return {"source": self.get_source()}

    def make_guards(self, *guards):
        source = self.get_source()
        if (
            isinstance(source, ConstantSource)
            or source.guard_source() == GuardSource.CONSTANT
        ):
            return None
        return {source.make_guard(guard) for guard in guards}

    @classmethod
    @functools.lru_cache(None)
    def _type_dispatch(cls):
        # NB: Careful not to close over self to avoid ref cycle from lru_cache
        entries = [
            (
                (torch.Tensor, torch.nn.Parameter, torch._subclasses.FakeTensor),
                cls.wrap_tensor,
            ),
            ((tuple, list, odict_values, collections.deque), cls.wrap_listlike),
            (tuple_iterator, cls.wrap_tuple_iterator),
            ((slice, range), cls.wrap_slice_range),
            (
                (
                    int,
                    float,
                    bool,
                    type(None),
                    str,
                    torch.Size,
                    torch.device,
                    torch.dtype,
                ),
                cls.wrap_literal,
            ),
        ]
        if config.numpy_ndarray_as_tensor:
            entries.append((np.ndarray, cls.wrap_numpy_ndarray))

        result = {}
        for ts, fn in entries:
            for t in ts if isinstance(ts, tuple) else (ts,):
                assert t not in result
                result[t] = fn

        return result

    @classmethod
    @functools.lru_cache(None)
    def _id_dispatch(cls):
        from ..comptime import comptime

        entries = [
            (
                inspect.signature,
                lambda self, value: LambdaVariable(
                    InspectSignatureVariable.create,
                    source=self.source,
                    guards=self.make_guards(GuardBuilder.FUNCTION_MATCH),
                ),
            ),
            (comptime, lambda self, value: ComptimeVariable()),
            (
                dataclasses.fields,
                lambda self, value: LambdaVariable(
                    _dataclasses_fields_lambda,
                    source=self.source,
                    guards=self.make_guards(GuardBuilder.FUNCTION_MATCH),
                ),
            ),
            (
                tensor_dunder_fns,
                lambda self, value: TorchVariable(
                    value,
                    source=self.source,
                    guards=self.make_guards(GuardBuilder.FUNCTION_MATCH),
                ),
            ),
        ]

        result = {}
        for ts, fn in entries:
            for t in ts if isinstance(ts, (tuple, list)) else (ts,):
                assert t not in result
                result[id(t)] = fn

        return result

    def _wrap(self, value):
        make_guards = self.make_guards

        # Handle exact type() match
        type_dispatch = self._type_dispatch().get(type(value))
        if type_dispatch is not None:
            return type_dispatch(self, value)

        # Handle exact id() match
        id_dispatch = self._id_dispatch().get(id(value))
        if id_dispatch is not None:
            return id_dispatch(self, value)

        # Note - There are some nested values where types mismatch!
        # We want to get those out and wrap those.
        value = inspect.getattr_static(value, "_torchdynamo_inline", value)

        # Everything else (NB: order matters!)
        if is_traceable_wrapper_subclass(value) or istype(
            value, config.traceable_tensor_subclasses
        ):
            return self.wrap_tensor(value)
        elif is_namedtuple(value):
            return self.wrap_listlike(value)

        elif istype(
            value, (dict, collections.defaultdict, collections.OrderedDict)
        ) and all(
            ConstantVariable.is_literal(k)
            or self.tensor_can_be_dict_key(k)
            or isinstance(k, enum.Enum)
            for k in value.keys()
        ):
            if not value and self.get_source().is_nn_module():
                # It is faster to guard on 'false' property than to guard
                # on actual dict keys, but we can't do this fast guard in general because
                # it omits a crucial type check that ensures the value is actually still a dict at runtime.

                # Why is this OK for (specialized) nnmodules? We set up a setattr hook
                # to check for module property mutations, which does a reasonable,
                # but not completely secure job ensuring a property wasn't changed.
                guards = self.make_guards(GuardBuilder.BOOL_FALSE)
            else:
                guards = self.make_guards(GuardBuilder.DICT_KEYS)

            # store key variables in global location for reconstruction
            for key in value.keys():
                if self.tensor_can_be_dict_key(key):
                    self.tx.store_dict_key(global_key_name(key), key)

            def index_source(key):
                if self.tensor_can_be_dict_key(key):
                    return GlobalWeakRefSource(global_key_name(key))
                else:
                    return key

            result = {
                k: VariableBuilder(
                    self.tx, GetItemSource(self.get_source(), index_source(k))
                )(value[k]).add_guards(guards)
                for k in value.keys()
            }

            if istype(value, collections.defaultdict):
                result = DefaultDictVariable(
                    result,
                    type(value),
                    self._wrap(value.default_factory),
                    guards=guards,
                )
            else:
                result = ConstDictVariable(result, type(value), guards=guards)

            return self.tx.output.side_effects.track_dict(self.source, value, result)
        elif isinstance(value, torch.nn.Module):
            return self.wrap_module(value)
        elif ConstantVariable.is_literal(value):  # non-atomic literals
            return self.wrap_literal(value)
        elif istype(value, frozenset) and (
            all(is_allowed(x) or ConstantVariable.is_literal(x) for x in value)
        ):
            # For frozenset, we can guard by object ID instead of value
            # equality, this allows us to handle non-literal values
            return ConstantVariable(
                value=value,
                source=self.source,
                guards=make_guards(GuardBuilder.ID_MATCH),
            )
        elif isinstance(value, enum.Enum):
            return EnumVariable(
                value=value,
                source=self.source,
                guards=make_guards(GuardBuilder.ID_MATCH),
            )
        elif is_builtin_callable(value):
            return BuiltinVariable(
                value,
                source=self.source,
                guards=make_guards(GuardBuilder.BUILTIN_MATCH),
            )
        elif is_utils_checkpoint(value):
            return build_checkpoint_variable(source=self.source)
        elif is_allowed(value):
            return TorchVariable(
                value,
                source=self.source,
                guards=make_guards(GuardBuilder.FUNCTION_MATCH),
            )
        elif is_typing(value):
            # typing.List, typing.Mapping, etc.
            return TypingVariable(
                value,
                source=self.source,
                guards=make_guards(GuardBuilder.ID_MATCH),
            )
        elif is_numpy(value):
            return NumpyVariable(
                value,
                source=self.source,
                guards=make_guards(
                    GuardBuilder.FUNCTION_MATCH
                    if callable(value)
                    else GuardBuilder.TYPE_MATCH
                ),
            )
        elif (
            istype(value, (type, types.FunctionType))
            and skipfiles.check(getfile(value), allow_torch=True)
            and not inspect.getattr_static(value, "_torchdynamo_inline", False)
        ):
            return SkipFilesVariable(
                value,
                source=self.source,
                guards=make_guards(GuardBuilder.FUNCTION_MATCH),
            )
        # NB: These can't be put in type_dispatch, they have to run later
        elif CollectiveFunctionRewriteVariable.can_rewrite(value):
            new_fn, new_source = CollectiveFunctionRewriteVariable.rewrite(value)
            old_source = self.source
            self.source = new_source
            return CollectiveFunctionRewriteVariable(
                new_fn,
                orig_fn=value,
                orig_source=old_source,
                source=new_source,
                guards=make_guards(GuardBuilder.FUNCTION_MATCH),
            )
        elif istype(value, (types.FunctionType, torch.jit.ScriptFunction)):
            return UserFunctionVariable(
                value,
                source=self.source,
                guards=make_guards(GuardBuilder.FUNCTION_MATCH),
            )
        elif istype(value, (types.ModuleType, replay_record.DummyModule)):
            return PythonModuleVariable(
                value,
                source=self.source,
                guards=make_guards(GuardBuilder.PYMODULE_MATCH),
            )
        elif istype(value, torch.autograd.function.FunctionMeta):
            return AutogradFunctionVariable(
                value,
                source=self.source,
                guards=make_guards(GuardBuilder.FUNCTION_MATCH),
            )
        elif isinstance(value, torch.autograd.function.FunctionCtx):
            # The autograd.function context
            return self.tx.output.side_effects.track_object_existing(
                self.source,
                value,
                AutogradFunctionContextVariable(
                    value,
                    source=self.source,
                    guards=make_guards(GuardBuilder.TYPE_MATCH),
                ),
            )
        elif (
            isinstance(value, types.MethodType)
            and istype(
                getattr(value, "__self__", None), torch.autograd.function.FunctionMeta
            )
            and getattr(value, "__name__", "") == "apply"
            and value == getattr(value.__self__, "apply", None)
        ):
            # handle aliased autograd function `apply` calls
            return GetAttrVariable(
                AutogradFunctionVariable(
                    value.__self__,
                    source=self.source,
                    guards=make_guards(GuardBuilder.FUNCTION_MATCH),
                ),
                "apply",
            )
        elif HAS_NUMPY and isinstance(value, np.number):
            return self.wrap_unspecialized_primitive(value)
        elif DataClassVariable.is_matching_object(value):
            return DataClassVariable.wrap(self, value).add_guards(
                make_guards(GuardBuilder.TYPE_MATCH)
            )
        elif HFPretrainedConfigVariable.is_matching_object(value):
            return HFPretrainedConfigVariable(
                value, guards=make_guards(GuardBuilder.TYPE_MATCH)
            )
        elif isinstance(value, HigherOrderOperator):
            return TorchHigherOrderOperatorVariable.make(
                value,
                source=self.source,
                guards=self.make_guards(
                    GuardBuilder.TYPE_MATCH, GuardBuilder.NAME_MATCH
                ),
            )
        elif type(value).__name__ == "builtin_function_or_method" and isinstance(
            value.__self__, torch_special_class_types
        ):
            return TorchVariable(
                value,
                guards=make_guards(GuardBuilder.FUNCTION_MATCH),
            )
        elif isinstance(value, torch.cuda.streams.Stream):
            return CUDAStreamVariable(
                None,
                value,
                value.device,
                source=self.source,
                guards=self.make_guards(GuardBuilder.ID_MATCH),
            )
        elif (
            isinstance(value, torch._C._TensorMeta)
            and value in config.traceable_tensor_subclasses
        ):
            return TensorSubclassVariable(value, source=self.source)
        elif issubclass(type(value), type):
            # TODO(whc) the following seems preferable but breaks some tests, debug
            # elif inspect.isclass(value):
            return UserDefinedClassVariable(
                value,
                source=self.source,
                guards=make_guards(GuardBuilder.FUNCTION_MATCH),
            )
        elif isinstance(value, types.MethodType) and isinstance(
            value.__self__, torch.nn.Module
        ):
            # don't let MethodTypes fall through to UserDefinedObject,
            # which doesn't support 'CALL_FUNCTION'

            # TODO(whc): Why do we limit this to methods on NNModules?
            # I don't have a good reason for this, but it preserves the existing behavior
            # for MBartForConditionalGeneration, which generates many graph breaks and OOMs otherwise.
            # I suspect we probably want to relax this check and dig deeper there.

            # In order to construct a MethodVariable in Dynamo, we start with an actual method obj from python,
            # but need to separately wrap its underlying `__func__` and its `self` argument.  We wrap `self` here
            # and then `__func__` gets wrapped inside UserMethodVariable.
            self_obj = VariableBuilder(
                self.tx, source=AttrSource(self.source, "__self__")
            )(value.__self__)
            assert self_obj and isinstance(
                self_obj, VariableTracker
            ), "Failed to produce a valid self obj"
            return UserMethodVariable(
                value.__func__,
                self_obj,
                source=self.source,
                guards=make_guards(GuardBuilder.FUNCTION_MATCH),
            )
        elif (
            istype(value, contextlib.nullcontext)
            and inspect.getattr_static(value, "enter_result", None) is None
        ):
            return NullContextVariable(
                source=self.source,
                guards=make_guards(GuardBuilder.FUNCTION_MATCH),
            )
        elif isinstance(value, torch.optim.Optimizer):
            return OptimizerVariable(
                value,
                source=self.source,
                guards=self.make_guards(GuardBuilder.TYPE_MATCH),
            )
        elif ProcessGroupVariable.is_process_group(value):
            return ProcessGroupVariable(
                value,
                source=self.source,
                guards=self.make_guards(GuardBuilder.ID_MATCH),
            )
        elif DeviceMeshVariable.is_device_mesh(value):
            # TODO: see if we need to add custom guard instead
            # of a simple ID_MATCH
            return DeviceMeshVariable(
                value,
                source=self.source,
                guards=self.make_guards(GuardBuilder.ID_MATCH),
            )
        elif PlacementClassVariable.is_placement_type(value):
            # TODO: see if we need to add custom guard instead
            # of a simple ID_MATCH
            return PlacementClassVariable(
                value,
                source=self.source,
                guards=make_guards(GuardBuilder.ID_MATCH),
            )
        elif issubclass(type(value), type):
            # TODO(whc) the following seems preferable but breaks some tests, debug
            # elif inspect.isclass(value):
            return UserDefinedClassVariable(
                value,
                source=self.source,
                guards=make_guards(GuardBuilder.FUNCTION_MATCH),
            )
        else:
            result = UserDefinedObjectVariable(
                value,
                source=self.source,
                guards=self.make_guards(GuardBuilder.TYPE_MATCH),
            )
            if not SideEffects.cls_supports_mutation_side_effects(type(value)):
                # don't allow STORE_ATTR mutation with custom __setattr__
                return result
            return self.tx.output.side_effects.track_object_existing(
                self.source, value, result
            )

    def tensor_can_be_dict_key(self, value):
        # only allow Parameter and another specific Tensor can be used as dict key
        return (
            isinstance(value, torch.nn.Parameter)
            or isinstance(self.source, AttrSource)
            and self.source.member == "state"
            and isinstance(self.source.base, LocalSource)
        )

    def tensor_should_specialize(self):
        return (
            self.source
            and isinstance(self.source, GetItemSource)
            and isinstance(self.source.base, GetItemSource)
            and self.source.base.index == "params"
            and isinstance(self.source.base.base, GetItemSource)
            and isinstance(self.source.base.base.base, AttrSource)
            and self.source.base.base.base.member == "param_groups"
            and isinstance(self.source.base.base.base.base, LocalSource)
            and (
                isinstance(
                    self.tx.f_locals[self.source.base.base.base.base.local_name],
                    torch.optim.Optimizer,
                )
                if self.source.base.base.base.base.local_name in self.tx.f_locals.keys()
                else True
            )
        )

    def wrap_listlike(self, value: Union[tuple, list, odict_values, NamedTuple]):
        # One can index a tensor with a list/tuple. Therefore, we need to
        # have a stricter match.
        guards = self.make_guards(GuardBuilder.LIST_LENGTH)

        for item in value:
            if item is value:
                unimplemented("list elements are pointing to the list itself")

        output = [
            VariableBuilder(self.tx, GetItemSource(self.get_source(), i))(
                item
            ).add_guards(guards)
            for i, item in enumerate(value)
        ]
        result = self.list_type(value)(
            output, mutable_local=MutableLocal(), guards=guards
        )
        if istype(value, list):
            return self.tx.output.side_effects.track_list(self.source, value, result)
        return result

    def wrap_tuple_iterator(self, value: tuple_iterator):
        guards = self.make_guards(GuardBuilder.TUPLE_ITERATOR_LEN)
        output = [
            VariableBuilder(self.tx, TupleIteratorGetItemSource(self.get_source(), i))(
                tuple_iterator_getitem(value, i)
            ).add_guards(guards)
            for i in range(tuple_iterator_len(value))
        ]
        return TupleIteratorVariable(
            output, mutable_local=MutableLocal(), guards=guards
        )

    def wrap_slice_range(self, value: Union[slice, range]):
        items = [
            VariableBuilder(self.tx, AttrSource(self.get_source(), k))(
                getattr(value, k)
            )
            for k in ("start", "stop", "step")
        ]
        if isinstance(value, slice):
            return SliceVariable(
                items, guards=self.make_guards(GuardBuilder.TYPE_MATCH)
            )
        else:
            return RangeVariable(
                items, guards=self.make_guards(GuardBuilder.EQUALS_MATCH)
            )

    def wrap_module(self, value: torch.nn.Module):
        from ..eval_frame import OptimizedModule

        if istype(value, OptimizedModule):
            guards = self.make_guards(GuardBuilder.TYPE_MATCH)
            self.source = AttrSource(self.source, "_orig_mod")
            return self.wrap_module(value._orig_mod).add_guards(guards)

        if (
            isinstance(value, (torch.nn.RNN, torch.nn.GRU, torch.nn.LSTM))
            and not config.allow_rnn
        ):
            unimplemented("TorchDynamo purposely graph breaks on RNN, GRU, LSTMs")
        if mutation_guard.is_dynamic_nn_module(value) and not getattr(
            value, "_is_fsdp_managed_module", False
        ):
            # created dynamically, don't specialize on it
            result = UnspecializedNNModuleVariable(
                value, guards=self.make_guards(GuardBuilder.TYPE_MATCH)
            )
            if not SideEffects.cls_supports_mutation_side_effects(type(value)):
                # don't allow STORE_ATTR mutation with custom __setattr__
                return result
            return self.tx.output.side_effects.track_object_existing(
                self.source, value, result
            )
        elif issubclass(
            value.__class__, torch.nn.parallel.distributed.DistributedDataParallel
        ):
            return UnspecializedNNModuleVariable(
                value, guards=self.make_guards(GuardBuilder.TYPE_MATCH)
            )
        elif getattr(value, "_is_fsdp_managed_module", False):
            # See note [Dynamo treats FSDP wrapped modules as UnspecializedNNModule]
            # in fully_sharded_data_parallel.py for more information

            # we can't do this assert inside FSDP constructor,
            # since we don't know yet whether dynamo will be used
            assert getattr(
                value, "_fsdp_use_orig_params", False
            ), "Dynamo only supports FSDP with use_orig_params=True"

            # Note on FSDP guarding
            # 1. We expect FSDP wrapping mutates an nn module irreversably (no way to de-wrap).
            # 2. Eager FSDP already assumes (requires, but without enforcement) that users don't mutate their
            #    model parameters/structure after FSDP wrapping, because FSDP wouldn't notice or update its FlatParams.
            #
            # Due to (1), once we enter this path we expect not to go back nor have to guard on type
            # or _is_fsdp_managed_module.
            #
            # TODO(whc) We could add a guard on the opposite case, where a user compiled/ran
            # pre-FSDP-wrapped model, then wrapped, to ensure that we recompile with the FSDP handling.
            #
            # Due to (2), we skip guards on inner contents of fsdp_managed modules, by using FSDPNNModuleSource as the
            # guard source.  This behavior is gated on config.skip_fsdp_guards.
            #
            # ID_MATCH is required to disambiguate cases as simple as a unit test that constructs 2 models and wraps
            # them differently with different FSDP configs.  (test_dynamo_distributed.py -k test_fsdp_aot_eager)
<<<<<<< HEAD

            # TODO(voz): Dedup with register_attr
=======
>>>>>>> 4f836d63
            base = self.name
            name = self.name
            for i in itertools.count():
                if name not in self.tx.output.nn_modules:
                    self.tx.output.nn_modules[name] = value
                    break
                name = f"{base}_{i}"
            return FSDPManagedNNModuleVariable(
                value,
                name,
                guards=self.make_guards(GuardBuilder.TYPE_MATCH, GuardBuilder.ID_MATCH),
                source=self.get_source(),
            )
        else:
            return self.tx.output.register_attr_or_module(
                value,
                self.name,
                source=self.get_source(),
                # Guards are added inside register_attr_or_module
            )

    def wrap_literal(self, value):
        unspec = not config.specialize_int
        if unspec and type(value) is torch.Size:
            return SizeVariable(
                [
                    VariableBuilder(self.tx, GetItemSource(self.get_source(), i))(v)
                    for i, v in enumerate(value)
                ],
                guards=self.make_guards(GuardBuilder.LIST_LENGTH),
            )
        elif unspec and type(value) is int:
            # unspecializing int by default, but still
            # specialize for the following conditions
            if (
                value in self._common_constants()
                # Assume integers from global variables want to be specialized
                or not self.source.guard_source().is_local()
                # Assume that integers that came from NN modules want to be
                # specialized (as we don't expect users to be changing the
                # NN modules on the fly)
                or self.source.guard_source().is_nn_module()
            ):
                return ConstantVariable(
                    value=value,
                    guards=self.make_guards(GuardBuilder.CONSTANT_MATCH),
                )
            else:
                return self.wrap_unspecialized_primitive(value)
        else:
            return ConstantVariable(
                value=value,
                guards=self.make_guards(GuardBuilder.CONSTANT_MATCH),
            )

    def wrap_tensor(self, value: torch.Tensor):
        source = self.get_source()

        if (
            source.guard_source().is_nn_module()
            and not source.guard_source().is_fsdp_module()
        ):
            return self.tx.output.register_attr_or_module(
                value,
                self.name,
                source=source,
                # Guards are done inside register_attr_or_module
                # guards=self.make_guards(GuardBuilder.TENSOR_MATCH),
            )

        if is_constant_source(source):
            return self.tx.output.register_attr_or_module(
                value,
                re.sub(r"[^a-zA-Z0-9]+", "_", self.name),
                source=source,
                # Guards are added inside register_attr_or_module
            )

        if type(value) in config.traceable_tensor_subclasses:
            # Ordinarily, we would fakeify a tensor so that it can get dynamic
            # shapes and be computed on without triggering actual operations.
            # However, how can we fakeify a tensor subclass?  Ordinary
            # inheritance (nor multiple inheritance) won't work work.
            #
            # Instead, our plan is to *manually simulate* the tensor subclass
            # inheriting from a fake tensor with dynamo.  This means our
            # data representation for a tensor subclass will be a fake tensor
            # + tensor subclass type + any extra data the subclass may have
            # been storing on the tensor.  Because all Python accesses are
            # mediated through TensorWithTFOverrideVariable, we can ensure
            # that we dispatch differently, e.g., according to
            # __torch_function__
            #
            # To simplify things for now, the __dict__ tracking bits haven't
            # been implemented yet, but they can be added into this design at
            # a later point in time.
            ignore_subclass = True
        else:
            assert type(value) in (
                torch.Tensor,
                torch.nn.Parameter,
                torch._subclasses.fake_tensor.FakeTensor,
            ) or is_traceable_wrapper_subclass(value), type(value)
            ignore_subclass = False

        # NB: this just says we accessed a tensor from the same source again
        # (e.g., a tensor lives in a global foo, and we LOAD_GLOBAL it twice).
        # This is distinct from two distinct sources mapping to the same
        # Tensor (per id())!  No guard is necessary here.  See below for the
        # other case.
        is_duplicate_tensor = source in self.tx.output.input_source_to_var
        if is_duplicate_tensor:
            return self.tx.output.input_source_to_var[source]

        if not self.tx.output.export:
            # Export has (supposedly) valid cases for fake tensors as inputs here.
            # I am not convinced, atm, but out of scope for what this assert was added for (protecting value checks
            # in real_value_tensor_positive_aliases in the common case)
            assert not isinstance(value, torch._subclasses.fake_tensor.FakeTensor)

        # We have accessed the SAME tensor from a different source.  In some
        # situations, it doesn't matter if you have the same tensor identity
        # or not, but we are unable to do this fine-grained tracking.  So
        # instead we just say, if x is y, then to successfully reuse this
        # compiled tensor again, you must have x is y again.  Negative
        # aliases, that is, that x is not y, are IMPLICITLY checked as part of
        # the code cache matching process, you don't need to explicitly
        # generate a guard for it (nor would you want to, you need O(n^2)
        # pairwise 'is not' tests to do it.)
        if value in self.tx.output.real_value_tensor_positive_aliases:
            stored_value = self.tx.output.real_value_tensor_positive_aliases[value]
            # TODO(voz): Decently common pattern, refactor at some point.
            dup_guard = self._make_dupe_guard(stored_value)
            if dup_guard:
                stored_value = stored_value.add_guards(self.make_guards(dup_guard))
            return stored_value

        # tx.output has multiple tracers if we're introspecting HigherOrderOperator.
        # When we've discovered an untracked tensor, then we actually need
        # to get Dynamo to track the tensor (which is what this function does)
        # and put it as a graph input on the root tracer. Later on,
        # if the input is actually used in the body of the HigherOrderOperator,
        # then the relevant SubgraphTracer will lift it to being an input of
        # the subgraph.
        # See NOTE [HigherOrderOperator tracing design] for more details.

        tensor_proxy = self.tx.output.root_tracer.create_graph_input(
            re.sub(r"[^a-zA-Z0-9]+", "_", self.name), type(value), source=source
        )
        tensor_variable = wrap_fx_proxy(
            tx=self.tx,
            proxy=tensor_proxy,
            example_value=value,
            guards=self.make_guards(GuardBuilder.TENSOR_MATCH),
            should_specialize=self.tensor_should_specialize(),
            ignore_subclass=ignore_subclass,
            source=source,
        )
        self.tx.output.input_source_to_var[source] = tensor_variable
        assert "tensor_dict" not in tensor_proxy.node.meta
        tensor_proxy.node.meta["tensor_dict"] = value.__dict__.copy()

        # TODO: I think the result is guaranteed to be fake with
        # ignore_subclass changes
        fake_tensor_value = None
        example_value = tensor_variable.proxy.node.meta["example_value"]
        if is_fake(example_value):
            fake_tensor_value = example_value

        grapharg = GraphArg(source, value, False, fake_tensor_value)
        tensor_proxy.node.meta["grapharg"] = grapharg
        self.tx.output.add_symbol_bindings(grapharg)

        if type(value) in config.traceable_tensor_subclasses:
            # NB: This is slightly misnamed, a tensor subclass might not have
            # any explicit __torch_function__ implementation and is relying
            # on the default inherited from torch.Tensor
            return TensorWithTFOverrideVariable.create(
                self.tx,
                tensor_variable,
                source,
                value.__torch_function__.__func__,
                type(value),
            )

        return tensor_variable

    def wrap_numpy_ndarray(self, value):
        assert isinstance(value, np.ndarray)

        source = self.get_source()
        tensor_value = torch.as_tensor(value)

        proxy = self.tx.output.root_tracer.create_graph_input(
            re.sub(r"[^a-zA-Z0-9]+", "_", self.name), type(tensor_value), source=source
        )
        options = {"source": source}
        numpy_ndarray_variable = wrap_fx_proxy_cls(
            target_cls=NumpyNdarrayVariable,
            tx=self.tx,
            proxy=proxy,
            example_value=tensor_value,
            **options,
        )

        self.tx.output.input_source_to_var[source] = numpy_ndarray_variable
        example_value = numpy_ndarray_variable.proxy.node.meta["example_value"]

        # is_unspecialized should be true because we are wrapping a np.ndarray as argument input, and it needs to be
        # converted to a tensor.
        grapharg = GraphArg(
            source,
            tensor_value,
            is_unspecialized=True,
            fake_tensor=example_value,
            is_tensor=True,
            example_strong_ref=tensor_value,
        )
        proxy.node.meta["grapharg"] = grapharg

        return numpy_ndarray_variable

    def wrap_unspecialized_primitive(self, value):
        if self.name in self.tx.output.unspec_variable_map:
            return self.tx.output.unspec_variable_map[self.name]
        else:
            # NB: We do not do float.  For motivation, see
            # https://docs.google.com/document/d/1INSCdYu1PxXcr43HrD82OudeEuS-qxQe1yZmLg2wy6A/edit
            # but the general idea is that we generate kernels that can
            # take unspecialized floats and use them in sizevar computation
            if (
                isinstance(value, int)
                and not is_constant_source(self.get_source())
                and not isinstance(self.get_source(), RandomValueSource)
            ):
                if torch._dynamo.config.specialize_int:
                    # If specialize_int is False, also return
                    # a constant (but this should have been handled
                    # in the caller, TBH)
                    return ConstantVariable(
                        value=value,
                        guards=self.make_guards(GuardBuilder.CONSTANT_MATCH),
                    )

                shape_env = self.tx.output.shape_env

                name = self.source.name()
                if name not in self.tx.output.frame_state:
                    # Note - this esentially means that if this name gets reused as a tensor,
                    # it will start fully dynamic. That should always be a safe option, and not awfully inefficient.
                    # Alternatively, if we want to improve pef here, we can add a third state of unset, but I am not
                    # sure that is necessary for now.
                    frame_state_entry = FrameStateSizeEntry(scalar=value, size=None)
                else:
                    frame_state_entry = self.tx.output.frame_state[name]
                    if frame_state_entry.scalar != value:
                        log.debug(
                            "automatic dynamic int %s val %s != %s",
                            name,
                            value,
                            frame_state_entry.scalar,
                        )
                        frame_state_entry.scalar = None
                self.tx.output.frame_state[name] = frame_state_entry

                # TODO: This should be dynamic, as we in general do not
                # know if bare integers are actually going to be sizevars
                # and it is inappropriate to eagerly duck size them with
                # real sizevars
                if (
                    config.automatic_dynamic_shapes and frame_state_entry.scalar is None
                ) or not config.assume_static_by_default:
                    dynamic_dim = DimDynamic.DYNAMIC
                else:  # assume_static_by_default
                    # TODO: dynamic_dim = DimDynamic.STATIC should work but
                    # for some reason it doesn't
                    return ConstantVariable(
                        value=value,
                        guards=self.make_guards(GuardBuilder.CONSTANT_MATCH),
                    )

                wrapped_value = shape_env.create_unspecified_symint_and_symbol(
                    value,
                    source=self.source,
                    dynamic_dim=dynamic_dim,
                )

                self.tx.output.tracked_fakes.append(
                    TrackedFake(wrapped_value, self.source, None)
                )
            else:
                wrapped_value = torch.tensor(value)
            if not isinstance(self.get_source(), RandomValueSource):
                guards = {self.get_source().make_guard(GuardBuilder.TYPE_MATCH, True)}
                options = {"guards": guards}
            else:
                options = {}
            options.update({"source": self.get_source()})
            if isinstance(wrapped_value, torch.Tensor):
                options.update({"raw_value": value})

            proxy = self.tx.output.root_tracer.create_graph_input(
                re.sub(r"[^a-zA-Z0-9]+", "_", self.name),
                type(wrapped_value),
                source=self.get_source(),
            )

            unspec_var = wrap_fx_proxy_cls(
                UnspecializedPythonVariable,
                tx=self.tx,
                proxy=proxy,
                example_value=wrapped_value,
                **options,
            )
            self.tx.output.unspec_variable_map[self.name] = unspec_var
            if not is_constant_source(self.get_source()):
                if self.tx.export and not isinstance(self.get_source(), LocalSource):
                    raise AssertionError(
                        "Dynamo attempts to add additional input during export: value={}, source={}".format(
                            wrapped_value, self.get_source()
                        )
                    )
                fake_tensor_value = None
                if isinstance(unspec_var, ConstantVariable):
                    example_value = unspec_var.value
                else:
                    example_value = unspec_var.proxy.node.meta["example_value"]
                if is_fake(example_value):
                    fake_tensor_value = example_value
                    assert fake_tensor_value.fake_mode is self.tx.fake_mode, (
                        f"fake mode ({fake_tensor_value.fake_mode}) from fake tensor metadata doesn't match mode"
                        "({self.tx.fake_mode}) from InstructionTranslator"
                    )

                proxy.node.meta["grapharg"] = GraphArg(
                    self.get_source(),
                    wrapped_value,
                    isinstance(wrapped_value, torch.Tensor),
                    fake_tensor_value,
                    is_tensor=False,
                    example_strong_ref=wrapped_value,
                )
            return unspec_var


def _dataclasses_fields_lambda(obj):
    if isinstance(obj, UserDefinedObjectVariable):
        value = obj.value
    elif isinstance(obj, DataClassVariable):
        value = obj.user_cls
    else:
        unimplemented(f"Dataclass fields handling fails for type {obj}")
    items = []
    for field in dataclasses.fields(value):
        source = None
        if obj.source:
            source = GetItemSource(
                AttrSource(obj.source, "__dataclass_fields__"), field.name
            )
        items.append(UserDefinedObjectVariable(field, source=source).add_options(obj))
    return TupleVariable(items).add_options(obj)


def wrap_fx_proxy(tx, proxy, example_value=None, **options):
    return wrap_fx_proxy_cls(
        target_cls=TensorVariable,
        tx=tx,
        proxy=proxy,
        example_value=example_value,
        **options,
    )


# Note: Unfortunate split due to some gross classes existing that subclass TensorVariable
# Should be compositional instead
#
# This is a horribly complicated function that does too many things, to
# explain what it does, let's first talk about the classic usage wrap_fx_proxy
# for a TensorVariable.  There are two primary modes of use:
#
#   1. Wrapping a pre-existing Tensor.  In this case, example_value is set
#      to the pre-existing Tensor.  (Note that this example_value will NOT
#      be the final example_value we put into node.meta['example_value'],
#      instead it is converted into a fake tensor using
#      wrap_to_fake_tensor_and_record and registered as a graph input.)
#
#   2. "Wrapping" the result of some Tensor operation Dynamo traced over.  In
#      this case, example_value is None (and we are going to figure it out
#      ourselves using FakeTensors, via get_fake_value, which will run
#      the operation represented by the (singular!) FX node referenced by
#      the passed in proxy.)
#
# The expectation is you end up with a Tensor output, and everything is
# straightforwardly traced into the graph.
#
# Upon closer inspection, you may notice that there are a slurry of non-Tensor
# output cases.  What gives?  Well, we sometimes trace operations into the
# graph that don't involve tensors.
#
#   * Some operators return tuples; we need to recursively handle their
#     contents
#
#   * Some operators have side effects that will affect subsequent AOTAutograd
#     tracing but don't otherwise return anything.
#
#   * Some operators return symbolic ints/floats/bools which can go in the
#     graph and be traced (but only if they're actually symbolic!  If they're
#     static you don't want to put them in the graph, which means you
#     shouldn't call this function.)
#
# The common theme is that you only use this function WHEN YOU ARE TRACING
# SOMETHING INTO THE GRAPH.  This is sort of obvious, because you can't call
# this function without a proxy.
def wrap_fx_proxy_cls(
    target_cls, tx, proxy, example_value=None, ignore_subclass=False, **options
):
    import torch._export.constraints
    from ..symbolic_convert import InstructionTranslatorBase

    assert isinstance(tx, InstructionTranslatorBase)
    if "guards" in options and options["guards"] is not None:
        tx.output.guards.update(options["guards"])

    assert "example_value" not in proxy.node.meta, f"{proxy.node.meta['example_value']}"

    initial_example_value = example_value

    def _clone_input(value):
        if isinstance(value, torch.Tensor):
            # tensor subclasses will not be converted to FakeTensors and need to be cloned
            if not isinstance(value, torch._subclasses.fake_tensor.FakeTensor):
                # NB: ensure strides are preserved
                value = clone_input(value)

        return value

    with preserve_rng_state():
        if example_value is None:
            example_value = get_fake_value(proxy.node, tx)

        # Handle recursive calls here
        elif (
            isinstance(example_value, FakeTensor)
            and example_value.fake_mode is tx.fake_mode
        ):
            pass

        elif isinstance(example_value, torch.Tensor):
            if tx.export:
                # The legacy behavior for real value cache with subclasses was
                # to perform a clone WITHOUT preserving the subclass.  It's
                # not entirely clear this is what you actually want though.
                with torch._C.DisableTorchFunctionSubclass():
                    proxy.tracer.real_value_cache[proxy.node] = _clone_input(
                        example_value
                    )
            # NB: If we're ignoring subclass, then the expectation is you will
            # take the returned TensorVariable and wrap it into a more
            # accurate TensorVariable that is able to track subclass-ness;
            # otherwise this is wrong!
            kwargs = {
                "ignore_subclass": ignore_subclass,
                "is_tensor": target_cls is TensorVariable,
            }
            assert "source" in options and options["source"] is not None
            kwargs["source"] = options["source"]
            example_value = wrap_to_fake_tensor_and_record(
                example_value, tx=tx, **kwargs
            )

    if isinstance(example_value, torch.Tensor):
        is_parameter = isinstance(example_value, torch.nn.Parameter)
        should_specialize = options.pop("should_specialize", False)
        if is_parameter or should_specialize:
            specialized_value = initial_example_value
        else:
            specialized_value = None

        # NB: In most (all?) cases, this does not actually do a clone.
        # (WARNING: this means that if we mutate metadata on the fake
        # tensor, the stored example value will update too!)
        example_value = _clone_input(example_value)
        proxy.node.meta["example_value"] = example_value
        specialized_props = target_cls.specialize(example_value)
        # TODO: not sure about this fake mode test
        if (
            isinstance(example_value, torch._subclasses.fake_tensor.FakeTensor)
            and example_value.fake_mode is tx.fake_mode
        ):
            # NB: This will be wrong for ignore_subclass; fix it up later!
            specialized_props["class_type"] = (
                torch.nn.Parameter if is_parameter else torch.Tensor
            )

        specialized_props["specialized_value"] = specialized_value

        options.update(specialized_props)
        return target_cls(proxy, **options)
    elif (
        hasattr(proxy.node.target, "__name__")
        and proxy.node.target.__name__ == "set_state"
        and isinstance(proxy.node.target.__self__, torch._C.Generator)
        or proxy.node.target == torch.random.set_rng_state
    ):
        from . import TorchVariable

        return TorchVariable(proxy.node.target)
    elif (
        proxy.node.target == torch._C._DisableFuncTorch
        or proxy.node.target == torch.cuda._is_in_bad_fork
    ):
        from . import UserDefinedObjectVariable

        return UserDefinedObjectVariable(example_value)
    elif istype(example_value, torch.Size) and all(
        isinstance(x, int) for x in example_value
    ):
        sizes = [ConstantVariable(x) for x in example_value]
        return SizeVariable(sizes, **options)
    elif isinstance(example_value, (tuple, list, set)):
        proxy.node.meta["example_value"] = example_value
        unpacked = []
        for i, val in enumerate(example_value):
            if val is None:
                # nn.MultiheadAttention() can return None, see issue #175
                unpacked.append(
                    ConstantVariable(None, **options),
                )
            else:
                unpacked.append(
                    wrap_fx_proxy_cls(
                        target_cls,
                        tx,
                        proxy.tracer.create_proxy(
                            "call_function", operator.getitem, (proxy, i), {}
                        ),
                        example_value=val,
                        **options,
                    )
                )
        if isinstance(example_value, torch.Size):
            # NB: Keep the old proxy around.  See SizeVariable for an
            # explanation why
            return SizeVariable(unpacked, proxy, **options)
        elif istype(example_value, tuple):
            return TupleVariable(unpacked, **options)
        elif istype(example_value, (list, immutable_list)):
            return ListVariable(unpacked, mutable_local=MutableLocal(), **options)
        elif istype(example_value, set):
            return SetVariable(tx, unpacked, mutable_local=MutableLocal(), **options)
        else:
            assert example_value.__class__.__module__ == "torch.return_types" or hasattr(
                example_value, "_fields"
            ), f"expected {example_value.__class__.__module__} == torch.return_types or named tuple but got {type(example_value)}"
            return NamedTupleVariable(unpacked, example_value.__class__, **options)
    elif example_value is None or proxy.node.target is torch.manual_seed:
        return ConstantVariable(None, **options)
    elif isinstance(example_value, (torch.SymInt, torch.SymFloat, torch.SymBool)):
        proxy.node.meta["example_value"] = example_value
        return SymNodeVariable(proxy, example_value, **options)
    elif proxy.node.target in [torch.cuda.streams.Stream, torch.cuda.current_stream]:
        proxy.node.meta["example_value"] = example_value
        return CUDAStreamVariable(proxy, example_value, example_value.device, **options)
    elif isinstance(example_value, int) and proxy.node.target in [
        torch.sym_int,
        getattr,
        operator.getitem,
        torch._utils._element_size,
        torch.seed,
        operator.mod,
        # some mac builds are missing torch.distributed.get_rank()
        getattr(torch.distributed, "get_rank", _missing),
        getattr(torch.distributed, "get_world_size", _missing),
        # This always wants to be in the graph, even if the constraint
        # results in a constant int
        torch._export.constraints.constrain_as_value,
        torch.initial_seed,
    ]:
        proxy.node.meta["example_value"] = example_value
        return ConstantVariable(example_value, **options)
    elif isinstance(example_value, int):
        return ConstantVariable(example_value, **options)
    else:
        unimplemented(
            "torch.* op returned non-Tensor "
            + f"{typestr(example_value)}  {proxy.node.op} {proxy.node.target}"
        )


# Tracks the sources of all fake tensors we wrap in Dynamo.
# Used by shape guard computation.
@dataclasses.dataclass
class TrackedFake:
    fake: Union[FakeTensor, SymInt]
    source: Source
    # Is None when fake is SymInt
    constraint_dims: Optional[DimList[DimConstraint]]

    def __hash__(self) -> int:
        return hash((self.fake, self.source.name()))

    def __eq__(self, other: object) -> bool:
        if isinstance(other, TrackedFake):
            return self.fake is other.fake and self.source.name() == other.source.name()
        return False


# Performs automatic dynamic dim determination.
# Returns tuple of (dynamic_dims, constraint_dims) where each is either a list of dims or None.
def _automatic_dynamic(e, tx, name, static_shapes):
    if static_shapes:
        return [DimDynamic.STATIC] * e.dim(), [None] * e.dim()

    # Prep for automatic dynamic
    frame_state_entry = None
    if name not in tx.output.frame_state:
        # If there is no entry for this source, add the tensor to frame state with its current static size.
        # E.g., {} -> {"x": [2, 4]}
        frame_state_entry = FrameStateSizeEntry(None, None)
        frame_state_entry.size = list(e.size())
    else:
        frame_state_entry = tx.output.frame_state[name]
        if frame_state_entry.size is not None:
            if e.ndim != len(frame_state_entry.size):
                # If there is already an entry, and the dim mismatches, replace the frame state entry with None.
                # E.g. {"x": [2, 3, 4]} -> {"x": None}
                log.debug(
                    "automatic dynamic %s dim %s != %s",
                    name,
                    e.ndim,
                    frame_state_entry.size,
                )
                frame_state_entry.size = None
            else:
                # If there is already an entry, and the dim matches, for every size in the frame state which
                # disagrees with the current static size, replace it with None. E.g., {"x": [2, 3]} -> {"x": [2, None]}
                for i, dim in enumerate(frame_state_entry.size):
                    if dim is not None and e.size()[i] != dim:
                        log.debug(
                            "automatic dynamic %s size(%s) %s != %s",
                            name,
                            i,
                            e.size(i),
                            dim,
                        )
                        frame_state_entry.size[i] = None

    # TODO: index export_constraints ahead of time so we don't have to
    # do a linear scan every time here
    t_id = id(e)
    dim2constraint = {}

    def update_dim2constraint(dim, constraint_range):
        if dim in dim2constraint:
            from torch.fx.experimental.symbolic_shapes import StrictMinMaxConstraint

            dim2constraint[dim] = StrictMinMaxConstraint(
                vr=constraint_range.vr & dim2constraint[dim].vr,
                warn_only=False,
            )
        else:
            dim2constraint[dim] = constraint_range

    if tx.output.export_constraints:
        for constraint in tx.output.export_constraints:
            if constraint.t_id == t_id:
                update_dim2constraint(constraint.dim, constraint.constraint_range)
            if constraint.shared is not None and constraint.shared.t_id == t_id:
                # We process constraint ranges for each shared dimension separately
                # so that we can directly check range constraint violations on them
                # without looking up which other shared dimensions have this info.
                # In other words, for this t_id, we will have processed all of its
                # constraint ranges, no matter where / how they were specified, by
                # by the end of this loop.
                update_dim2constraint(
                    constraint.shared.dim, constraint.constraint_range
                )

    dynamic_dims = []
    constraint_dims = []
    for i in range(e.dim()):
        # NB: mark dynamic has precedence over static
        marked_dynamic = i in getattr(e, "_dynamo_dynamic_indices", set())
        marked_weak_dynamic = i in getattr(e, "_dynamo_weak_dynamic_indices", set())
        marked_static = i in getattr(e, "_dynamo_static_indices", set())

        # NB: both static and dynamic have precedence over
        automatic_dynamic = config.automatic_dynamic_shapes and (
            frame_state_entry.size is None or frame_state_entry.size[i] is None
        )

        # Reflect the user directive in the frame_state
        # For dynamic, apply None always
        if frame_state_entry.size and marked_dynamic:
            log.debug("automatic dynamic %s marked dynamic", name)
            frame_state_entry.size[i] = None

        # We will process constraints first, as they will imply that we
        # have a dynamic dimension
        # Precedence: export constraints > eager constraints
        constraint = dim2constraint.get(i)
        if constraint is None:
            if marked_dynamic and not config.allow_ignore_mark_dynamic:
                constraint = RelaxedUnspecConstraint(warn_only=False)
            elif not marked_static and automatic_dynamic:
                constraint = RelaxedUnspecConstraint(warn_only=True)
        constraint_dims.append(constraint)

        # Now, figure out if the dim is dynamic/duck/static
        if constraint is not None or marked_dynamic or marked_weak_dynamic:
            # NB: We could assert static_shapes is False here, but it
            # seems better to allow the user to override policy in this
            # case
            dynamic = DimDynamic.DYNAMIC
        elif static_shapes or config.assume_static_by_default or marked_static:
            dynamic = DimDynamic.STATIC
        else:
            dynamic = DimDynamic.DUCK

        dynamic_dims.append(dynamic)

    tx.output.frame_state[name] = frame_state_entry

    return dynamic_dims, constraint_dims


def wrap_to_fake_tensor_and_record(
    e, tx, ignore_subclass=False, *, source: Optional[Source], is_tensor: bool
):
    if (
        type(e) in (torch.Tensor, torch.nn.Parameter, FakeTensor)
        or (ignore_subclass and isinstance(e, torch.Tensor))
        or is_traceable_wrapper_subclass(e)
    ):
        assert source is not None
        static_shapes, reason = tensor_always_has_static_shape(
            e, is_tensor, guard_source=source.guard_source()
        )

        dynamic_dims, constraint_dims = _automatic_dynamic(
            e, tx, source.name(), static_shapes
        )

        log.debug(
            "wrap_to_fake %s %s %s %s",
            source.name(),
            tuple(e.shape),
            dynamic_dims,
            constraint_dims,
        )
        fake_e = wrap_fake_exception(
            lambda: tx.fake_mode.from_tensor(
                e,
                ignore_subclass=ignore_subclass,
                source=source,
                dynamic_dims=dynamic_dims,
                constraint_dims=constraint_dims,
            )
        )
        if is_tensor and not (static_shapes and source.is_nn_module()):
            tx.output.tracked_fakes.append(TrackedFake(fake_e, source, constraint_dims))
            tx.output.tracked_fakes_id_to_source[id(e)].append(source)
        tx.output.tensor_weakref_to_sizes_strides[WeakIdRef(e)] = {
            "size": fake_e.size(),
            "stride": fake_e.stride(),
        }
        return fake_e
    else:
        return e


class SourcelessBuilder:
    """
    Like builder, but stateless and does not require a source. Useful for simple type->VT objects, or objects
    that are being created/evaporated during inlining (ex: consider a locally made list of tensors we then iterate over
    .), such a list should not show up as an artifact from inputs, nor in reconstruction, nor in the graph. However,
    there may be reasons to represent it as a ListVariable internally.

    NOTE - Objects produced here are born UNGUARDED due to the nature of sources!

    NOTE - This class is very new! It will have some rough edges, but it was created to stem the bleeding of giant
    if/else type->VariableTracker trees that were cropping up all over dynamo.
    """

    def __call__(self, tx, value) -> VariableTracker:
        if isinstance(value, VariableTracker):
            # This is always valid to call, and useful for recursive calls.
            return value
        if isinstance(value, dataclasses._HAS_DEFAULT_FACTORY_CLASS):
            return UserDefinedObjectVariable(value)
        if ConstantVariable.is_literal(value):
            return SourcelessBuilder.wrap_constant_literal(value)
        elif is_builtin_callable(value):
            return BuiltinVariable(value)
        elif is_allowed(value):
            return TorchVariable(value)
        elif isinstance(value, types.FunctionType):
            return UserFunctionVariable(value)
        elif isinstance(value, enum.Enum):
            return EnumVariable(value)
        elif isinstance(value, (type, abc.ABCMeta)):
            return UserDefinedClassVariable(value)
        elif isinstance(value, dict):
            return ConstDictVariable(
                {k: self(tx, v) for k, v in value.items()},
                dict,
                mutable_local=MutableLocal(),
            )
        elif isinstance(value, (tuple, list)):
            cls = BaseListVariable.cls_for(type(value))
            return cls([self(tx, x) for x in value], mutable_local=MutableLocal())
        unimplemented(f"Unexpected type in sourceless builder {type(value)}")

    @staticmethod
    def wrap_constant_literal(value):
        assert ConstantVariable.is_literal(value)
        return ConstantVariable(value=value)<|MERGE_RESOLUTION|>--- conflicted
+++ resolved
@@ -809,11 +809,6 @@
             #
             # ID_MATCH is required to disambiguate cases as simple as a unit test that constructs 2 models and wraps
             # them differently with different FSDP configs.  (test_dynamo_distributed.py -k test_fsdp_aot_eager)
-<<<<<<< HEAD
-
-            # TODO(voz): Dedup with register_attr
-=======
->>>>>>> 4f836d63
             base = self.name
             name = self.name
             for i in itertools.count():
