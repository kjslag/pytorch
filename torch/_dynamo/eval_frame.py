--- conflicted
+++ resolved
@@ -417,11 +417,7 @@
                     warnings.warn(
                         "changing options to `torch.compile()` may require "
                         "calling `torch._dynamo.reset()` to take effect",
-<<<<<<< HEAD
-                        stacklevel=2,
-=======
                         stacklevel=TO_BE_DETERMINED,
->>>>>>> fff02e67
                     )
             most_recent_backend = compiler_fn
             install_generation_tagging_init()
@@ -703,11 +699,7 @@
             "explain(f, *args, **kwargs) is deprecated, use explain(f)(*args, **kwargs) instead.  "
             "If you don't migrate, we may break your explain call in the future if your user defined kwargs "
             "conflict with future kwargs added to explain(f).",
-<<<<<<< HEAD
-            stacklevel=2,
-=======
             stacklevel=TO_BE_DETERMINED,
->>>>>>> fff02e67
         )
         return inner(*extra_args, **extra_kwargs)
     else:
@@ -1320,11 +1312,7 @@
             "export(f, *args, **kwargs) is deprecated, use export(f)(*args, **kwargs) instead.  "
             "If you don't migrate, we may break your export call in the future if your user defined kwargs "
             "conflict with future kwargs added to export(f).",
-<<<<<<< HEAD
-            stacklevel=2,
-=======
             stacklevel=TO_BE_DETERMINED,
->>>>>>> fff02e67
         )
         return inner(*extra_args, **extra_kwargs)
     else:
