import warnings

import torch
import torch.distributed.algorithms.model_averaging.averagers as averagers


class PostLocalSGDOptimizer(torch.optim.Optimizer):
    r"""
    Wraps an arbitrary :class:`torch.optim.Optimizer` and runs `post-local SGD <https://arxiv.org/abs/1808.07217>`_,
    This optimizer runs local optimizer at every step.
    After the warm-up stage, it averages parameters periodically afer the local optimizer is applied.

    Args:
        optim: The local optimizer.
        averager: A model averager instance to run post-localSGD algorithm.

    Example::

        >>> # xdoctest: +SKIP("undefined variables")
        >>> import torch
        >>> import torch.distributed as dist
        >>> import torch.distributed.algorithms.model_averaging.averagers as averagers
        >>> import torch.nn as nn
        >>> from torch.distributed.optim import PostLocalSGDOptimizer
        >>> from torch.distributed.algorithms.ddp_comm_hooks.post_localSGD_hook import (
        >>>   PostLocalSGDState,
        >>>   post_localSGD_hook,
        >>> )
        >>>
        >>> model = nn.parallel.DistributedDataParallel(
        >>>    module, device_ids=[rank], output_device=rank
        >>> )
        >>>
        >>> # Register a post-localSGD communication hook.
        >>> state = PostLocalSGDState(process_group=None, subgroup=None, start_localSGD_iter=100)
        >>> model.register_comm_hook(state, post_localSGD_hook)
        >>>
        >>> # Create a post-localSGD optimizer that wraps a local optimizer.
        >>> # Note that ``warmup_steps`` used in ``PostLocalSGDOptimizer`` must be the same as
        >>> # ``start_localSGD_iter`` used in ``PostLocalSGDState``.
        >>> local_optim = torch.optim.SGD(params=model.parameters(), lr=0.01)
        >>> opt = PostLocalSGDOptimizer(
        >>>     optim=local_optim,
        >>>     averager=averagers.PeriodicModelAverager(period=4, warmup_steps=100)
        >>> )
        >>>
        >>> # In the first 100 steps, DDP runs global gradient averaging at every step.
        >>> # After 100 steps, DDP runs gradient averaging within each subgroup (intra-node by default),
        >>> # and post-localSGD optimizer runs global model averaging every 4 steps after applying the local optimizer.
        >>> for step in range(0, 200):
        >>>    opt.zero_grad()
        >>>    loss = loss_fn(output, labels)
        >>>    loss.backward()
        >>>    opt.step()
    """

    def __init__(self, optim: torch.optim.Optimizer, averager: averagers.ModelAverager):
        self.optim = optim
        self.param_groups = self.optim.param_groups
        self.averager = averager

    @property
    def state(self):
        return self.optim.state

    def __repr__(self):
        return self.optim.__repr__()

    def state_dict(self):
        r"""
        This is the same as :class:`torch.optim.Optimizer` :meth:`state_dict`,
        but adds an extra entry to record model averager's step to the checkpoint
        to ensure reload does not cause unnecessary warm up again.
        """
        optim_state_dict = self.optim.state_dict()
        optim_state_dict["step"] = self.averager.step
        return optim_state_dict

    def load_state_dict(self, state_dict):
        r"""
        This is the same as :class:`torch.optim.Optimizer` :meth:`load_state_dict`,
        but also restores model averager's step value to the one
        saved in the provided ``state_dict``.

        If there is no ``"step"`` entry in ``state_dict``,
        it will raise a warning and initialize the model averager's step to 0.
        """
        self.optim.load_state_dict(state_dict)
        if "step" in state_dict:
            self.averager.step = state_dict["step"]
        else:
            warnings.warn(
                "Loaded state dict does not contain a step counter for an averager. "
<<<<<<< HEAD
                "Setting step counter to 0.", stacklevel=2
=======
                "Setting step counter to 0.", stacklevel=TO_BE_DETERMINED
>>>>>>> fff02e67
            )
            self.averager.step = 0

    def step(self):
        r"""
        Performs a single optimization step (parameter update).
        """
        self.optim.step()
        self.averager.average_parameters(params=self.param_groups)

    def zero_grad(self, set_to_none: bool = True):  # type: ignore[override]
        self.optim.zero_grad(set_to_none=set_to_none)

    def add_param_group(self, param_group):
        self.optim.add_param_group(param_group)<|MERGE_RESOLUTION|>--- conflicted
+++ resolved
@@ -91,11 +91,7 @@
         else:
             warnings.warn(
                 "Loaded state dict does not contain a step counter for an averager. "
-<<<<<<< HEAD
-                "Setting step counter to 0.", stacklevel=2
-=======
                 "Setting step counter to 0.", stacklevel=TO_BE_DETERMINED
->>>>>>> fff02e67
             )
             self.averager.step = 0
 
