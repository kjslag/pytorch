# Copyright (c) Meta Platforms, Inc. and affiliates
import contextlib
import math
import warnings
from typing import Dict, List, Optional

import torch
import torch.distributed as dist

from torch import Tensor
from torch.distributed._tensor.device_mesh import _get_device_handle, DeviceMesh
from torch.distributed._tensor.placement_types import DTensorSpec, Shard


_rng_tracker: Optional[CudaRNGStateTracker] = None


def is_rng_supported_mesh(device_mesh: DeviceMesh) -> bool:
    # currently we only support correct RNG on cuda/cuda-like device
    device_handle = _get_device_handle(device_mesh.device_type)
    if device_handle and hasattr(device_handle, "set_rng_state"):
        return True
    else:
        warnings.warn(
            f"DTensor random operators may not have complete support on {device_mesh.device_type} device mesh"
        )
        return False


def manual_seed(seed: int, device_mesh: DeviceMesh, tp_dim: int = 0) -> None:
    """Sets the seed for generating random numbers for the calling rank.

    Args:
        seed (int): The desired seed.
        device_mesh (:class:`DeviceMesh`): The device mesh to set the seed.
        tp_dim (int, optional): The mesh dimension where to apply Tensor Parallel
            Default: 0

    Returns:
        None

    .. warning::
        When calling this function, :func:`manual_seed` must be called from all ranks of the
        default `ProcessGroup` even if some ranks may not be a part of the `device_mesh`,
        with the same `seed` value.
        If ``device_mesh`` is a sub-mesh and the calling rank is not a part of it,
        `manual_seed` will not set its GPU device's generator seed.
        Current implementation only supports a GPU device mesh.
    """
    device_handle = _get_device_handle(device_mesh.device_type)
    if not device_handle:
        raise NotImplementedError(
            f"DTensor randomness only supports cuda/cuda-like device type, but got {device_mesh.device_type}"
        )

    # allgather the seed over the default PG
    object_list = [seed] * dist.get_world_size()
    dist.all_gather_object(object_list, seed)
    for rank, object in enumerate(object_list):
        if seed != int(object):
            raise RuntimeError(
                f"calling manual_seed function over {device_mesh} but received different seed values on ranks:",
                f"seed on rank {dist.get_rank()} is {seed}, and seed on rank {rank} is {object}!",
            )
    # instantiate a RNG tracker if haven't. By default DTensor uses an
    # OffsetBasedRNGTracker to perform random operators.
    global _rng_tracker
    if not _rng_tracker:
        _rng_tracker = OffsetBasedRNGTracker()

    # the current rank is in mesh
    if device_mesh.get_coordinate() is not None:
        if isinstance(_rng_tracker, TensorParallelRNGTracker):
            _rng_tracker._manual_seed(device_mesh, seed, tp_dim)
        elif isinstance(_rng_tracker, OffsetBasedRNGTracker):
            _rng_tracker._manual_seed(seed)
        else:
            raise RuntimeError(
                f"Unknown type of cuda RNG state tracker: _rng_tracker = {_rng_tracker}"
            )


class CudaRNGStateTracker:
    # we assume that the caller of all the methods would already
    # check if the current device is a CUDA device
    def __init__(self):
        if not torch.cuda.is_available():
            raise RuntimeError(
                f"{self.__class__.__name__} instantiation requires the presence of CUDA device"
            )

        self._states = {}
        self._devices = [torch.cuda.current_device()]
        self._use_distribute_region = True

    @property
    def rng_states(self) -> Dict[str, Tensor]:
        return self._states

    @property
    def distribute_region_enabled(self) -> bool:
        return self._use_distribute_region

    @distribute_region_enabled.setter
    def distribute_region_enabled(self, value) -> None:
        self._use_distribute_region = value

    def rng_state_is_sync(self, name) -> bool:
        return name in self.rng_states

    def get_seed(self, name: str) -> int:
        if name not in self.rng_states:
            raise RuntimeError(
                f"{self.__class__.__name__} does not have random state for {name}"
            )

        seed_tensor = (self.rng_states[name])[0:8].view(dtype=torch.int64)
        return int(seed_tensor.item())

    def set_seed(self, name: str, seed: int) -> None:
        seed_tensor = torch.tensor([seed]).view(torch.uint8)
        offset_tensor = torch.tensor([0]).view(torch.uint8)
        self.rng_states[name] = torch.cat([seed_tensor, offset_tensor])

    def _distribute_region(self, spec: DTensorSpec):
        pass


class OffsetBasedRNGTracker(CudaRNGStateTracker):
    def __init__(self):
        super().__init__()
        # synchronize RNG state using rank 0's current one
        rng_state = torch.cuda.get_rng_state()
        dist.broadcast(rng_state, 0)
        self.rng_states["parallel-rng"] = rng_state

    def _manual_seed(self, parallel_seed: int) -> None:
        self.set_seed("parallel-rng", parallel_seed)

    @contextlib.contextmanager
    def _distribute_region(self, spec: DTensorSpec):
        # check if the parallel rng state has been synchronized or not
        if not self.rng_state_is_sync("parallel-rng"):
            raise RuntimeError(
                "OffsetBasedRNGTracker requires the random state to be synchronized "
                "before entering into a distribute region!"
            )

        if self.distribute_region_enabled:
            old_offset = self.get_offset("parallel-rng")
            self._set_pre_op_offset(spec)
            with torch.random.fork_rng(self._devices):
                torch.cuda.set_rng_state(self.rng_states["parallel-rng"])
                try:
                    yield  # execute the region code
                finally:
                    # update offset to synchronize among ranks
                    self._set_post_op_offset(spec, old_offset)
        else:
            yield

    def get_offset(self, name: str) -> int:
        if name not in self.rng_states:
            raise RuntimeError(
                f"{self.__class__.__name__} does not have random state for {name}"
            )

        offset_tensor = (self.rng_states[name])[8:].view(dtype=torch.int64)
        return int(offset_tensor.item())

    def set_offset(self, name: str, offset: int) -> None:
        if name not in self.rng_states:
            raise RuntimeError(
                f"{self.__class__.__name__} does not have random state for {name}"
            )

        seed_tensor = (self.rng_states[name])[0:8]
        offset_tensor = torch.tensor([offset]).view(torch.uint8)
        self.rng_states[name] = torch.cat([seed_tensor, offset_tensor])

    def _set_pre_op_offset(self, spec: DTensorSpec) -> None:
        """Set the starting RNG offset for current device's local shard before actual
        op execution. The pre_op_offset value should start from the current RNG offset
        and increment by the size of local shard until it reaches the size of the whole
        DTensor. For different ranks that hold the same DTensor shard, their pre_op_offset
        will be the same.

        Args:
            spec (:class:`DTensorSpec`): the spec of the DTensor object on which
                we prepare the offset for running random ops.

        Returns:
            None

        .. warning::
            Note that, current implementation does not consider DTensor's continguity.

        Example:
            take a DTensor of shape [8, 16] as an example. Assume that the DTensor
            is placed on a device mesh with placements ([Shard(1), Replicate(), Shard(0)]),
            and the mesh is:
                [[[0, 1], [2, 3]], [[4, 5], [6, 7]]]
            ``spec.mesh.get_coordinate()`` provides the coordinate of the current rank
            in the mesh. For example, the coordinate of rank 5 is (1, 0, 1).

            Another concept to introduce besides rank coordinate is shard coordinate.
            Each rank holds a local shard of the DTensor. In the example, the DTensor
            is partitioned into 4 [4, 8] shards. The first shard has 2 replicas and
            rank 0 (coord (0, 0, 0)) and rank 2 (coord (0, 1, 0)) have 1 replica each.
            That being said, the local shard on rank 0 and rank 2 correspond to the same
            shard of the DTensor. To denote each DTensor shard, we use a shard coordinate
            (in the example, it will be a tuple (i, j) where shard (i, j) has the slice
            DTensor[4 * i : 4 * (i + 1), 8 * j : 8 * (j + 1)], 0 <= i < 2, 0 <= j < 2).

            Once we have rank coordinate and shard coordinate, we can calculate on each rank
            what shard of the DTensor the rank holds, with the help of dim_map. The dim_map
            of the above DTensor is [2, 0] so the shard coordinate of a rank with rank coord
            (x, y, z) is simply (z, x) by taking(rank_coord[dim_map[0]],rank_coord[dim_map[1]]).
            Following this calculation,
            rank 0 and rank 2 holds the shard of coord (0, 0);
            rank 1 and rank 3 holds the shard of coord (0, 1);
            rank 4 and rank 6 holds the shard of coord (1, 0);
            rank 5 and rank 7 holds the shard of coord (1, 1);

            The last value to calculate before obtaining the starting offset is the shard linear index.
            The starting offset for each rank will be its shard_linear_index * local_tensor_numel.
        """
        dtensor_shape = spec.shape
        mesh = spec.mesh
        dim_map = spec.dim_map

        # Compute shard coordinate:
        # The coordinate on each tensor dim is a tuple (idx, range)
        # If a DTensor is partitioned on its dim i into n shards, and the current rank
        # holds the j-th, then its shard coordinate will be (idx=j, range=n) on dim i
        coordinate = mesh.get_coordinate()
        assert coordinate is not None
        shard_coord = [
            coordinate[mesh_dim] if mesh_dim >= 0 else 0 for mesh_dim in dim_map
        ]
        shard_size = [
            mesh.size(mesh_dim) if mesh_dim >= 0 else 1 for mesh_dim in dim_map
        ]

        # compute shard linear index
        shard_linear_idx = self._calc_shard_linear_idx(shard_coord, shard_size)

        # compute starting offset using the first shard's size
        local_size_on_rank_0 = list(dtensor_shape)
        for idx, placement in enumerate(spec.placements):
            if isinstance(placement, Shard):
                mesh_dim_size = mesh.size(idx)
                shard_dim = placement.dim
                local_size_on_rank_0[shard_dim] = placement._local_shard_size_on_dim(
                    dtensor_shape[shard_dim],
                    mesh_dim_size,
                    0,
                    return_offset=False,
                )[0]

        local_size = math.prod(local_size_on_rank_0)

        # get current RNG offset
        current_offset = self.get_offset("parallel-rng")

        # pytorch: offset must be multiple of 4
        # source: aten/src/ATen/cuda/CUDAGeneratorImpl.cpp
        offset_incr = (shard_linear_idx * local_size + 3) // 4 * 4
        self.set_offset("parallel-rng", current_offset + offset_incr)

    def _set_post_op_offset(self, spec: DTensorSpec, old_offset: int) -> None:
        """Sets the RNG to a synchronized state after running the local random op. Every
        rank should set its RNG offset to `old_offset + DTensor.numel()` where old_offset is
        the offset before calling `set_pre_op_offset` i.e. the offset before running DTensor
        random ops.

        Args:
            spec (:class:`DTensorSpec`): the spec of the DTensor object on which
                we post-process the offset for running random ops.

        Returns:
            None
        """
        dtensor_shape = spec.shape
        numel = math.prod(dtensor_shape)
        # pytorch: offset must be multiple of 4
        # source: aten/src/ATen/cuda/CUDAGeneratorImpl.cpp
        numel = (numel + 3) // 4 * 4
        self.set_offset("parallel-rng", old_offset + numel)

    def _calc_shard_linear_idx(
        self, shard_coord: List[int], shard_size: List[int]
    ) -> int:
        # compute shard linear index
        shard_linear_idx = 0
        shard_coord_stride = 1
        for idx, size in zip(reversed(shard_coord), reversed(shard_size)):
            shard_linear_idx += idx * shard_coord_stride
            shard_coord_stride *= size

<<<<<<< HEAD
        return shard_linear_idx


class TensorParallelRNGTracker(CudaRNGStateTracker):
    def __init__(self):
        super().__init__()
        # copy the default RNG state
        self.rng_states["tensor-parallel-rng"] = torch.cuda.get_rng_state()

    def _manual_seed(
        self,
        device_mesh: DeviceMesh,
        base_seed: int = 1234,
        tp_dim: int = 0,
    ):
        coordinate = device_mesh.get_coordinate()
        assert coordinate is not None
        tensor_parallel_rank = coordinate[tp_dim]
        tensor_parallel_seed = base_seed + tensor_parallel_rank
        self.set_seed("tensor-parallel-rng", tensor_parallel_seed)

    @contextlib.contextmanager
    def _distribute_region(self, spec: DTensorSpec):
        # check if the tensor parallel rng state has been synchronized or not
        if not self.rng_state_is_sync("tensor-parallel-rng"):
            raise RuntimeError(
                "TensorParallelRNGTracker requires the random state to be synchronized "
                "before entering into a distribute region!"
            )

        if self.distribute_region_enabled:
            with torch.random.fork_rng(self._devices):
                torch.cuda.set_rng_state(self.rng_states["tensor-parallel-rng"])
                try:
                    yield
                finally:
                    self.rng_states["tensor-parallel-rng"] = torch.cuda.get_rng_state()
        else:
            yield


_rng_tracker: Optional[CudaRNGStateTracker] = None
=======
        return shard_linear_idx
>>>>>>> c31b3404
<|MERGE_RESOLUTION|>--- conflicted
+++ resolved
@@ -298,7 +298,6 @@
             shard_linear_idx += idx * shard_coord_stride
             shard_coord_stride *= size
 
-<<<<<<< HEAD
         return shard_linear_idx
 
 
@@ -317,7 +316,9 @@
         coordinate = device_mesh.get_coordinate()
         assert coordinate is not None
         tensor_parallel_rank = coordinate[tp_dim]
-        tensor_parallel_seed = base_seed + tensor_parallel_rank
+        # this magic number 2718 comes from Megatron's code
+        # (https://github.com/NVIDIA/Megatron-LM/blob/main/megatron/core/tensor_parallel/random.py)
+        tensor_parallel_seed = base_seed + 2718 + tensor_parallel_rank
         self.set_seed("tensor-parallel-rng", tensor_parallel_seed)
 
     @contextlib.contextmanager
@@ -337,10 +338,4 @@
                 finally:
                     self.rng_states["tensor-parallel-rng"] = torch.cuda.get_rng_state()
         else:
-            yield
-
-
-_rng_tracker: Optional[CudaRNGStateTracker] = None
-=======
-        return shard_linear_idx
->>>>>>> c31b3404
+            yield