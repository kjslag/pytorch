from dataclasses import dataclass
from enum import Enum, auto
from functools import partial
from typing import Dict, List, Optional, Sequence, Set, Tuple, cast
import logging

import torch
import torch.fx as fx
import torch.nn as nn
from torch._functorch.aot_autograd import aot_module, make_boxed_func
from torch._subclasses.fake_tensor import FakeTensorMode
from torch.distributed._spmd.comm_tensor import _get_tracer
from torch.distributed._spmd.log_utils import get_logger
from torch.distributed._spmd.aot_function_patch import patched_aot_function
from torch.distributed._spmd.distributed_graph import DistributedGraph
from torch.distributed._spmd.graph_utils import OP
from torch.distributed._spmd.experimental_ops import *  # noqa: F401, F403
from torch.distributed._tensor import (
    DeviceMesh,
    DTensor,
    Replicate,
    Shard,
)
from torch.distributed._tensor.dispatch import (
    _CURRENT_DECOMPOSITION_TABLE,
    operator_dispatch
)
from torch.distributed._tensor.redistribute import (
    _redistribute_with_local_tensor,
)
from torch.distributed._tensor.placement_types import _Partial, Placement
from torch.fx.experimental.proxy_tensor import (
    make_fx,
    maybe_disable_fake_tensor_mode,
    proxy_slot,
)
from torch.utils._pytree import tree_flatten, tree_map, tree_unflatten

# patch aot_function so that we can pass the full (non-sharded) input to capture the graph
# pyre-fixme
torch._functorch.aot_autograd.aot_function = patched_aot_function  # type: ignore[assignment]

logger: Optional[logging.Logger] = None


class TrainingPhase(Enum):
    FORWARD = auto()
    BACKWARD = auto()


@dataclass
class Schema:
    mesh: DeviceMesh
    placements: List[Placement]


def _is_partial_dtensor(obj: object) -> bool:
    """check if object is 1) DTensor and  2) with any placement of _Partial"""
    if not isinstance(obj, DTensor):
        return False

    is_partial = False
    for placement in obj.placements:
        if isinstance(placement, _Partial):
            is_partial = True
            break

    return is_partial


def _dispatch_with_local_tensors(
    op: torch._ops.OpOverload,
    local_args: Tuple[object, ...],
    kwargs: Optional[Dict[str, object]] = None,
    specs: Optional[Dict[
        torch.Tensor,
        Tuple[torch.Size, DeviceMesh, Sequence[Placement], Sequence[Placement]],
    ]] = None,
) -> object:
    if kwargs is None:
        kwargs = {}
    if specs is None:
        specs = {}

    def redistribute(arg: object) -> object:
        return (
            _redistribute_with_local_tensor(arg, *specs[arg])  # type: ignore[index]
            if isinstance(arg, torch.Tensor) and arg in specs  # type: ignore[operator]
            else arg
        )

    # TODO: this is broken because it won't redistributed potential tensors on the kwargs
    return op(*tree_map(redistribute, local_args), **kwargs)


# Figure out how to specify a type spec for the return specs value
# without the entire structure.
# pyre-fixme
def _update_specs_for_redistribute(args, target_schema, redistribute):
    # Code adapted from pack_args_kwargs_with_local_tensor
    flatten_args, args_tree_spec = tree_flatten(args)
    flatten_args_schema, _ = tree_flatten(target_schema.args_schema)

    specs: Dict[
        torch.Tensor,
        Tuple[
            torch.Size,
            DeviceMesh,
            Sequence[Placement],
            Sequence[Placement],
        ],
    ] = {}
    for i, arg in enumerate(flatten_args):
        if isinstance(arg, DTensor):
            if redistribute:
                specs[arg._local_tensor] = (
                    arg.size(),
                    flatten_args_schema[i].mesh,
                    arg.placements,
                    flatten_args_schema[i].placements,
                )
            flatten_args_schema[i] = arg._local_tensor

    unflattened_args = tree_unflatten(flatten_args_schema, args_tree_spec)
    return specs, unflattened_args


def _get_dtensor_dispatch_graph(
    node: fx.Node,
    node_to_obj: Dict[fx.Node, object],
) -> fx.GraphModule:
    def _remap_arg(arg: object) -> object:
        if isinstance(arg, torch.fx.Node):
            obj = node_to_obj[arg]
            if _get_tracer():
                # This is a shared arg, already has a tracer from previous
                # tracing. Delete the tracer.
                del cast(Dict[object, object], obj.__dict__)[proxy_slot]
            return obj
        else:
            return arg

    # Args should be a list of objects post remapping.
    args = tree_map(_remap_arg, node.args)
    # kwargs in this set of tests are all constants
    kwargs = cast(Dict[str, object], node.kwargs)

    op_overload = cast(torch._ops.OpOverload, node.target)

<<<<<<< HEAD
    # run dispatch once to get the real DTensor output.
    with torch.no_grad():
        out = operator_dispatch(
=======
        if node.target == torch.ops.aten.view.default:
            # HACK: this is a hack to get around with the fact that some
            # view operations on a "global" tensor is invalid usage
            # but somehow the view operation on the batch input might hit it
            # so we convert the view op to reshape before calling DTensor
            op_overload = torch.ops.aten.reshape.default

        # run dispatch once to get the real DTensor output.
        out, op_schema, output_sharding = _operator_dispatch(
>>>>>>> 28621208
            op_overload,
            args,
            kwargs,  # kwargs in this set of tests are all constants
            DTensor._propagator,
            DTensor._custom_dispatch_ops,
        )
        node_to_obj[node] = out

    op_schema = DTensor._propagator.prepare_op_schema(op_overload, args, kwargs)
    # get DTensor specs for inputs and outputs
    output_sharding = DTensor._propagator.propagate_op_sharding(
        op_overload,
        op_schema,
    )

    assert output_sharding.schema_suggestions is not None
    target_schema = output_sharding.schema_suggestions[0]
    redistribute = target_schema is not op_schema

    # TODO: this is broken when kwargs contains tensors
    # or if a non-tensor kwarg was modified by the sharding propagation
    # (in order to fix, need to port over pack_args_kwargs_with_local_tensor for kwargs as well)
    updated_args_spec, unflattened_args = _update_specs_for_redistribute(
        args, target_schema, redistribute
    )

    dispatch = partial(
        _dispatch_with_local_tensors,
        op_overload,
        kwargs=kwargs,
        specs=updated_args_spec,
    )

    return make_fx(dispatch)(unflattened_args)


def _build_dummy_add_graph(
    dt: DTensor, node_to_obj: Dict[fx.Node, object]
) -> Tuple[fx.GraphModule, object]:
    """
    Creates a graph for a dummy add function from a partial DTensor.
    This dummy add is used for triggering all_reduce on a Partial DTensor
    during the DTensor expansion of the traced graph.
    Also returns the actual DTensor after resharding.
    """

    def dummy_add(grad: torch.Tensor, zero: torch.Tensor) -> torch.Tensor:
        return grad + zero

    grad: torch.Tensor = dt._local_tensor
    zero: torch.Tensor = torch.zeros_like(dt._local_tensor)

    traced_add = make_fx(dummy_add)(grad, zero)

    placeholders = [n for n in traced_add.graph.nodes if n.op == OP.PLACEHOLDER]
    call_functions = [
        n for n in traced_add.graph.nodes if n.op == OP.CALL_FUNCTION
    ]
    assert len(placeholders) == 2
    assert len(call_functions) == 1
    node_to_obj[placeholders[0]] = dt
    node_to_obj[placeholders[1]] = DTensor.from_local(
        zero, dt.device_mesh, [Replicate()], run_check=False
    )

    traced_dispatch = _get_dtensor_dispatch_graph(
        call_functions[0], node_to_obj
    )

    traced_dispatch.graph.lint()

    # TODO(anj): This depends on the call function node -> actual DTensor output
    # mapping that we want to avoid for SPMD expansion
    return traced_dispatch, node_to_obj[call_functions[0]]


def _convert_output(
    gm: fx.GraphModule,
    node: fx.Node,
    node_to_obj: Dict[fx.Node, object],
) -> fx.Node:
    new_args = []
    has_partial = False
    for argument in node.args[0]:  # type: ignore[union-attr]
        if not isinstance(argument, fx.Node):
            new_args.append(argument)
            continue

        obj = node_to_obj[argument]

        if not _is_partial_dtensor(obj):
            new_args.append(argument)
            continue

        has_partial = True

        # we know it's a dtensor from is partial DT check...
        dt = cast(DTensor, obj)

        traced_dispatch, result_obj = _build_dummy_add_graph(dt, node_to_obj)

        wait = [n for n in traced_dispatch.graph.nodes if n.name == "wait_comm" or n.name == "wait_tensor"]
        add = [n for n in traced_dispatch.graph.nodes if n.name == "add"]
        assert len(wait) == 1 and len(add) == 1

        # remove add node and replace it with wait node
        add[0].replace_all_uses_with(wait[0])
        traced_dispatch.graph.lint()
        traced_dispatch.graph.eliminate_dead_code()
        # also update the actual DTensor corresponding to the node
        # TODO(anj): We require mapping of the final DTensor output to the wait
        # comm node.
        node_to_obj[wait[0]] = result_obj

        value_remap: Dict[fx.Node, fx.Node] = {}
        for dtn in traced_dispatch.graph.nodes:
            if dtn.op == OP.PLACEHOLDER:
                # do nothing, ignore placeholders, as it has
                # already been prepared in value_remap
                value_remap[dtn] = argument
            elif dtn.op == OP.OUTPUT:
                assert (
                    len(dtn.args) == 1 and len(dtn.args[0]) == 1
                ), f"Expecting single output, but got {dtn.args} {len(dtn.args)}"
                new_args.append(value_remap[dtn.args[0][0]])
                # the concrete DTensor value of output was added when creating the
                # inner graph (in _build_dummy_add_graph). Just add it to the final
                # output node so that we can report the final output specs correctly.
                # TODO(anj): We are depending on the concrete DTensor output of the dummy add.
                node_to_obj[value_remap[dtn.args[0][0]]] = node_to_obj[
                    dtn.args[0][0]
                ]

            else:
                if dtn.op == OP.GET_ATTR:
                    setattr(
                        gm,
                        dtn.target,
                        getattr(traced_dispatch, dtn.target),
                    )
                with gm.graph.inserting_before(node):
                    value_remap[dtn] = gm.graph.node_copy(
                        dtn, lambda n: value_remap[n]
                    )
    if has_partial:
        gm.graph.erase_node(node)
        return gm.graph.output(new_args)
    else:
        return node


def _rebuild_graph(
    gm: fx.GraphModule,
    node_replacements: Dict[torch.fx.Node, torch.fx.GraphModule],
) -> None:

    # replace nodes in local traced graph with DTensor's dispatch graph
    for node in gm.graph.nodes:
        if node not in node_replacements:
            continue

        traced_dispatch = node_replacements[node]
        # Map DT's dispatch graph input placeholder nodes to the ones in
        # local traced graph. It uses index-based accessing, which is
        # brittle, just for testing purpose.
        flatten_args, _ = tree_flatten(node.args)
        i, value_remap = 0, {}
        for dtn in traced_dispatch.graph.nodes:
            if dtn.op == OP.PLACEHOLDER:
                value_remap[dtn] = flatten_args[i]
                i += 1

        # insert DT's dispatch graph to traced local graph.
        with gm.graph.inserting_before(node):
            for dtn in traced_dispatch.graph.nodes:

                if dtn.op == OP.PLACEHOLDER:
                    # do nothing, ignore placeholders, as it has already
                    # been prepared in value_remap
                    pass
                elif dtn.op == OP.OUTPUT:
                    assert (
                        len(dtn.args) == 1
                    ), f"Expecting single output, but got {dtn.args} {len(dtn.args[0])}"
                    outputs = dtn.args[0]
                    # we currently support two very specific types of output
                    # 1. single output
                    # 2. multiple outputs resulting from getitem of all elements of tuple
                    if len(outputs) == 1:
                        # for single output, we replace the node with the single node
                        output = outputs[0]
                    else:
                        # for multiple outputs, we check that these outputs correspond
                        # to all elements of a tuple. In that case, we replace
                        # uses of the output directly with the original tuple
                        source = None
                        for i, out in enumerate(outputs):
                            # we allow None outputs for certain items in the tuple
                            if out is None:
                                continue
                            assert out.op == "call_function"
                            assert out.target.__module__ == "_operator"
                            assert out.target.__name__ == "getitem"
                            assert source is None or source == out.args[0]
                            source = out.args[0]
                            assert out.args[1] == i
                        assert source is not None
                        output = source

                    new_node = value_remap[output]
                    node.replace_all_uses_with(new_node)
                else:
                    value_remap[dtn] = gm.graph.node_copy(
                        dtn, lambda n: value_remap[n]
                    )

    gm.graph.lint()
    gm.graph.eliminate_dead_code()
    gm.recompile()


def _get_last_consumer_to_nodes(
    graph: fx.Graph,
) -> Dict[fx.Node, List[fx.Node]]:
    # Run through reverse nodes and record the first instance of a use
    # of a given node. This represents the *last* use of the node in the
    # execution order of the program, which we will use to free unused
    # values
    node_to_last_consumer: Dict[fx.Node, fx.Node] = {}
    last_consumer_to_nodes: Dict[fx.Node, List[fx.Node]] = {}

    def _register_final_consumer(arg_node: fx.Node, consumer: fx.Node) -> None:
        if arg_node not in node_to_last_consumer:
            node_to_last_consumer[arg_node] = consumer
            last_consumer_to_nodes.setdefault(consumer, []).append(arg_node)

    for node in reversed(graph.nodes):
        fx.node.map_arg(
            node.args, lambda arg_node: _register_final_consumer(arg_node, node)
        )
        fx.node.map_arg(
            node.kwargs,
            lambda kwarg_node: _register_final_consumer(kwarg_node, node),
        )

    return last_consumer_to_nodes


def _convert_to_distributed(
    gm: fx.GraphModule,
    inps: List[torch.Tensor],
    schemas: List[Schema],
    _allow_partial: bool = False,
) -> Tuple[fx.GraphModule, Dict[str, Schema]]:
    """
    Returns:
        - transformed graph module
        - map from output name to DTensorSpec
    """
    global logger
    logger = get_logger("spmd_exp")
    node_to_obj: Dict[fx.Node, object] = {}
    # map local op node in traced_f to its corresponding subgraph of
    # DTensor ops.
    node_replacements: Dict[torch.fx.Node, torch.fx.GraphModule] = {}

    last_consumer_to_nodes = _get_last_consumer_to_nodes(gm.graph)

    output_schemas: Dict[str, Schema] = {}
    for i, node in enumerate(gm.graph.nodes):
        assert logger is not None
        logger.info("node%s: op=%s target=%s", i, node.op, node.target)
        if node.op == OP.PLACEHOLDER:
            assert i < len(
                inps
            ), f"got more placeholer nodes ({i + 1}) than inputs ({len(inps)})"

            # our example inputs are local shards. Create DTensors from them.
            node_to_obj[node] = DTensor.from_local(
                inps[i],
                schemas[i].mesh,
                schemas[i].placements,
                # prevent running this collective in backwards pass
                run_check=False,
            )

        elif isinstance(node.target, torch._ops.OpOverload):
            node_replacements[node] = _get_dtensor_dispatch_graph(
                node, node_to_obj
            )
        elif node.op == OP.OUTPUT:
            if not _allow_partial:
                # Returns an expanded dummy add node that ensures
                # that the partial output tensor has been converted
                # to a replicated tensor.
                node = _convert_output(gm, node, node_to_obj)

            # Save output sharding for the inputs to backward pass.
            # TODO(anj): Pipe the output schema for the BW pass
            # instead of requiring the full output DTensor to be
            # materialized.
            for inp_arg in node.args[0]:
                if isinstance(inp_arg, fx.Node):
                    obj = node_to_obj[inp_arg]
                    if isinstance(obj, DTensor):
                        output_schemas[inp_arg.name] = Schema(
                            obj.device_mesh, obj.placements  # type: ignore[arg-type]
                        )

        elif node.op == OP.CALL_FUNCTION:

            def _remap_arg(arg: object) -> object:
                if isinstance(arg, torch.fx.Node):
                    obj = node_to_obj[arg]
                    if _get_tracer():
                        # This is a shared arg, already has a tracer from previous
                        # tracing. Delete the tracer.
                        del cast(Dict[object, object], obj.__dict__)[proxy_slot]
                    return obj
                else:
                    return arg

            args = tree_map(_remap_arg, node.args)
            assert (
                len(args) >= 2
            ), f"Expected number of args for call function to be at least 2, found {len(args)}"
            # TODO(anj): Why do we assume this is only 2?
            node_to_obj[node] = node.target(args[0], args[1])
        else:
            raise ValueError(f"Unrecognized node.op type {node.op}")

        if node in last_consumer_to_nodes:
            # Save memory by deleting objs that wont be used anymore.
            for arg_node in last_consumer_to_nodes[node]:
                del node_to_obj[arg_node]

    _rebuild_graph(gm, node_replacements)

    return gm, output_schemas


class _SPMD:
    def __init__(
        self,
        dist_graph: DistributedGraph,
        param_schema: Schema,
        input_schemas: Sequence[Placement],
    ) -> None:
        self._dist_graph = dist_graph
        self._param_schema = param_schema
        # Override the default sharding of input to the model.
        self._input_schemas = input_schemas
        # used to propagate sharding from the output of the forward pass to
        # the input of backward pass
        self._known_specs_by_node_name: Dict[str, Schema] = {}

    def _is_param(self, t: torch.Tensor) -> bool:
        # N.B.: id(t) and id(param) does not match
        orig_module = cast(nn.Module, self._dist_graph.orig_module)
        return t.data_ptr() in (p.data_ptr() for p in orig_module.parameters())

    def _compile_wrapper(
        self,
        training_phase: TrainingPhase,
        original_inputs: List[List[torch.Tensor]],
        gm: fx.GraphModule,
        inps: List[torch.Tensor],
    ) -> fx.GraphModule:

        with maybe_disable_fake_tensor_mode():
            return self._compile(training_phase, gm, original_inputs[0])

    def _compile(
        self,
        training_phase: TrainingPhase,
        gm: fx.GraphModule,
        inps: List[torch.Tensor],
    ) -> fx.GraphModule:
        shard_schema: Schema = Schema(
            mesh=self._param_schema.mesh, placements=[Shard(0)]
        )
        schemas: List[Schema] = []
        inp_schema_count = 0
        nparams = 0

        # iterate through inputs (and initial nodes of the graph that should
        # correspond 1:1 to those inputs)
        for inp, placeholder_node in zip(inps, gm.graph.nodes):
            # This is a no-op but we want the order of schemas
            # to match the order of inputs when we iterate through
            # the graph. Usually the non-tensor inputs are at the
            # end of the list so we could drop the schemas for it.

            assert placeholder_node.op == "placeholder", (
                "Expected initial nodes of the GraphModule to be input placeholders. "
                "Got {placeholder_node.op}"
            )

            known_schema = self._known_specs_by_node_name.get(
                placeholder_node.name
            )

            if known_schema is not None:
                schemas.append(known_schema)
            elif not isinstance(inp, torch.Tensor):
                schemas.append(
                    Schema(
                        mesh=self._param_schema.mesh, placements=[Replicate()]
                    )
                )
            else:
                if self._is_param(inp):
                    schemas.append(self._param_schema)
                    nparams += 1
                elif self._input_schemas:
                    schemas.append(self._input_schemas[inp_schema_count])  # type: ignore[arg-type]
                    inp_schema_count += 1
                else:
                    schemas.append(shard_schema)

        parallelized_gm, output_specs = _convert_to_distributed(
            gm,
            inps,
            schemas,
            _allow_partial=False,
        )
        self._known_specs_by_node_name.update(output_specs)

        if training_phase == TrainingPhase.FORWARD:
            self._dist_graph.fwd_graph_modules.append(parallelized_gm)
        elif training_phase == TrainingPhase.BACKWARD:
            self._dist_graph.bwd_graph_modules.append(parallelized_gm)
        return make_boxed_func(parallelized_gm)


def distribute(
    dist_graph: DistributedGraph,
    param_schema: Schema,
    input_schemas: Sequence[Placement],
    *args: Tuple[object],
    **kwargs: Dict[str, object],
) -> nn.Module:

    flat_args, _ = tree_flatten(args)
    flat_kwargs, _ = tree_flatten(kwargs)
    input_set: Set[object] = set(flat_args + flat_kwargs)

    fake_mode: FakeTensorMode = FakeTensorMode()

    # will update this to the original forward inputs
    original_inputs: List[Optional[Sequence[object]]] = [None]

    def input_to_fake(input: object) -> object:
        if not isinstance(input, torch.Tensor):
            return input
        y = fake_mode.from_tensor(input)
        if input in input_set:
            # "unshard" our fake tensor
            # (considers that inputs are sharded)
            y = y.repeat(param_schema.mesh.size(0), *((1,) * (y.ndim - 1)))
        # TODO assume non-inputs (params, etc) are replicated for now.
        return y

    def gather_inputs_for_compilation(
        inps: Tuple[object, ...],
    ) -> Tuple[object, ...]:
        original_inputs[0] = inps
        return tuple(input_to_fake(x) for x in inps)

    spmd = _SPMD(dist_graph, param_schema, input_schemas)
    compiled_m = aot_module(
        cast(nn.Module, dist_graph.orig_module),
        partial(spmd._compile_wrapper, TrainingPhase.FORWARD, original_inputs),
        partial(spmd._compile, TrainingPhase.BACKWARD),
        pre_compile_fn=gather_inputs_for_compilation,
        decompositions=_CURRENT_DECOMPOSITION_TABLE,
    )

    return compiled_m<|MERGE_RESOLUTION|>--- conflicted
+++ resolved
@@ -1,34 +1,27 @@
+import logging
 from dataclasses import dataclass
-from enum import Enum, auto
+from enum import auto, Enum
 from functools import partial
-from typing import Dict, List, Optional, Sequence, Set, Tuple, cast
-import logging
+from typing import cast, Dict, List, Optional, Sequence, Set, Tuple, Union
 
 import torch
 import torch.fx as fx
 import torch.nn as nn
 from torch._functorch.aot_autograd import aot_module, make_boxed_func
 from torch._subclasses.fake_tensor import FakeTensorMode
+from torch.distributed._spmd.aot_function_patch import patched_aot_function
 from torch.distributed._spmd.comm_tensor import _get_tracer
-from torch.distributed._spmd.log_utils import get_logger
-from torch.distributed._spmd.aot_function_patch import patched_aot_function
 from torch.distributed._spmd.distributed_graph import DistributedGraph
 from torch.distributed._spmd.graph_utils import OP
+from torch.distributed._spmd.log_utils import get_logger
 from torch.distributed._spmd.experimental_ops import *  # noqa: F401, F403
-from torch.distributed._tensor import (
-    DeviceMesh,
-    DTensor,
-    Replicate,
-    Shard,
-)
+from torch.distributed._tensor import DeviceMesh, DTensor, Replicate, Shard
 from torch.distributed._tensor.dispatch import (
     _CURRENT_DECOMPOSITION_TABLE,
-    operator_dispatch
-)
-from torch.distributed._tensor.redistribute import (
-    _redistribute_with_local_tensor,
+    _operator_dispatch,
 )
 from torch.distributed._tensor.placement_types import _Partial, Placement
+from torch.distributed._tensor.redistribute import _redistribute_with_local_tensor
 from torch.fx.experimental.proxy_tensor import (
     make_fx,
     maybe_disable_fake_tensor_mode,
@@ -72,10 +65,12 @@
     op: torch._ops.OpOverload,
     local_args: Tuple[object, ...],
     kwargs: Optional[Dict[str, object]] = None,
-    specs: Optional[Dict[
-        torch.Tensor,
-        Tuple[torch.Size, DeviceMesh, Sequence[Placement], Sequence[Placement]],
-    ]] = None,
+    specs: Optional[
+        Dict[
+            torch.Tensor,
+            Tuple[torch.Size, DeviceMesh, Sequence[Placement], Sequence[Placement]],
+        ]
+    ] = None,
 ) -> object:
     if kwargs is None:
         kwargs = {}
@@ -125,10 +120,36 @@
     return specs, unflattened_args
 
 
+# When no tensor redistribution is required, we only need to update non-tensor args
+# of the node according to op_schema and avoid building a GraphModule just for the
+# node.
+def _update_node_from_op_schema(node: torch.fx.Node, op_schema: OpSchema) -> None:
+    flat_args, args_tree_spec = tree_flatten(node.args)
+    flat_args_schema, _ = tree_flatten(op_schema.args_schema)
+
+    def is_sym_int_or_int(arg: Union[int, torch.fx.Node]) -> bool:
+        if isinstance(arg, torch.fx.Node):
+            return arg.target in [
+                torch.ops.aten.sym_size,
+                torch.ops.aten.sym_numel,
+                torch.ops.aten.sym_stride,
+            ]
+        return isinstance(arg, int)
+
+    assert len(flat_args) == len(flat_args_schema)
+    for i, (arg, arg_schema) in enumerate(zip(flat_args, flat_args_schema)):
+        if is_sym_int_or_int(arg) and isinstance(arg_schema, int):
+            flat_args[i] = arg_schema
+
+    args = tree_unflatten(flat_args, args_tree_spec)
+    for idx, arg in enumerate(args):
+        node.update_arg(idx, arg)
+    return None
+
+
 def _get_dtensor_dispatch_graph(
-    node: fx.Node,
-    node_to_obj: Dict[fx.Node, object],
-) -> fx.GraphModule:
+    node: fx.Node, node_to_obj: Dict[fx.Node, object], force_make_fx: bool = False
+) -> Optional[fx.GraphModule]:
     def _remap_arg(arg: object) -> object:
         if isinstance(arg, torch.fx.Node):
             obj = node_to_obj[arg]
@@ -140,18 +161,14 @@
         else:
             return arg
 
-    # Args should be a list of objects post remapping.
-    args = tree_map(_remap_arg, node.args)
-    # kwargs in this set of tests are all constants
-    kwargs = cast(Dict[str, object], node.kwargs)
-
-    op_overload = cast(torch._ops.OpOverload, node.target)
-
-<<<<<<< HEAD
-    # run dispatch once to get the real DTensor output.
     with torch.no_grad():
-        out = operator_dispatch(
-=======
+        # Args should be a list of objects post remapping.
+        args = tree_map(_remap_arg, node.args)
+        # kwargs in this set of tests are all constants
+        kwargs = cast(Dict[str, object], node.kwargs)
+
+        op_overload = cast(torch._ops.OpOverload, node.target)
+
         if node.target == torch.ops.aten.view.default:
             # HACK: this is a hack to get around with the fact that some
             # view operations on a "global" tensor is invalid usage
@@ -161,41 +178,54 @@
 
         # run dispatch once to get the real DTensor output.
         out, op_schema, output_sharding = _operator_dispatch(
->>>>>>> 28621208
             op_overload,
             args,
             kwargs,  # kwargs in this set of tests are all constants
             DTensor._propagator,
-            DTensor._custom_dispatch_ops,
         )
         node_to_obj[node] = out
 
-    op_schema = DTensor._propagator.prepare_op_schema(op_overload, args, kwargs)
-    # get DTensor specs for inputs and outputs
-    output_sharding = DTensor._propagator.propagate_op_sharding(
-        op_overload,
-        op_schema,
-    )
-
-    assert output_sharding.schema_suggestions is not None
-    target_schema = output_sharding.schema_suggestions[0]
-    redistribute = target_schema is not op_schema
-
-    # TODO: this is broken when kwargs contains tensors
-    # or if a non-tensor kwarg was modified by the sharding propagation
-    # (in order to fix, need to port over pack_args_kwargs_with_local_tensor for kwargs as well)
-    updated_args_spec, unflattened_args = _update_specs_for_redistribute(
-        args, target_schema, redistribute
-    )
-
-    dispatch = partial(
-        _dispatch_with_local_tensors,
-        op_overload,
-        kwargs=kwargs,
-        specs=updated_args_spec,
-    )
-
-    return make_fx(dispatch)(unflattened_args)
+        assert output_sharding.schema_suggestions is not None
+        target_schema = output_sharding.schema_suggestions[0]
+        redistribute = target_schema is not op_schema
+
+        # If no redistribution is needed, we don't need to replace
+        # the original node.
+        if not redistribute:
+            _update_node_from_op_schema(node, target_schema)
+            return None
+
+        # TODO: this is broken when kwargs contains tensors
+        # or if a non-tensor kwarg was modified by the sharding propagation
+        # (in order to fix, need to port over pack_args_kwargs_with_local_tensor for kwargs as well)
+        updated_args_spec, unflattened_args = _update_specs_for_redistribute(
+            args, target_schema, redistribute
+        )
+
+        dispatch = partial(
+            _dispatch_with_local_tensors,
+            op_overload,
+            kwargs=kwargs,
+            specs=updated_args_spec,
+        )
+
+        gm = make_fx(dispatch, _allow_non_fake_inputs=False)(unflattened_args)
+        # FIXME(@wanchaol, @mrshenli): the above seems to accidentally captured
+        # DeviceMesh tensor ops when handling inplace operators? The ``_to_copy`` is
+        # not connected to graph output. So, using DCE to get rid of it, but this
+        # doesn't look correct.
+        #
+        # The following operators appear in the captured graph, where the dtype is
+        # torch.int64.
+        #
+        # get_attr       _tensor_constant0  _tensor_constant0         ()
+        # call_function  transpose          aten.transpose.int        (_tensor_constant0, -1, 0)
+        # call_function  view               aten.view.default         (transpose, [-1, 2])
+        # call_function  view_1             aten.view.default         (view, [2])
+        # call_function  _to_copy           aten._to_copy.default     (view_1,)
+        gm.graph.eliminate_dead_code()
+
+        return gm
 
 
 def _build_dummy_add_graph(
@@ -217,9 +247,7 @@
     traced_add = make_fx(dummy_add)(grad, zero)
 
     placeholders = [n for n in traced_add.graph.nodes if n.op == OP.PLACEHOLDER]
-    call_functions = [
-        n for n in traced_add.graph.nodes if n.op == OP.CALL_FUNCTION
-    ]
+    call_functions = [n for n in traced_add.graph.nodes if n.op == OP.CALL_FUNCTION]
     assert len(placeholders) == 2
     assert len(call_functions) == 1
     node_to_obj[placeholders[0]] = dt
@@ -228,10 +256,9 @@
     )
 
     traced_dispatch = _get_dtensor_dispatch_graph(
-        call_functions[0], node_to_obj
+        call_functions[0], node_to_obj, force_make_fx=True
     )
-
-    traced_dispatch.graph.lint()
+    assert traced_dispatch is not None
 
     # TODO(anj): This depends on the call function node -> actual DTensor output
     # mapping that we want to avoid for SPMD expansion
@@ -263,13 +290,16 @@
 
         traced_dispatch, result_obj = _build_dummy_add_graph(dt, node_to_obj)
 
-        wait = [n for n in traced_dispatch.graph.nodes if n.name == "wait_comm" or n.name == "wait_tensor"]
+        wait = [
+            n
+            for n in traced_dispatch.graph.nodes
+            if n.name == "wait_comm" or n.name == "wait_tensor"
+        ]
         add = [n for n in traced_dispatch.graph.nodes if n.name == "add"]
         assert len(wait) == 1 and len(add) == 1
 
         # remove add node and replace it with wait node
         add[0].replace_all_uses_with(wait[0])
-        traced_dispatch.graph.lint()
         traced_dispatch.graph.eliminate_dead_code()
         # also update the actual DTensor corresponding to the node
         # TODO(anj): We require mapping of the final DTensor output to the wait
@@ -291,9 +321,7 @@
                 # inner graph (in _build_dummy_add_graph). Just add it to the final
                 # output node so that we can report the final output specs correctly.
                 # TODO(anj): We are depending on the concrete DTensor output of the dummy add.
-                node_to_obj[value_remap[dtn.args[0][0]]] = node_to_obj[
-                    dtn.args[0][0]
-                ]
+                node_to_obj[value_remap[dtn.args[0][0]]] = node_to_obj[dtn.args[0][0]]
 
             else:
                 if dtn.op == OP.GET_ATTR:
@@ -303,9 +331,7 @@
                         getattr(traced_dispatch, dtn.target),
                     )
                 with gm.graph.inserting_before(node):
-                    value_remap[dtn] = gm.graph.node_copy(
-                        dtn, lambda n: value_remap[n]
-                    )
+                    value_remap[dtn] = gm.graph.node_copy(dtn, lambda n: value_remap[n])
     if has_partial:
         gm.graph.erase_node(node)
         return gm.graph.output(new_args)
@@ -317,7 +343,6 @@
     gm: fx.GraphModule,
     node_replacements: Dict[torch.fx.Node, torch.fx.GraphModule],
 ) -> None:
-
     # replace nodes in local traced graph with DTensor's dispatch graph
     for node in gm.graph.nodes:
         if node not in node_replacements:
@@ -337,7 +362,6 @@
         # insert DT's dispatch graph to traced local graph.
         with gm.graph.inserting_before(node):
             for dtn in traced_dispatch.graph.nodes:
-
                 if dtn.op == OP.PLACEHOLDER:
                     # do nothing, ignore placeholders, as it has already
                     # been prepared in value_remap
@@ -374,11 +398,31 @@
                     new_node = value_remap[output]
                     node.replace_all_uses_with(new_node)
                 else:
-                    value_remap[dtn] = gm.graph.node_copy(
-                        dtn, lambda n: value_remap[n]
-                    )
-
-    gm.graph.lint()
+                    value_remap[dtn] = gm.graph.node_copy(dtn, lambda n: value_remap[n])
+                    if all(
+                        [
+                            isinstance(n.target, torch._ops.OpOverload)
+                            and n.target._schema.name.startswith(
+                                ("aten::_foreach", "aten::_fused_adam")
+                            )
+                            for n in [dtn, node]
+                        ]
+                    ):
+                        # FIXME(@mrshenli): This is a temporary solution enable
+                        # foreach ops. The problem is that foreach ops returns
+                        # List[Tensor], but make_fx will flatten that before
+                        # passing those tensors to output node, which will
+                        # introduce additional getitem nodes. These redundant
+                        # getitem nodes breaks graph correctness as we cannot do
+                        # getitem(getitem(foreach_out, 0), 0). This temporary
+                        # solution skips getitem nodes in DTensor expanded
+                        # subgraphs.
+                        node.replace_all_uses_with(value_remap[dtn])
+                        break
+            # explicitly erase node instead of relying on DCE, as DCE does not
+            # remove inplace copy_ correctly.
+            gm.graph.erase_node(node)
+
     gm.graph.eliminate_dead_code()
     gm.recompile()
 
@@ -437,11 +481,11 @@
         if node.op == OP.PLACEHOLDER:
             assert i < len(
                 inps
-            ), f"got more placeholer nodes ({i + 1}) than inputs ({len(inps)})"
+            ), f"got more placeholder nodes ({i + 1}) than inputs ({len(inps)})"
 
             # our example inputs are local shards. Create DTensors from them.
             node_to_obj[node] = DTensor.from_local(
-                inps[i],
+                inps[i].clone(),  # use clone to avoid modifications from inplace ops
                 schemas[i].mesh,
                 schemas[i].placements,
                 # prevent running this collective in backwards pass
@@ -449,9 +493,22 @@
             )
 
         elif isinstance(node.target, torch._ops.OpOverload):
-            node_replacements[node] = _get_dtensor_dispatch_graph(
-                node, node_to_obj
-            )
+            if node.target == torch.ops.aten.scalar_tensor.default:
+                node_to_obj[node] = DTensor.from_local(
+                    torch.ops.aten.scalar_tensor(
+                        node.args[0],
+                        dtype=node.kwargs["dtype"],
+                        device=node.kwargs["device"],
+                    ),
+                    schemas[0].mesh,
+                    [Replicate()],
+                    # prevent running this collective in backwards pass
+                    run_check=False,
+                )
+            else:
+                replacement = _get_dtensor_dispatch_graph(node, node_to_obj)
+                if replacement is not None:
+                    node_replacements[node] = replacement
         elif node.op == OP.OUTPUT:
             if not _allow_partial:
                 # Returns an expanded dummy add node that ensures
@@ -485,11 +542,14 @@
                     return arg
 
             args = tree_map(_remap_arg, node.args)
-            assert (
-                len(args) >= 2
-            ), f"Expected number of args for call function to be at least 2, found {len(args)}"
-            # TODO(anj): Why do we assume this is only 2?
-            node_to_obj[node] = node.target(args[0], args[1])
+            if node.target == torch.ops.aten.sym_numel:
+                node_to_obj[node] = args[0].numel()
+            else:
+                assert (
+                    len(args) >= 2
+                ), f"Expected number of args for call function to be at least 2, found {len(args)} {node}"
+                # TODO(anj): Why do we assume this is only 2?
+                node_to_obj[node] = node.target(args[0], args[1])
         else:
             raise ValueError(f"Unrecognized node.op type {node.op}")
 
@@ -530,7 +590,6 @@
         gm: fx.GraphModule,
         inps: List[torch.Tensor],
     ) -> fx.GraphModule:
-
         with maybe_disable_fake_tensor_mode():
             return self._compile(training_phase, gm, original_inputs[0])
 
@@ -560,17 +619,13 @@
                 "Got {placeholder_node.op}"
             )
 
-            known_schema = self._known_specs_by_node_name.get(
-                placeholder_node.name
-            )
+            known_schema = self._known_specs_by_node_name.get(placeholder_node.name)
 
             if known_schema is not None:
                 schemas.append(known_schema)
             elif not isinstance(inp, torch.Tensor):
                 schemas.append(
-                    Schema(
-                        mesh=self._param_schema.mesh, placements=[Replicate()]
-                    )
+                    Schema(mesh=self._param_schema.mesh, placements=[Replicate()])
                 )
             else:
                 if self._is_param(inp):
@@ -604,7 +659,6 @@
     *args: Tuple[object],
     **kwargs: Dict[str, object],
 ) -> nn.Module:
-
     flat_args, _ = tree_flatten(args)
     flat_kwargs, _ = tree_flatten(kwargs)
     input_set: Set[object] = set(flat_args + flat_kwargs)
