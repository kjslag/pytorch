--- conflicted
+++ resolved
@@ -369,8 +369,6 @@
             # param/state + grad (param/state/grad be the same spec) -> out: param/state
             # param + state -> out: param
 
-            # print(f">>>> processing node: {node}")
-
             if node.target in non_compute_ops:
                 # At this point, we should have removed all the `tag_grad` nodes in the graph
                 assert node.target != torch.ops._spmd.tag_grad.default
@@ -379,46 +377,17 @@
                 assert (
                     len(input_nodes) == 1
                 ), f"non-compute op only support one input now, found node: {node} with length of inputs: {len(node.args)}"
-<<<<<<< HEAD
-=======
-
->>>>>>> 023e1349
                 arg_strategy = dp_strategy_map[input_nodes[0]]
 
                 if node.target == operator.getitem:
                     # for getitem call, just forward the strategy from the input
                     getitem_idx = node.args[1]
                     if isinstance(arg_strategy, TupleStrategy):
-<<<<<<< HEAD
-                        # For tuple strategy, we need to get the child strategy from
-                        # this tuple strategy
-                        print(
-                            f">>>>>> getting item {getitem_idx} from tuple strategy: {arg_strategy}"
-                        )
-=======
                         # for tuple strategy, we need to get the child strategy from the tuple
->>>>>>> 023e1349
                         dp_strategy_map[node] = arg_strategy.childs[getitem_idx]
                     else:
                         # if it's not a tuple strategy, we just forward the arg strategy
                         dp_strategy_map[node] = arg_strategy
-<<<<<<< HEAD
-                elif arg_strategy.node_type == NodeType.PARAM:
-                    replica_strategy = _gen_replicate_strategy(mesh)
-                    dp_strategy_map[node] = DataParallelStrategy(
-                        NodeType.PARAM, [replica_strategy]
-                    )
-                elif arg_strategy.node_type == NodeType.GRAD:
-                    partial_sig = _gen_partial_strategy(mesh)
-                    dp_strategy_map[node] = DataParallelStrategy(
-                        NodeType.GRAD, [partial_sig]
-                    )
-                elif arg_strategy.node_type == NodeType.ACT:
-                    input_full_reduction = arg_strategy.reduction_over_batch
-                    arg_node_spec, _ = batch_dim_analzer.get_batch_dim_shard_spec(
-                        input_nodes[0], mesh
-                    )
-=======
                 else:
                     assert isinstance(arg_strategy, DataParallelStrategy)
                     arg_node_type = arg_strategy.node_type
@@ -437,7 +406,6 @@
                         arg_node_spec, _ = batch_dim_analzer.get_batch_dim_shard_spec(
                             input_nodes[0], mesh
                         )
->>>>>>> 023e1349
 
                         output_spec, _ = batch_dim_analzer.get_batch_dim_shard_spec(
                             node, mesh, input_full_reduction
@@ -490,13 +458,11 @@
                 # TODO: Currently this specializes to fused optimizer ops, but we need
                 # to see how to generalize this strategy building logic
                 output_strategy_len = len(node.args) - 1
-                print(f">>>> fused adam: node args: {node.args}")
-                print(f">>>>> fused adam: node output: {node.meta}")
                 tuple_strategies = []
                 for i in range(output_strategy_len):
-                    if not isinstance(node.args[i], (list, tuple)):
+                    if not isinstance(node.args[i], list):
                         raise RuntimeError(
-                            f"Expecting node or list/tuple as arg to build Tuple Strategy, but found type {type(node.args[i])}!"
+                            f"Expecting node or list as arg to build Tuple Strategy, but found type {type(node.args[i])}!"
                         )
                     # for list/tuple arg, use the first one to find out the node type
                     if len(node.args[i]) > 0:
@@ -512,15 +478,12 @@
                             arg_strategy.node_type, [replica_strategy, shard_strategy]
                         )
                     else:
-                        # if the list/tuple is empty, use a dummy strategy
+                        # if the list/tuple is empty, use a dummy tuple strategy
                         out_node_strategy = TupleStrategy(())
 
                     tuple_strategies.append(out_node_strategy)
 
                 output_tuple_strategy = TupleStrategy(tuple_strategies)
-                print(
-                    f">>>>> tuple strategy built for fused adam: {output_tuple_strategy}"
-                )
                 dp_strategy_map[node] = output_tuple_strategy
             else:
                 # NOTE: This is the common region for all regular computation ops
@@ -670,28 +633,22 @@
             placeholder_idx += 1
         elif node.op == "call_function":
             if isinstance(node_strategy, TupleStrategy):
-<<<<<<< HEAD
-                # TupleStrategy node does not have sharding because it's just a container
-                # for the all the shardings of following computation nodes
-                node.meta["sharding"] = None
-                continue
-
-            node_strategies = node_strategy.strategies
-=======
                 # For tuple strategy in the data parallel mode, it should have the same strategy
                 # for all tuple elements, assert that then use the first element's strategy as sharding
                 for child_strategy in node_strategy.childs:
-                    assert isinstance(child_strategy, DataParallelStrategy)
-                    assert (
-                        child_strategy.strategies == node_strategy.childs[0].strategies
-                    )
+                    if isinstance(child_strategy, DataParallelStrategy):
+                        assert (
+                            child_strategy.strategies == node_strategy.childs[0].strategies
+                        )
+                    else:
+                        # if the child strategy is not data parallel strategy, it should be an empty tuple strategy
+                        assert isinstance(child_strategy, TupleStrategy) and len(child_strategy.childs) == 0
 
                 node_strategies = node_strategy.childs[0].strategies
             else:
                 assert isinstance(node_strategy, DataParallelStrategy)
                 node_strategies = node_strategy.strategies
 
->>>>>>> 023e1349
             assert (
                 len(node_strategies) <= 2
             ), "data parallel should have at most 2 strategies"
@@ -762,8 +719,6 @@
         if node_sharding is None:
             continue
 
-        print(f">>>> processing node: {node}, with sharding: {node_sharding}")
-
         if node.op == "placeholder":
             out_spec = node_sharding.output_spec
             if not hasattr(out_spec, "from_local"):
@@ -864,7 +819,6 @@
 
     graph.graph.lint()
     graph.recompile()
-    graph.print_readable()
     return graph
 
 
@@ -888,23 +842,14 @@
     flattened_states = pytree.tree_flatten(named_states)[0]
     num_states = len(flattened_states)
 
-<<<<<<< HEAD
-=======
     changed = graph.graph.eliminate_dead_code()
     if changed:
         graph.recompile()
-    graph.print_readable()
-
->>>>>>> 54368c5a32f... [spmd][WIP] add fused_adam tests for data parallel
+
     # 1. First build up data parallel strategies for the whole graph
     strategy_map = build_data_parallel_strategies(
         graph, num_params_buffers, num_states, mesh=mesh
     )
-
-    # print(f">>>>>>> strategy map <<<<<<<<<")
-    # for node in graph.graph.nodes:
-    #     print(node, strategy_map[node])
-    # print(f">>>>>>> strategy map <<<<<<<<<")
 
     # 2. Next we mark the data parallel strategy for each node base on
     #    the parallel_style
@@ -915,12 +860,6 @@
         dp_strategy_map=strategy_map,
         parallel_mode=parallel_style,
     )
-
-    # print(f">>>>>>> node sharding map <<<<<<<<<")
-    # for node in graph.graph.nodes:
-    #     if "sharding" in node.meta:
-    #         print(node, node.meta["sharding"])
-    # print(f">>>>>>> node sharding map <<<<<<<<<")
 
     # 3. Partition the single machine graph to the distribute graph
     partitioned_graph = partitioner(graph)
