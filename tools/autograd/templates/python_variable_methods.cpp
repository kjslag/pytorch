--- conflicted
+++ resolved
@@ -969,35 +969,8 @@
   if (check_has_torch_function(self)) {
     return handle_torch_function(self, "untyped_storage");
   }
-<<<<<<< HEAD
-
-  // Note [Python Storages for Tensor Subclasses]
-  // For tensor subclasses that are traceable,
-  // we need to be able to track aliasing of subclasses in AOTAutograd.
-  // __tensor_flatten__/__tensor_unflatten__ are part of the contract
-  // for "declaring your subclass to be traceable",
-  // So we detect this situation and allow python storage objects to be returned.
-  // In the future we could think about making subclass storages always visible in python,
-  // although it has some footguns (you can use them to loosely track aliasing,
-  // but they don't have a valid data pointer).
-  py::object maybe_tensor_flatten = PyObject_FastGetAttrString(self, "__tensor_flatten__");
-  py::object maybe_tensor_unflatten = PyObject_FastGetAttrString(self, "__tensor_unflatten__");
-  auto is_traceable_subclass = maybe_tensor_flatten && maybe_tensor_unflatten;
-
-  // FunctionalTensor is a python subclass that we use during compilation.
-  // It explicitly is **not** traceable (doesn't implement __tensor_flatten__),
-  // but we need to use its storage to determine aliasing reliationships in the graph.
-  auto curr_type = (PyObject*)Py_TYPE(self);
-  auto curr_type_name = PyObject_GetAttrString(curr_type, "__name__");
-  auto curr_type_str = std::string(PyUnicode_AsUTF8(curr_type_name));
-  auto is_python_functional_tensor = curr_type_str == "FunctionalTensor";
-
-  auto& self_ = THPVariable_Unpack(self);
-  return createPyObject(self_.storage(), /*always_create_python_storage=*/is_traceable_subclass || is_python_functional_tensor);
-=======
   auto& self_ = THPVariable_Unpack(self);
   return createPyObject(self_.storage());
->>>>>>> c235fa8a
   END_HANDLE_TH_ERRORS
 }
 
